"""Main entry point for running approaches in environments.

Example usage with learning NSRTs:
    python predicators/main.py --env cover --approach nsrt_learning --seed 0

Example usage with oracle NSRTs:
    python predicators/main.py --env cover --approach oracle --seed 0

Example with verbose logging:
    python predicators/main.py --env cover --approach oracle --seed 0 --debug

To load a saved approach:
    python predicators/main.py --env cover --approach nsrt_learning --seed 0 \
        --load_approach

To load saved data:
    python predicators/main.py --env cover --approach nsrt_learning --seed 0 \
        --load_data

To make videos of test tasks:
    python predicators/main.py --env cover --approach oracle --seed 0 \
        --make_test_videos --num_test_tasks 1

To run interactive learning approach:
    python predicators/main.py --env cover --approach interactive_learning \
         --seed 0

To exclude predicates:
    python predicators/main.py --env cover --approach oracle --seed 0 \
         --excluded_predicates Holding

To run grammar search predicate invention (example):
    python predicators/main.py --env cover --approach grammar_search_invention \
        --seed 0 --excluded_predicates all
"""

import logging
import os
import sys
import time
from collections import defaultdict
from typing import List, Optional, Sequence, Tuple

import dill as pkl

from predicators import utils
from predicators.approaches import ApproachFailure, ApproachTimeout, \
    BaseApproach, create_approach
from predicators.approaches.bilevel_planning_approach import \
    BilevelPlanningApproach
from predicators.approaches.oracle_approach import OracleApproach
from predicators.datasets import create_dataset
from predicators.envs import BaseEnv, create_new_env
from predicators.planning import _run_plan_with_option_model
from predicators.settings import CFG
from predicators.structs import Dataset, InteractionRequest, \
    InteractionResult, Metrics, Task
from predicators.teacher import Teacher, TeacherInteractionMonitorWithVideo

assert os.environ.get("PYTHONHASHSEED") == "0", \
        "Please add `export PYTHONHASHSEED=0` to your bash profile!"


def main() -> None:
    """Main entry point for running approaches in environments."""
    script_start = time.time()
    # Parse & validate args
    args = utils.parse_args()
    utils.update_config(args)
    str_args = " ".join(sys.argv)
    # Log to stderr.
    logging.basicConfig(level=CFG.loglevel,
                        format="%(message)s",
                        handlers=[logging.StreamHandler()])
    logging.info(f"Running command: python {str_args}")
    logging.info("Full config:")
    logging.info(CFG)
    logging.info(f"Git commit hash: {utils.get_git_commit_hash()}")
    # Create results directory.
    os.makedirs(CFG.results_dir, exist_ok=True)
    # Create classes. Note that seeding happens inside the env and approach.
    env = create_new_env(CFG.env, do_cache=True)
    # The action space and options need to be seeded externally, because
    # env.action_space and env.options are often created during env __init__().
    env.action_space.seed(CFG.seed)
    for option in env.options:
        option.params_space.seed(CFG.seed)
    assert env.goal_predicates.issubset(env.predicates)
    preds, _ = utils.parse_config_excluded_predicates(env)
    # Create the train tasks.
    train_tasks = env.get_train_tasks()
    # If train tasks have goals that involve excluded predicates, strip those
    # predicate classifiers to prevent leaking information to the approaches.
    stripped_train_tasks = [
        utils.strip_task(task, preds) for task in train_tasks
    ]
    if CFG.option_learner == "no_learning":
        # If we are not doing option learning, pass in all the environment's
        # oracle options.
        options = env.options
    else:
        # Determine from the config which oracle options to include, if any.
        options = utils.parse_config_included_options(env)
    # Create the agent (approach).
    approach = create_approach(CFG.approach, preds, options, env.types,
                               env.action_space, stripped_train_tasks)
    if approach.is_learning_based:
        # Create the offline dataset. Note that this needs to be done using
        # the non-stripped train tasks because dataset generation may need
        # to use the oracle predicates (e.g. demo data generation).
        offline_dataset = create_dataset(env, train_tasks, options)
    else:
        offline_dataset = None
    # Run the full pipeline.
    _run_pipeline(env, approach, stripped_train_tasks, offline_dataset)
    script_time = time.time() - script_start
    logging.info(f"\n\nMain script terminated in {script_time:.5f} seconds")


def _run_pipeline(env: BaseEnv,
                  approach: BaseApproach,
                  train_tasks: List[Task],
                  offline_dataset: Optional[Dataset] = None) -> None:
    # If agent is learning-based, allow the agent to learn from the generated
    # offline dataset, and then proceed with the online learning loop. Test
    # after each learning call. If agent is not learning-based, just test once.
    if approach.is_learning_based:
        assert offline_dataset is not None, "Missing offline dataset"
        num_offline_transitions = sum(
            len(traj.actions) for traj in offline_dataset.trajectories)
        num_online_transitions = 0
        total_query_cost = 0.0
        if CFG.load_approach:
            approach.load(online_learning_cycle=None)
            learning_time = 0.0  # ignore loading time
        else:
            learning_start = time.time()
            approach.learn_from_offline_dataset(offline_dataset)
            learning_time = time.time() - learning_start
        offline_learning_metrics = {
            f"offline_learning_{k}": v
            for k, v in approach.metrics.items()
        }
        # Run evaluation once before online learning starts.
        if CFG.skip_until_cycle < 0:
            results = _run_testing(env, approach)
            results["num_offline_transitions"] = num_offline_transitions
            results["num_online_transitions"] = num_online_transitions
            results["query_cost"] = total_query_cost
            results["learning_time"] = learning_time
            results.update(offline_learning_metrics)
            _save_test_results(results, online_learning_cycle=None)
        teacher = Teacher(train_tasks)
        # The online learning loop.
        for i in range(CFG.num_online_learning_cycles):
            if i < CFG.skip_until_cycle:
                continue
            logging.info(f"\n\nONLINE LEARNING CYCLE {i}\n")
            logging.info("Getting interaction requests...")
            if num_online_transitions >= CFG.online_learning_max_transitions:
                logging.info("Reached online_learning_max_transitions, "
                             "terminating")
                break
            interaction_requests = approach.get_interaction_requests()
            if not interaction_requests:
                logging.info("Did not receive any interaction requests, "
                             "terminating")
                break  # agent doesn't want to learn anything more; terminate
            interaction_results, query_cost = _generate_interaction_results(
                env, teacher, interaction_requests, i)
            num_online_transitions += sum(
                len(result.actions) for result in interaction_results)
            total_query_cost += query_cost
            logging.info(f"Query cost incurred this cycle: {query_cost}")
            if CFG.load_approach:
                approach.load(online_learning_cycle=i)
                learning_time += 0.0  # ignore loading time
            else:
                learning_start = time.time()
                logging.info("Learning from interaction results...")
                approach.learn_from_interaction_results(interaction_results)
                learning_time += time.time() - learning_start
            # Evaluate approach after every online learning cycle.
            results = _run_testing(env, approach)
            results["num_offline_transitions"] = num_offline_transitions
            results["num_online_transitions"] = num_online_transitions
            results["query_cost"] = total_query_cost
            results["learning_time"] = learning_time
            results.update(offline_learning_metrics)
            _save_test_results(results, online_learning_cycle=i)
    else:
        results = _run_testing(env, approach)
        results["num_offline_transitions"] = 0
        results["num_online_transitions"] = 0
        results["query_cost"] = 0.0
        results["learning_time"] = 0.0
        _save_test_results(results, online_learning_cycle=None)


def _generate_interaction_results(
        env: BaseEnv,
        teacher: Teacher,
        requests: Sequence[InteractionRequest],
        cycle_num: Optional[int] = None
) -> Tuple[List[InteractionResult], float]:
    """Given a sequence of InteractionRequest objects, handle the requests and
    return a list of InteractionResult objects."""
    logging.info("Generating interaction results...")
    results = []
    query_cost = 0.0
    if CFG.make_interaction_videos:
        video = []
    for request in requests:
        if request.train_task_idx < CFG.max_initial_demos and \
            not CFG.allow_interaction_in_demo_tasks:
            raise RuntimeError("Interaction requests cannot be on demo tasks "
                               "if allow_interaction_in_demo_tasks is False.")
        monitor = TeacherInteractionMonitorWithVideo(env.render, request,
                                                     teacher)
        traj, _ = utils.run_policy(
            request.act_policy,
            env,
            "train",
            request.train_task_idx,
            request.termination_function,
            max_num_steps=CFG.max_num_steps_interaction_request,
            exceptions_to_break_on={
                utils.EnvironmentFailure, utils.OptionExecutionFailure,
                utils.RequestActPolicyFailure
            },
            monitor=monitor)
        request_responses = monitor.get_responses()
        query_cost += monitor.get_query_cost()
        result = InteractionResult(traj.states, traj.actions,
                                   request_responses)
        results.append(result)
        if CFG.make_interaction_videos:
            video.extend(monitor.get_video())
    if CFG.make_interaction_videos:
        video_prefix = utils.get_config_path_str()
        outfile = f"{video_prefix}__cycle{cycle_num}.mp4"
        utils.save_video(outfile, video)
    return results, query_cost


def _run_testing(env: BaseEnv, approach: BaseApproach) -> Metrics:
    test_tasks = env.get_test_tasks()
    num_found_policy = 0
    num_solved = 0
    approach.reset_metrics()
    total_suc_time = 0.0
    total_num_solve_timeouts = 0
    total_num_solve_failures = 0
    total_num_execution_timeouts = 0
    total_num_execution_failures = 0

    video_prefix = utils.get_config_path_str()
    metrics: Metrics = defaultdict(float)
    for test_task_idx, task in enumerate(test_tasks):
        # Run the approach's solve() method to get a policy for this task.
        solve_start = time.time()
        try:
            if CFG.approach == "oracle":
<<<<<<< HEAD
=======
                assert isinstance(approach, OracleApproach)
>>>>>>> e63ed6ab
                approach.recompute_nsrts(env)
            policy = approach.solve(task, timeout=CFG.timeout)
        except (ApproachTimeout, ApproachFailure) as e:
            logging.info(f"Task {test_task_idx+1} / {len(test_tasks)}: "
                         f"Approach failed to solve with error: {e}")
            if isinstance(e, ApproachTimeout):
                total_num_solve_timeouts += 1
            elif isinstance(e, ApproachFailure):
                total_num_solve_failures += 1
            if CFG.make_failure_videos and e.info.get("partial_refinements"):
                video = utils.create_video_from_partial_refinements(
                    e.info["partial_refinements"], env, "test", test_task_idx,
                    CFG.horizon)
                outfile = f"{video_prefix}__task{test_task_idx+1}_failure.mp4"
                utils.save_video(outfile, video)
            continue
        solve_time = time.time() - solve_start
        metrics[f"PER_TASK_task{test_task_idx}_solve_time"] = solve_time
        num_found_policy += 1
        make_video = False
        solved = False
        caught_exception = False
        if CFG.make_test_videos or CFG.make_failure_videos:
            monitor = utils.VideoMonitor(env.render)
        else:
            monitor = None
        try:
            # Now, measure success by running the policy in the environment.
            # There are two special cases that we handle first. In the if,
            # we consider the case where plan_only_eval is True, in which
            # case we only check whether this BilevelPlanningApproach found
            # a plan. In the elif, we consider the case where
            # behavior_option_model_eval is True, in which case for BEHAVIOR
            # we evaluate on option models instead of the low-level simulator.
            # Finally, the else handles the default case, where we use
            # utils.run_policy to roll out the policy in the environment.
            if CFG.plan_only_eval:
                assert isinstance(approach, BilevelPlanningApproach)
                if approach.get_last_plan() != [] or task.goal_holds(
                        task.init):
                    solved = True
                execution_metrics = {"policy_call_time": 0.0}
            elif CFG.behavior_option_model_eval:  # pragma: no cover
                # To evaluate BEHAVIOR on our option model, we are going
                # to run our approach's plan on our option model.
                # Note that if approach is not a BilevelPlanningApproach
                # we cannot use this method to evaluate and would need to
                # run the policy on the option model, not the plan
                assert CFG.env == "behavior" and isinstance(
                    approach, BilevelPlanningApproach)
                last_plan = approach.get_last_plan()
                last_traj = approach.get_last_traj()
                option_model_start_time = time.time()
                traj, solved = _run_plan_with_option_model(
                    task, test_task_idx, approach.get_option_model(),
                    last_plan, last_traj)
                execution_metrics = {
                    "policy_call_time": option_model_start_time - time.time()
                }
            else:
                traj, execution_metrics = utils.run_policy(
                    policy,
                    env,
                    "test",
                    test_task_idx,
                    task.goal_holds,
                    max_num_steps=CFG.horizon,
                    monitor=monitor)
                solved = task.goal_holds(traj.states[-1])
            exec_time = execution_metrics["policy_call_time"]
            metrics[f"PER_TASK_task{test_task_idx}_exec_time"] = exec_time
        except utils.EnvironmentFailure as e:
            log_message = f"Environment failed with error: {e}"
            caught_exception = True
        except (ApproachTimeout, ApproachFailure) as e:
            log_message = ("Approach failed at policy execution time with "
                           f"error: {e}")
            if isinstance(e, ApproachTimeout):
                total_num_execution_timeouts += 1
            elif isinstance(e, ApproachFailure):
                total_num_execution_failures += 1
            caught_exception = True
        if solved:
            log_message = "SOLVED"
            num_solved += 1
            total_suc_time += (solve_time + exec_time)
            make_video = CFG.make_test_videos
            video_file = f"{video_prefix}__task{test_task_idx+1}.mp4"
        else:
            if not caught_exception:
                log_message = "Policy failed to reach goal"
            make_video = CFG.make_failure_videos
            video_file = f"{video_prefix}__task{test_task_idx+1}_failure.mp4"
        logging.info(f"Task {test_task_idx+1} / {len(test_tasks)}: "
                     f"{log_message}")
        if make_video:
            assert monitor is not None
            video = monitor.get_video()
            utils.save_video(video_file, video)
    metrics["num_solved"] = num_solved
    metrics["num_total"] = len(test_tasks)
    metrics["avg_suc_time"] = (total_suc_time /
                               num_solved if num_solved > 0 else float("inf"))
    metrics["min_skeletons_optimized"] = approach.metrics[
        "min_num_skeletons_optimized"] if approach.metrics[
            "min_num_skeletons_optimized"] < float("inf") else 0
    metrics["max_skeletons_optimized"] = approach.metrics[
        "max_num_skeletons_optimized"]
    metrics["num_solve_timeouts"] = total_num_solve_timeouts
    metrics["num_solve_failures"] = total_num_solve_failures
    metrics["num_execution_timeouts"] = total_num_execution_timeouts
    metrics["num_execution_failures"] = total_num_execution_failures
    # Handle computing averages of total approach metrics wrt the
    # number of found policies. Note: this is different from computing
    # an average wrt the number of solved tasks, which might be more
    # appropriate for some metrics, e.g. avg_suc_time above.
    for metric_name in [
            "num_skeletons_optimized", "num_nodes_expanded",
            "num_nodes_created", "num_nsrts", "num_preds", "plan_length",
            "num_failures_discovered"
    ]:
        total = approach.metrics[f"total_{metric_name}"]
        metrics[f"avg_{metric_name}"] = (
            total / num_found_policy if num_found_policy > 0 else float("inf"))
    return metrics


def _save_test_results(results: Metrics,
                       online_learning_cycle: Optional[int]) -> None:
    num_solved = results["num_solved"]
    num_total = results["num_total"]
    avg_suc_time = results["avg_suc_time"]
    logging.info(f"Tasks solved: {num_solved} / {num_total}")
    logging.info(f"Average time for successes: {avg_suc_time:.5f} seconds")
    outfile = (f"{CFG.results_dir}/{utils.get_config_path_str()}__"
               f"{online_learning_cycle}.pkl")
    # Save CFG alongside results.
    outdata = {
        "config": CFG,
        "results": results.copy(),
        "git_commit_hash": utils.get_git_commit_hash()
    }
    # Dump the CFG, results, and git commit hash to a pickle file.
    with open(outfile, "wb") as f:
        pkl.dump(outdata, f)
    # Before printing the results, filter out keys that start with the
    # special prefix "PER_TASK_", to prevent an annoyingly long printout.
    del_keys = [k for k in results if k.startswith("PER_TASK_")]
    for k in del_keys:
        del results[k]
    logging.info(f"Test results: {results}")
    logging.info(f"Wrote out test results to {outfile}")


if __name__ == "__main__":  # pragma: no cover
    main()<|MERGE_RESOLUTION|>--- conflicted
+++ resolved
@@ -261,10 +261,7 @@
         solve_start = time.time()
         try:
             if CFG.approach == "oracle":
-<<<<<<< HEAD
-=======
                 assert isinstance(approach, OracleApproach)
->>>>>>> e63ed6ab
                 approach.recompute_nsrts(env)
             policy = approach.solve(task, timeout=CFG.timeout)
         except (ApproachTimeout, ApproachFailure) as e:
