--- conflicted
+++ resolved
@@ -1,481 +1,3 @@
-<<<<<<< HEAD
-"""Main entry point for running approaches in environments.
-
-Example usage with learning NSRTs:
-    python predicators/main.py --env cover --approach nsrt_learning --seed 0
-
-Example usage with oracle NSRTs:
-    python predicators/main.py --env cover --approach oracle --seed 0
-
-Example with verbose logging:
-    python predicators/main.py --env cover --approach oracle --seed 0 --debug
-
-To load a saved approach:
-    python predicators/main.py --env cover --approach nsrt_learning --seed 0 \
-        --load_approach
-
-To load saved data:
-    python predicators/main.py --env cover --approach nsrt_learning --seed 0 \
-        --load_data
-
-To make videos of test tasks:
-    python predicators/main.py --env cover --approach oracle --seed 0 \
-        --make_test_videos --num_test_tasks 1
-
-To run interactive learning approach:
-    python predicators/main.py --env cover --approach interactive_learning \
-         --seed 0
-
-To exclude predicates:
-    python predicators/main.py --env cover --approach oracle --seed 0 \
-         --excluded_predicates Holding
-
-To run grammar search predicate invention (example):
-    python predicators/main.py --env cover --approach grammar_search_invention \
-        --seed 0 --excluded_predicates all
-"""
-
-import logging
-import os
-import sys
-import time
-from collections import defaultdict
-from pathlib import Path
-from typing import List, Optional, Sequence, Tuple
-
-import dill as pkl
-
-from predicators import utils
-from predicators.approaches import ApproachFailure, ApproachTimeout, \
-    BaseApproach, create_approach
-from predicators.approaches.bilevel_planning_approach import \
-    BilevelPlanningApproach
-from predicators.approaches.gnn_approach import GNNApproach
-from predicators.datasets import create_dataset
-from predicators.envs import BaseEnv, create_new_env
-from predicators.planning import _run_plan_with_option_model
-from predicators.settings import CFG
-from predicators.structs import Dataset, InteractionRequest, \
-    InteractionResult, Metrics, Task
-from predicators.teacher import Teacher, TeacherInteractionMonitorWithVideo
-
-assert os.environ.get("PYTHONHASHSEED") == "0", \
-        "Please add `export PYTHONHASHSEED=0` to your bash profile!"
-
-
-def main() -> None:
-    """Main entry point for running approaches in environments."""
-    script_start = time.perf_counter()
-    # Parse & validate args
-    args = utils.parse_args()
-    utils.update_config(args)
-    str_args = " ".join(sys.argv)
-    # Log to stderr.
-    handlers: List[logging.Handler] = [logging.StreamHandler()]
-    if CFG.log_file:
-        handlers.append(logging.FileHandler(CFG.log_file, mode='w'))
-    logging.basicConfig(level=CFG.loglevel,
-                        format="%(message)s",
-                        handlers=handlers)
-    if CFG.log_file:
-        logging.info(f"Logging to {CFG.log_file}")
-    logging.info(f"Running command: python {str_args}")
-    logging.info("Full config:")
-    logging.info(CFG)
-    logging.info(f"Git commit hash: {utils.get_git_commit_hash()}")
-    # Create results directory.
-    os.makedirs(CFG.results_dir, exist_ok=True)
-    # Create the eval trajectories directory.
-    os.makedirs(CFG.eval_trajectories_dir, exist_ok=True)
-    # Create classes. Note that seeding happens inside the env and approach.
-    env = create_new_env(CFG.env, do_cache=True, use_gui=CFG.use_gui)
-    # The action space and options need to be seeded externally, because
-    # env.action_space and env.options are often created during env __init__().
-    env.action_space.seed(CFG.seed)
-    for option in env.options:
-        option.params_space.seed(CFG.seed)
-    assert env.goal_predicates.issubset(env.predicates)
-    preds, _ = utils.parse_config_excluded_predicates(env)
-    # Create the train tasks.
-    train_tasks = env.get_train_tasks()
-    # If train tasks have goals that involve excluded predicates, strip those
-    # predicate classifiers to prevent leaking information to the approaches.
-    stripped_train_tasks = [
-        utils.strip_task(task, preds) for task in train_tasks
-    ]
-    if CFG.option_learner == "no_learning":
-        # If we are not doing option learning, pass in all the environment's
-        # oracle options.
-        options = env.options
-    else:
-        # Determine from the config which oracle options to include, if any.
-        options = utils.parse_config_included_options(env)
-    # Create the agent (approach).
-    approach = create_approach(CFG.approach, preds, options, env.types,
-                               env.action_space, stripped_train_tasks)
-    if approach.is_learning_based:
-        # Create the offline dataset. Note that this needs to be done using
-        # the non-stripped train tasks because dataset generation may need
-        # to use the oracle predicates (e.g. demo data generation).
-        offline_dataset = create_dataset(env, train_tasks, options)
-    else:
-        offline_dataset = None
-    # Run the full pipeline.
-    _run_pipeline(env, approach, stripped_train_tasks, offline_dataset)
-    script_time = time.perf_counter() - script_start
-    logging.info(f"\n\nMain script terminated in {script_time:.5f} seconds")
-
-
-def _run_pipeline(env: BaseEnv,
-                  approach: BaseApproach,
-                  train_tasks: List[Task],
-                  offline_dataset: Optional[Dataset] = None) -> None:
-    # If agent is learning-based, allow the agent to learn from the generated
-    # offline dataset, and then proceed with the online learning loop. Test
-    # after each learning call. If agent is not learning-based, just test once.
-    if approach.is_learning_based:
-        assert offline_dataset is not None, "Missing offline dataset"
-        num_offline_transitions = sum(
-            len(traj.actions) for traj in offline_dataset.trajectories)
-        num_online_transitions = 0
-        total_query_cost = 0.0
-        if CFG.load_approach:
-            approach.load(online_learning_cycle=None)
-            learning_time = 0.0  # ignore loading time
-        else:
-            learning_start = time.perf_counter()
-            approach.learn_from_offline_dataset(offline_dataset)
-            learning_time = time.perf_counter() - learning_start
-        offline_learning_metrics = {
-            f"offline_learning_{k}": v
-            for k, v in approach.metrics.items()
-        }
-        # Run evaluation once before online learning starts.
-        if CFG.skip_until_cycle < 0:
-            results = _run_testing(env, approach)
-            results["num_offline_transitions"] = num_offline_transitions
-            results["num_online_transitions"] = num_online_transitions
-            results["query_cost"] = total_query_cost
-            results["learning_time"] = learning_time
-            results.update(offline_learning_metrics)
-            _save_test_results(results, online_learning_cycle=None)
-        teacher = Teacher(train_tasks)
-        # The online learning loop.
-        for i in range(CFG.num_online_learning_cycles):
-            if i < CFG.skip_until_cycle:
-                continue
-            logging.info(f"\n\nONLINE LEARNING CYCLE {i}\n")
-            logging.info("Getting interaction requests...")
-            if num_online_transitions >= CFG.online_learning_max_transitions:
-                logging.info("Reached online_learning_max_transitions, "
-                             "terminating")
-                break
-            interaction_requests = approach.get_interaction_requests()
-            if not interaction_requests:
-                logging.info("Did not receive any interaction requests, "
-                             "terminating")
-                break  # agent doesn't want to learn anything more; terminate
-            interaction_results, query_cost = _generate_interaction_results(
-                env, teacher, interaction_requests, i)
-            num_online_transitions += sum(
-                len(result.actions) for result in interaction_results)
-            total_query_cost += query_cost
-            logging.info(f"Query cost incurred this cycle: {query_cost}")
-            if CFG.load_approach:
-                approach.load(online_learning_cycle=i)
-                learning_time += 0.0  # ignore loading time
-            else:
-                learning_start = time.perf_counter()
-                logging.info("Learning from interaction results...")
-                approach.learn_from_interaction_results(interaction_results)
-                learning_time += time.perf_counter() - learning_start
-            # Evaluate approach after every online learning cycle.
-            results = _run_testing(env, approach)
-            results["num_offline_transitions"] = num_offline_transitions
-            results["num_online_transitions"] = num_online_transitions
-            results["query_cost"] = total_query_cost
-            results["learning_time"] = learning_time
-            results.update(offline_learning_metrics)
-            _save_test_results(results, online_learning_cycle=i)
-    else:
-        results = _run_testing(env, approach)
-        results["num_offline_transitions"] = 0
-        results["num_online_transitions"] = 0
-        results["query_cost"] = 0.0
-        results["learning_time"] = 0.0
-        _save_test_results(results, online_learning_cycle=None)
-
-
-def _generate_interaction_results(
-        env: BaseEnv,
-        teacher: Teacher,
-        requests: Sequence[InteractionRequest],
-        cycle_num: Optional[int] = None
-) -> Tuple[List[InteractionResult], float]:
-    """Given a sequence of InteractionRequest objects, handle the requests and
-    return a list of InteractionResult objects."""
-    logging.info("Generating interaction results...")
-    results = []
-    query_cost = 0.0
-    if CFG.make_interaction_videos:
-        video = []
-    total_requests = len(requests)
-    for curr_request, request in enumerate(requests):
-        if curr_request % 100 == 0:
-            logging.info(f"\t{curr_request} / {total_requests}")
-        if request.train_task_idx < CFG.max_initial_demos and \
-            not CFG.allow_interaction_in_demo_tasks:
-            raise RuntimeError("Interaction requests cannot be on demo tasks "
-                               "if allow_interaction_in_demo_tasks is False.")
-        monitor = TeacherInteractionMonitorWithVideo(env.render, request,
-                                                     teacher)
-        traj, _ = utils.run_policy(
-            request.act_policy,
-            env,
-            "train",
-            request.train_task_idx,
-            request.termination_function,
-            max_num_steps=CFG.max_num_steps_interaction_request,
-            exceptions_to_break_on={
-                utils.EnvironmentFailure, utils.OptionExecutionFailure,
-                utils.RequestActPolicyFailure
-            },
-            monitor=monitor)
-        request_responses = monitor.get_responses()
-        query_cost += monitor.get_query_cost()
-        result = InteractionResult(traj.states, traj.actions,
-                                   request_responses, request.skeleton)
-        results.append(result)
-        if CFG.make_interaction_videos:
-            video.extend(monitor.get_video())
-    if CFG.make_interaction_videos:
-        save_prefix = utils.get_config_path_str()
-        outfile = f"{save_prefix}__cycle{cycle_num}.mp4"
-        utils.save_video(outfile, video)
-    return results, query_cost
-
-
-def _run_testing(env: BaseEnv, approach: BaseApproach) -> Metrics:
-    test_tasks = env.get_test_tasks()
-    num_found_policy = 0
-    num_solved = 0
-    approach.reset_metrics()
-    total_suc_time = 0.0
-    total_num_solve_timeouts = 0
-    total_num_solve_failures = 0
-    total_num_execution_timeouts = 0
-    total_num_execution_failures = 0
-
-    save_prefix = utils.get_config_path_str()
-    metrics: Metrics = defaultdict(float)
-    curr_num_nodes_created = 0.0
-    curr_num_nodes_expanded = 0.0
-    for test_task_idx, task in enumerate(test_tasks):
-        # Run the approach's solve() method to get a policy for this task.
-        solve_start = time.perf_counter()
-        try:
-            policy = approach.solve(task, timeout=CFG.timeout)
-        except (ApproachTimeout, ApproachFailure) as e:
-            logging.info(f"Task {test_task_idx+1} / {len(test_tasks)}: "
-                         f"Approach failed to solve with error: {e}")
-            if isinstance(e, ApproachTimeout):
-                total_num_solve_timeouts += 1
-            elif isinstance(e, ApproachFailure):
-                total_num_solve_failures += 1
-            if CFG.make_failure_videos and e.info.get("partial_refinements"):
-                video = utils.create_video_from_partial_refinements(
-                    e.info["partial_refinements"], env, "test", test_task_idx,
-                    CFG.horizon)
-                outfile = f"{save_prefix}__task{test_task_idx+1}_failure.mp4"
-                utils.save_video(outfile, video)
-            if CFG.crash_on_failure:
-                raise e
-            continue
-        solve_time = time.perf_counter() - solve_start
-        metrics[f"PER_TASK_task{test_task_idx}_solve_time"] = solve_time
-        metrics[
-            f"PER_TASK_task{test_task_idx}_nodes_created"] = approach.metrics[
-                "total_num_nodes_created"] - curr_num_nodes_created
-        metrics[
-            f"PER_TASK_task{test_task_idx}_nodes_expanded"] = approach.metrics[
-                "total_num_nodes_expanded"] - curr_num_nodes_expanded
-        curr_num_nodes_created = approach.metrics["total_num_nodes_created"]
-        curr_num_nodes_expanded = approach.metrics["total_num_nodes_expanded"]
-
-        num_found_policy += 1
-        make_video = False
-        solved = False
-        caught_exception = False
-        if CFG.make_test_videos or CFG.make_failure_videos:
-            monitor = utils.VideoMonitor(env.render)
-        else:
-            monitor = None
-        try:
-            # Now, measure success by running the policy in the environment.
-            # There are two special cases that we handle first. In the if,
-            # we consider the case where plan_only_eval is True, in which
-            # case we only check whether this BilevelPlanningApproach found
-            # a plan. In the elif, we consider the case where
-            # behavior_option_model_eval is True, in which case for BEHAVIOR
-            # we evaluate on option models instead of the low-level simulator.
-            # Finally, the else handles the default case, where we use
-            # utils.run_policy to roll out the policy in the environment.
-            if CFG.plan_only_eval:
-                assert isinstance(approach, BilevelPlanningApproach)
-                if approach.get_last_plan() != [] or task.goal_holds(
-                        task.init):
-                    solved = True
-                execution_metrics = {"policy_call_time": 0.0}
-            elif CFG.behavior_option_model_eval:  # pragma: no cover
-                # To evaluate BEHAVIOR on our option model, we are going
-                # to run our approach's plan on our option model.
-                # Note that if approach is not a BilevelPlanningApproach
-                # or a GNNApproach, we cannot use this method to evaluate
-                # and would need to run the policy on the option model, not
-                # the plan
-                assert CFG.env == "behavior" and (isinstance(
-                    approach, (BilevelPlanningApproach, GNNApproach)))
-                if CFG.behavior_option_model_rrt:
-                    CFG.simulate_nav = True  # Simulates nav option in model.
-                last_plan = approach.get_last_plan()
-                last_traj = approach.get_last_traj()
-                option_model_start_time = time.time()
-                traj, solved = _run_plan_with_option_model(
-                    task, test_task_idx, approach.get_option_model(),
-                    last_plan, last_traj)
-                execution_metrics = {
-                    "policy_call_time": option_model_start_time - time.time()
-                }
-            else:
-                traj, execution_metrics = utils.run_policy(
-                    policy,
-                    env,
-                    "test",
-                    test_task_idx,
-                    task.goal_holds,
-                    max_num_steps=CFG.horizon,
-                    monitor=monitor)
-                solved = task.goal_holds(traj.states[-1])
-            exec_time = execution_metrics["policy_call_time"]
-            metrics[f"PER_TASK_task{test_task_idx}_exec_time"] = exec_time
-            # In this case, traj is not defined, and env is not behavior.
-            # This is because we cannot save behavior traj_data.
-            if not CFG.plan_only_eval and CFG.env != "behavior":
-                # Save the successful trajectory, e.g., for playback on a robot.
-                traj_file = f"{save_prefix}__task{test_task_idx+1}.traj"
-                traj_file_path = Path(CFG.eval_trajectories_dir) / traj_file
-                # Include the original task too so we know the goal.
-                traj_data = {
-                    "task": task,
-                    "trajectory": traj,
-                    "pybullet_robot": CFG.pybullet_robot
-                }
-                with open(traj_file_path, "wb") as f:
-                    pkl.dump(traj_data, f)
-        except utils.EnvironmentFailure as e:
-            log_message = f"Environment failed with error: {e}"
-            caught_exception = True
-        except (ApproachTimeout, ApproachFailure) as e:
-            log_message = ("Approach failed at policy execution time with "
-                           f"error: {e}")
-            if isinstance(e, ApproachTimeout):
-                total_num_execution_timeouts += 1
-            elif isinstance(e, ApproachFailure):
-                total_num_execution_failures += 1
-            caught_exception = True
-        if solved:
-            log_message = "SOLVED"
-            num_solved += 1
-            total_suc_time += (solve_time + exec_time)
-            make_video = CFG.make_test_videos
-            video_file = f"{save_prefix}__task{test_task_idx+1}.mp4"
-        else:
-            if not caught_exception:
-                log_message = "Policy failed to reach goal"
-            if CFG.crash_on_failure:
-                raise RuntimeError(log_message)
-            make_video = CFG.make_failure_videos
-            video_file = f"{save_prefix}__task{test_task_idx+1}_failure.mp4"
-        logging.info(f"Task {test_task_idx+1} / {len(test_tasks)}: "
-                     f"{log_message}")
-        if make_video:
-            assert monitor is not None
-            video = monitor.get_video()
-            utils.save_video(video_file, video)
-    metrics["num_solved"] = num_solved
-    metrics["num_total"] = len(test_tasks)
-    metrics["avg_suc_time"] = (total_suc_time /
-                               num_solved if num_solved > 0 else float("inf"))
-    metrics["min_num_samples"] = approach.metrics[
-        "min_num_samples"] if approach.metrics["min_num_samples"] < float(
-            "inf") else 0
-    metrics["max_num_samples"] = approach.metrics["max_num_samples"]
-    metrics["min_skeletons_optimized"] = approach.metrics[
-        "min_num_skeletons_optimized"] if approach.metrics[
-            "min_num_skeletons_optimized"] < float("inf") else 0
-    metrics["max_skeletons_optimized"] = approach.metrics[
-        "max_num_skeletons_optimized"]
-    metrics["num_solve_timeouts"] = total_num_solve_timeouts
-    metrics["num_solve_failures"] = total_num_solve_failures
-    metrics["num_execution_timeouts"] = total_num_execution_timeouts
-    metrics["num_execution_failures"] = total_num_execution_failures
-    # Handle computing averages of total approach metrics wrt the
-    # number of found policies. Note: this is different from computing
-    # an average wrt the number of solved tasks, which might be more
-    # appropriate for some metrics, e.g. avg_suc_time above.
-    for metric_name in [
-            "num_samples", "num_skeletons_optimized", "num_nodes_expanded",
-            "num_nodes_created", "num_nsrts", "num_preds", "plan_length",
-            "num_failures_discovered"
-    ]:
-        total = approach.metrics[f"total_{metric_name}"]
-        metrics[f"avg_{metric_name}"] = (
-            total / num_found_policy if num_found_policy > 0 else float("inf"))
-    return metrics
-
-
-def _save_test_results(results: Metrics,
-                       online_learning_cycle: Optional[int]) -> None:
-    num_solved = results["num_solved"]
-    num_total = results["num_total"]
-    avg_suc_time = results["avg_suc_time"]
-    logging.info(f"Tasks solved: {num_solved} / {num_total}")
-    logging.info(f"Average time for successes: {avg_suc_time:.5f} seconds")
-    if CFG.env == "behavior":  # pragma: no cover
-        behavior_task_name = CFG.behavior_task_list[0] if len(
-            CFG.behavior_task_list) == 1 else "all"
-        outfile = (f"{CFG.results_dir}/{utils.get_config_path_str()}__"
-                   f"{online_learning_cycle}__{behavior_task_name}__"
-                   f"{CFG.behavior_test_scene_name}.pkl")
-    else:
-        outfile = (f"{CFG.results_dir}/{utils.get_config_path_str()}__"
-                   f"{online_learning_cycle}.pkl")
-    # Save CFG alongside results.
-    outdata = {
-        "config": CFG,
-        "results": results.copy(),
-        "git_commit_hash": utils.get_git_commit_hash()
-    }
-    # Dump the CFG, results, and git commit hash to a pickle file.
-    with open(outfile, "wb") as f:
-        pkl.dump(outdata, f)
-    # Before printing the results, filter out keys that start with the
-    # special prefix "PER_TASK_", to prevent an annoyingly long printout.
-    del_keys = [k for k in results if k.startswith("PER_TASK_")]
-    for k in del_keys:
-        del results[k]
-    logging.info(f"Test results: {results}")
-    logging.info(f"Wrote out test results to {outfile}")
-
-
-if __name__ == "__main__":  # pragma: no cover
-    # Write out the exception to the log file.
-    try:
-        main()
-    except Exception as _err:  # pylint: disable=broad-except
-        logging.exception("main.py crashed")
-        raise _err
-=======
 """Main entry point for running approaches in environments.
 
 Example usage with learning NSRTs:
@@ -980,5 +502,4 @@
         main()
     except Exception as _err:  # pylint: disable=broad-except
         logging.exception("main.py crashed")
-        raise _err
->>>>>>> 3cd3ec34
+        raise _err