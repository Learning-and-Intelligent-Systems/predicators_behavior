--- conflicted
+++ resolved
@@ -1,4 +1,3 @@
-<<<<<<< HEAD
 """Algorithms for bilevel planning.
 
 Mainly, "SeSamE": SEarch-and-SAMple planning, then Execution.
@@ -6,6 +5,7 @@
 
 from __future__ import annotations
 
+import curses
 import heapq as hq
 import logging
 import os
@@ -75,18 +75,25 @@
     only consider at most one skeleton, and DiscoveredFailures cannot be
     handled.
     """
+
     if CFG.env == "behavior" and \
-        CFG.behavior_mode == 'iggui':  # pragma: no cover
-        logging.info(  # pylint: disable=logging-not-lazy
-            "VIDEO CREATION MODE: You have 30 seconds to position " +
-            "the iggui window to the location you want for recording.")
+        CFG.behavior_mode == 'iggui' and \
+        CFG.plan_only_eval:  # pragma: no cover
         env = get_or_create_env('behavior')
         assert isinstance(env, BehaviorEnv)
-        start_time = time.time()
-        while time.time() - start_time < 30.0:
+        win = curses.initscr()
+        win.nodelay(True)
+        win.addstr(
+            0, 0,
+            "VIDEO CREATION MODE: You have time to position the iggui window \
+            to the location you want for recording. Type 'q' to indicate you \
+            have finished positioning: ")
+        flag = win.getch()
+        while flag == -1 or chr(flag) != 'q':
             env.igibson_behavior_env.step(np.zeros(env.action_space.shape))
+            flag = win.getch()
+        curses.endwin()
         logging.info("VIDEO CREATION MODE: Starting planning.")
-        logging.info(f"CFG {CFG.sesame_task_planner}")
 
     if CFG.sesame_task_planner == "astar":
         return _sesame_plan_with_astar(
@@ -510,1181 +517,6 @@
             return longest_failed_refinement, False, traj
         assert num_tries[cur_idx] < max_tries[cur_idx]
         # Good debug point #2: if you have a skeleton that you think is
-        # reasonable, but sampling isn't working, print num_tries hsere to
-        # see at what step the backtracking search is getting stuck.
-        num_tries[cur_idx] += 1
-        state = traj[cur_idx]
-        nsrt = skeleton[cur_idx]
-        # Ground the NSRT's ParameterizedOption into an _Option.
-        # This invokes the NSRT's sampler.
-        option = nsrt.sample_option(state, task.goal, skeleton, rng_sampler)
-        plan[cur_idx] = option
-        # Increment num_samples metric by 1
-        metrics["num_samples"] += 1
-        # Increment cur_idx. It will be decremented later on if we get stuck.
-        cur_idx += 1
-        if option.initiable(state):
-            try:
-                next_state, num_actions = \
-                    option_model.get_next_state_and_num_actions(state, option)
-            except EnvironmentFailure as e:
-                can_continue_on = False
-                # Remember only the most recent failure.
-                discovered_failures[cur_idx - 1] = _DiscoveredFailure(e, nsrt)
-            else:  # an EnvironmentFailure was not raised
-                discovered_failures[cur_idx - 1] = None
-                num_actions_per_option[cur_idx - 1] = num_actions
-                traj[cur_idx] = next_state
-                # Check if objects that were outside the scope had a change
-                # in state.
-                static_obj_changed = False
-                if CFG.sesame_check_static_object_changes:
-                    static_objs = set(state) - set(nsrt.objects)
-                    for obj in sorted(static_objs):
-                        if not np.allclose(
-                                traj[cur_idx][obj],
-                                traj[cur_idx - 1][obj],
-                                atol=CFG.sesame_static_object_change_tol):
-                            static_obj_changed = True
-                            break
-                if static_obj_changed:
-                    can_continue_on = False
-                # Check if we have exceeded the horizon.
-                elif np.sum(num_actions_per_option[:cur_idx]) > max_horizon:
-                    can_continue_on = False
-                # Check if the option was effectively a noop.
-                elif num_actions == 0:
-                    can_continue_on = False
-                elif CFG.sesame_check_expected_atoms:
-                    # Check atoms against expected atoms_sequence constraint.
-                    assert len(traj) == len(atoms_sequence)
-                    # The expected atoms are ones that we definitely expect to
-                    # be true at this point in the plan. They are not *all* the
-                    # atoms that could be true.
-                    expected_atoms = {
-                        atom
-                        for atom in atoms_sequence[cur_idx]
-                        if atom.predicate.name != _NOT_CAUSES_FAILURE
-                    }
-                    # This "if all" statement is equivalent to, but faster
-                    # than, checking whether expected_atoms is a subset of
-                    # utils.abstract(traj[cur_idx], predicates).
-                    if all(a.holds(traj[cur_idx]) for a in expected_atoms):
-                        can_continue_on = True
-                        logging.info(f"Success [{option.name}]: Expected Atoms Check Passed!")
-                        if cur_idx == len(skeleton):
-                            return plan, True, traj  # success!
-                    else:
-                        logging.info(f"Failure [{option.name}]: Expected Atoms Check Failed.")
-                        for a in expected_atoms:
-                            if not a.holds(traj[cur_idx]):
-                                logging.info(a)
-                        can_continue_on = False
-                else:
-                    # If we're not checking expected_atoms, we need to
-                    # explicitly check the goal on the final timestep.
-                    can_continue_on = True
-                    logging.info("Success: Goal Atoms Check Passed!")
-                    if cur_idx == len(skeleton):
-                        if task.goal_holds(traj[cur_idx]):
-                            return plan, True, traj  # success!
-                        can_continue_on = False
-                        logging.info("Failure: Goal Atoms Check Failed.")
-        else:
-            # The option is not initiable.
-            can_continue_on = False
-        if not can_continue_on:  # we got stuck, time to resample / backtrack!
-            # Update the longest_failed_refinement found so far.
-            if cur_idx > len(longest_failed_refinement):
-                longest_failed_refinement = list(plan[:cur_idx])
-            # If we're immediately propagating failures, and we got a failure,
-            # raise it now. We don't do this right after catching the
-            # EnvironmentFailure because we want to make sure to update
-            # the longest_failed_refinement first.
-            possible_failure = discovered_failures[cur_idx - 1]
-            if possible_failure is not None and \
-               CFG.sesame_propagate_failures == "immediately":
-                raise _DiscoveredFailureException(
-                    "Discovered a failure", possible_failure,
-                    {"longest_failed_refinement": longest_failed_refinement})
-            # Decrement cur_idx to re-do the step we just did. If num_tries
-            # is exhausted, backtrack.
-            cur_idx -= 1
-            assert cur_idx >= 0
-            while num_tries[cur_idx] == max_tries[cur_idx]:
-                num_tries[cur_idx] = 0
-                plan[cur_idx] = DummyOption
-                num_actions_per_option[cur_idx] = 0
-                traj[cur_idx + 1] = DefaultState
-                cur_idx -= 1
-                if cur_idx < 0:
-                    # Backtracking exhausted. If we're only propagating failures
-                    # after exhaustion, and if there are any failures,
-                    # propagate up the EARLIEST one so that high-level search
-                    # restarts. Otherwise, return a partial refinement so that
-                    # high-level search continues.
-                    for possible_failure in discovered_failures:
-                        if possible_failure is not None and \
-                           CFG.sesame_propagate_failures == "after_exhaust":
-                            raise _DiscoveredFailureException(
-                                "Discovered a failure", possible_failure, {
-                                    "longest_failed_refinement":
-                                    longest_failed_refinement
-                                })
-                    return longest_failed_refinement, False, traj
-    # Should only get here if the skeleton was empty.
-    assert not skeleton
-    return [], True, traj
-
-
-def _run_plan_with_option_model(
-        task: Task, task_idx: int, option_model: _OptionModelBase,
-        plan: List[_Option],
-        last_traj: List[State]) -> Tuple[LowLevelTrajectory, bool]:
-    """Runs a plan on an option model to generate a low-level trajectory.
-
-    Returns a LowLevelTrajectory and a boolean. If the boolean is True,
-    the option sequence successfully executed to achieve the goal and
-    generated a LowLevelTrajectory. Otherwise, it returns an empty list
-    and False. Since option models return only states, we will add dummy
-    actions to the states to create our low level trajectories.
-    """
-    traj: List[State] = [task.init] + [DefaultState for _ in plan]
-    actions: List[Action] = [Action(np.array([0.0])) for _ in plan]
-    for idx in range(len(plan)):
-        state = traj[idx]
-        option = plan[idx]
-        if not option.initiable(state):
-            # The option is not initiable.
-            return LowLevelTrajectory(_states=[task.init],
-                                      _actions=[],
-                                      _is_demo=False,
-                                      _train_task_idx=task_idx), False
-        if CFG.plan_only_eval:  # pragma: no cover
-            assert isinstance(option_model, _BehaviorOptionModel)
-            # We need to load state into option model so predicate classifiers
-            # work when we run task.goal_holds(traj[-1]), otherwise
-            # classifiers will be ran on non-updated prior state.
-            option_model.load_state(last_traj[idx + 1])
-            next_state = last_traj[idx + 1]
-        else:
-            next_state, _ = option_model.get_next_state_and_num_actions(
-                state, option)
-        traj[idx + 1] = next_state
-        # Need to make a new option without policy, initiable, and
-        # terminal in order to make it a picklable trajectory for
-        # BEHAVIOR environment trajectories.
-        action_option = ParameterizedOption(
-            option.name, option.parent.types, option.parent.params_space,
-            lambda s, m, o, p: Action(np.array([0.0])),
-            lambda s, m, o, p: True,
-            lambda s, m, o, p: True).ground(option.objects, option.params)
-        action_option.memory = option.memory
-        actions[idx].set_option(action_option)
-    # Since we're not checking the expected_atoms, we need to
-    # explicitly check if the goal is achieved.
-    if task.goal_holds(traj[-1]):
-        return LowLevelTrajectory(_states=traj,
-                                  _actions=actions,
-                                  _is_demo=True,
-                                  _train_task_idx=task_idx), True  # success!
-    return LowLevelTrajectory(_states=[task.init],
-                              _actions=[],
-                              _is_demo=False,
-                              _train_task_idx=task_idx), False
-
-
-def _update_nsrts_with_failure(
-    discovered_failure: _DiscoveredFailure, ground_nsrts: List[_GroundNSRT]
-) -> Tuple[Set[Predicate], List[_GroundNSRT]]:
-    """Update the given set of ground_nsrts based on the given
-    DiscoveredFailure.
-
-    Returns a new list of ground NSRTs to replace the input one, where
-    all ground NSRTs that need modification are replaced with new ones
-    (because _GroundNSRTs are frozen).
-    """
-    new_predicates = set()
-    new_ground_nsrts = []
-    for obj in discovered_failure.env_failure.info["offending_objects"]:
-        pred = Predicate(_NOT_CAUSES_FAILURE, [obj.type],
-                         _classifier=lambda s, o: False)
-        new_predicates.add(pred)
-        atom = GroundAtom(pred, [obj])
-        for ground_nsrt in ground_nsrts:
-            # Update the preconditions of the failing NSRT.
-            if ground_nsrt == discovered_failure.failing_nsrt:
-                new_ground_nsrt = ground_nsrt.copy_with(
-                    preconditions=ground_nsrt.preconditions | {atom})
-            # Update the effects of all NSRTs that use this object.
-            # Note that this is an elif rather than an if, because it would
-            # never be possible to use the failing NSRT's effects to set
-            # the _NOT_CAUSES_FAILURE precondition.
-            elif obj in ground_nsrt.objects:
-                new_ground_nsrt = ground_nsrt.copy_with(
-                    add_effects=ground_nsrt.add_effects | {atom})
-            else:
-                new_ground_nsrt = ground_nsrt
-            new_ground_nsrts.append(new_ground_nsrt)
-    return new_predicates, new_ground_nsrts
-
-
-def _update_sas_file_with_failure(discovered_failure: _DiscoveredFailure,
-                                  sas_file: str) -> None:  # pragma: no cover
-    """Update the given sas_file of ground NSRTs for FD based on the given
-    DiscoveredFailure.
-
-    We directly update the sas_file with the new ground NSRTs.
-    """
-    # Get string representation of the ground NSRTs with the Discovered Failure.
-    ground_op_str = discovered_failure.failing_nsrt.name.lower(
-    ) + " " + " ".join(o.name for o in discovered_failure.failing_nsrt.objects)
-    # Add Discovered Failure for each offending object.
-    for obj in discovered_failure.env_failure.info["offending_objects"]:
-        with open(sas_file, 'r', encoding="utf-8") as f:
-            sas_lines = f.readlines()
-        # For every line in our sas_file we are going to copy it to our
-        # new_sas_file_lines and make edits as needed.
-        new_sas_file_lines = []
-        sas_file_i = 0
-
-        # We use the Fast Downward documentation to parse the sas_file
-        # For more info: https://www.fast-downward.org/TranslatorOutputFormat
-        # First we fix sas_file Variables:
-        # The first line is "begin_variable".
-        # The second line contains the name of the variable (which is
-        # usually a nondescriptive name like "var7").
-        # The third line specifies the axiom layer of the variable.
-        # Single variables are always -1.
-        # The fourth line specifies the variable's range, i.e., the
-        # number of different values it can take it on. The value of
-        # a variable is always from the set {0, 1, 2, ..., range - 1}.
-        # The following range lines specify the symbolic names for
-        # each of the range values the variable can take on, one at a
-        # time. These typically correspond to grounded PDDL facts,
-        # except for values that represent that none out a set of PDDL
-        # facts is true.
-        # The final line is "end_variable".
-        count_variables = 0
-        for i, line in enumerate(sas_lines):
-            # We copy lines until we've reached end_metric. Then we
-            # increment the number of variables by 1 and add our new
-            # not-causes-failure variable in the new_sas_file_lines.
-            if i > 0 and "end_metric" in sas_lines[i - 1]:
-                line = line.strip()
-                assert line.isdigit()
-                num_variables = int(line)
-                # Change num variables
-                new_sas_file_lines.append(f"{num_variables+1}\n")
-            elif "end_variable" in line:
-                count_variables += 1
-                new_sas_file_lines.append(line)
-                if count_variables == num_variables:
-                    # Add new variables here
-                    new_sas_file_lines.append("begin_variable\n")
-                    new_sas_file_lines.append(f"var{count_variables}\n")
-                    new_sas_file_lines.append("-1\n")
-                    new_sas_file_lines.append("2\n")
-                    new_sas_file_lines.append(
-                        f"Atom not-causes-failure({obj.name.lower()})\n")
-                    new_sas_file_lines.append(
-                        f"NegatedAtom not-causes-failure({obj.name.lower()})\n"
-                    )
-                    new_sas_file_lines.append("end_variable\n")
-                    sas_file_i = i + 1
-                    break
-            else:
-                new_sas_file_lines.append(line)
-
-        # Add sas_file init_state, goal, and mutex.
-        num_operators = None
-        for i, line in enumerate(sas_lines[sas_file_i:]):
-            if i > 0 and "end_goal" in sas_lines[sas_file_i + i - 1]:
-                # Save num_operators for use later.
-                line = line.strip()
-                assert line.isdigit()
-                num_operators = int(line)
-                sas_file_i = sas_file_i + i + 1
-                new_sas_file_lines.append(f"{num_operators}\n")
-                break
-            if "end_state" in line:
-                new_sas_file_lines.append("1\n")
-                new_sas_file_lines.append(line)
-            else:
-                new_sas_file_lines.append(line)
-        assert num_operators is not None
-
-        # We use the Fast Downward documentation to parse the sas_file
-        # For more info: https://www.fast-downward.org/TranslatorOutputFormat
-        # Second we fix sas_file Operators:
-        # The first line is "begin_operator".
-        # The second line contains the name of the operator.
-        # The third line contains a single number, denoting the number of
-        # precondition conditions.
-        # The following lines describe the precondition conditions, one line
-        # for each condition. A precondition condition is given by two numbers
-        # separated by spaces, denoting a variable/value pairing in the
-        # same notation for goals described above.
-        # The first line after the precondition conditions contains a single
-        # number, denoting the number of effects.
-        # The following lines describe the effects, one line for each effect
-        # (read on).
-        # The line before last gives the operator cost. This line only
-        # matters if metric is 1 (otherwise, any number here will be treated
-        # as 1).
-        # The final line is "end_operator".
-        count_operators = 0
-        for i, line in enumerate(sas_lines[sas_file_i:]):
-            # We copy each operator from the sas_file and add our new
-            # not-causes-failure variable to the necessary operators in
-            # the new_sas_file_lines.
-            if "begin_operator" in line:
-                # Parse Operator from sas_lines.
-                count_operators += 1
-                begin_operator_str = sas_lines[sas_file_i + i]
-                operator_str = sas_lines[sas_file_i + i + 1]
-                line = sas_lines[sas_file_i + i + 2].strip()
-                assert line.isdigit()
-                num_precondition_conditons = int(line)
-                line = sas_lines[sas_file_i + i + 3 +
-                                 num_precondition_conditons].strip()
-                assert line.isdigit()
-                num_effects = int(line)
-                line = sas_lines[sas_file_i + i + 4 +
-                                 num_precondition_conditons +
-                                 num_effects].strip()
-                assert line.isdigit()
-                cost = int(line)
-                end_operator_str = sas_lines[sas_file_i + i + 5 +
-                                             num_precondition_conditons +
-                                             num_effects]
-                # Begin Operator
-                new_sas_file_lines.append(begin_operator_str)
-                new_sas_file_lines.append(operator_str)
-                # Append preconditions
-                if operator_str.replace("\n", "") == ground_op_str:
-                    new_sas_file_lines.append(
-                        f"{num_precondition_conditons+1}\n")
-                    new_sas_file_lines.append(
-                        f"{num_variables} 0\n")  # additional precondition
-                else:
-                    new_sas_file_lines.append(
-                        f"{num_precondition_conditons}\n")
-                for j in range(num_precondition_conditons):
-                    new_sas_file_lines.append(sas_lines[sas_file_i + i + 3 +
-                                                        j])
-                # Append effects
-                if obj.name.lower(
-                ) in operator_str and 'navigateto' not in operator_str:
-                    new_sas_file_lines.append(f"{num_effects+1}\n")
-                    new_sas_file_lines.append(
-                        f"0 {num_variables} -1 0\n")  # additional effect
-                else:
-                    new_sas_file_lines.append(f"{num_effects}\n")
-                for j in range(num_effects):
-                    new_sas_file_lines.append(
-                        sas_lines[sas_file_i + i + 4 +
-                                  num_precondition_conditons + j])
-                # End Operator
-                new_sas_file_lines.append(f"{cost}\n")
-                new_sas_file_lines.append(end_operator_str)
-                if count_operators == num_operators:
-                    sas_file_i = sas_file_i + i + 1
-                    break
-        # Copy the rest of the file.
-        for i, line in enumerate(sas_lines[sas_file_i:]):
-            new_sas_file_lines.append(line)
-        # Overwrite sas_file with new_sas_file_lines.
-        with open(sas_file, 'w', encoding="utf-8") as f:
-            f.writelines(new_sas_file_lines)
-
-
-def task_plan_with_option_plan_constraint(
-    objects: Set[Object],
-    predicates: Set[Predicate],
-    strips_ops: List[STRIPSOperator],
-    option_specs: List[OptionSpec],
-    init_atoms: Set[GroundAtom],
-    goal: Set[GroundAtom],
-    option_plan: List[Tuple[ParameterizedOption, Sequence[Object]]],
-    atoms_seq: Optional[List[Set[GroundAtom]]] = None,
-) -> Optional[List[_GroundNSRT]]:
-    """Turn an option plan into a plan of ground NSRTs that achieves the goal
-    from the initial atoms.
-
-    If atoms_seq is not None, the ground NSRT plan must also match up with
-    the given sequence of atoms. Otherwise, atoms are not checked.
-
-    If no goal-achieving sequence of ground NSRTs corresponds to
-    the option plan, return None.
-    """
-    ground_nsrts, _ = task_plan_grounding(init_atoms,
-                                          objects,
-                                          strips_ops,
-                                          option_specs,
-                                          allow_noops=True)
-    heuristic = utils.create_task_planning_heuristic(
-        CFG.sesame_task_planning_heuristic, init_atoms, goal, ground_nsrts,
-        predicates, objects)
-
-    def _check_goal(
-            searchnode_state: Tuple[FrozenSet[GroundAtom], int]) -> bool:
-        return goal.issubset(searchnode_state[0])
-
-    def _get_successor_with_correct_option(
-        searchnode_state: Tuple[FrozenSet[GroundAtom], int]
-    ) -> Iterator[Tuple[_GroundNSRT, Tuple[FrozenSet[GroundAtom], int],
-                        float]]:
-        atoms = searchnode_state[0]
-        idx_into_traj = searchnode_state[1]
-
-        if idx_into_traj > len(option_plan) - 1:
-            return
-
-        gt_param_option = option_plan[idx_into_traj][0]
-        gt_objects = option_plan[idx_into_traj][1]
-        for applicable_nsrt in utils.get_applicable_operators(
-                ground_nsrts, atoms):
-            # NOTE: we check that the ParameterizedOptions are equal before
-            # attempting to ground because otherwise, we might
-            # get a parameter mismatch and trigger an AssertionError
-            # during grounding.
-            if applicable_nsrt.option != gt_param_option:
-                continue
-            if applicable_nsrt.option_objs != gt_objects:
-                continue
-            if atoms_seq is not None and not \
-                applicable_nsrt.preconditions.issubset(
-                    atoms_seq[idx_into_traj]):
-                continue
-            next_atoms = utils.apply_operator(applicable_nsrt, set(atoms))
-            # The returned cost is uniform because we don't
-            # actually care about finding the shortest path;
-            # just one that matches!
-            yield (applicable_nsrt, (frozenset(next_atoms), idx_into_traj + 1),
-                   1.0)
-
-    init_atoms_frozen = frozenset(init_atoms)
-    init_searchnode_state = (init_atoms_frozen, 0)
-    # NOTE: each state in the below GBFS is a tuple of
-    # (current_atoms, idx_into_traj). The idx_into_traj is necessary because
-    # we need to check whether the atoms that are true at this particular
-    # index into the trajectory is what we would expect given the demo
-    # trajectory.
-    state_seq, action_seq = utils.run_gbfs(
-        init_searchnode_state, _check_goal, _get_successor_with_correct_option,
-        lambda searchnode_state: heuristic(searchnode_state[0]))
-
-    if not _check_goal(state_seq[-1]):
-        return None
-
-    return action_seq
-
-
-def _sesame_plan_with_fast_downward(
-    task: Task, option_model: _OptionModelBase, nsrts: Set[NSRT],
-    predicates: Set[Predicate], types: Set[Type], timeout: float, seed: int,
-    max_horizon: int, optimal: bool
-) -> Tuple[List[_Option], Metrics, List[State]]:  # pragma: no cover
-    """A version of SeSamE that runs the Fast Downward planner to produce a
-    single skeleton, then calls run_low_level_search() to turn it into a plan.
-
-    Usage: Build and compile the Fast Downward planner, then set the environment
-    variable FD_EXEC_PATH to point to the `downward` directory. For example:
-    1) git clone https://github.com/aibasel/downward.git
-    2) cd downward && ./build.py
-    3) export FD_EXEC_PATH="<your path here>/downward"
-
-    On MacOS, to use gtimeout:
-    4) brew install coreutils
-
-    Important Note: Fast Downward will potentially not work with null operators
-    (i.e. operators that have an empty effect set). This happens when
-    Fast Downward grounds the operators, null operators get pruned because they
-    cannot help satisfy the goal. In A* search Discovered Failures could
-    potentially add effects to null operators, but this ability is not
-    implemented here.
-    """
-    init_atoms = utils.abstract(task.init, predicates)
-    objects = list(task.init)
-    start_time = time.perf_counter()
-    # Create the domain and problem strings, then write them to tempfiles.
-    dom_str = utils.create_pddl_domain(nsrts, predicates, types, "mydomain")
-    prob_str = utils.create_pddl_problem(objects, init_atoms, task.goal,
-                                         "mydomain", "myproblem")
-    dom_file = tempfile.NamedTemporaryFile(delete=False).name
-    with open(dom_file, "w", encoding="utf-8") as f:
-        f.write(dom_str)
-    prob_file = tempfile.NamedTemporaryFile(delete=False).name
-    with open(prob_file, "w", encoding="utf-8") as f:
-        f.write(prob_str)
-    # The SAS file is used when augmenting the grounded operators,
-    # during dicovered failures, and it's important that we give
-    # it a name, because otherwise Fast Downward uses a fixed
-    # default name, which will cause issues if you run multiple
-    # processes simultaneously.
-    sas_file = tempfile.NamedTemporaryFile(delete=False).name
-    # Run Fast Downward followed by cleanup. Capture the output.
-    timeout_cmd = "gtimeout" if sys.platform == "darwin" else "timeout"
-    if optimal:
-        alias_flag = "--alias seq-opt-lmcut"
-    else:  # satisficing
-        alias_flag = "--evaluator 'hlm=lmcount(lm_factory=lm_rhw" + \
-            "(reasonable_orders=true),transform=adapt_costs(one)," + \
-            "pref=false)' --evaluator 'hff=ff(transform=adapt_costs(one))'" + \
-            " --search 'lazy_greedy([hff],preferred=[hff,hlm]," + \
-            "cost_type=one,reopen_closed=false)'"
-    assert "FD_EXEC_PATH" in os.environ, \
-        "Please follow the instructions in the docstring of this method!"
-    fd_exec_path = os.environ["FD_EXEC_PATH"]
-    exec_str = os.path.join(fd_exec_path, "fast-downward.py")
-    # Run to generate sas file.
-    cmd_str = (f"{timeout_cmd} {timeout} {exec_str} "
-               f"--sas-file {sas_file} {dom_file} {prob_file}")
-    output = subprocess.getoutput(cmd_str)
-    while True:
-        if optimal:
-            cmd_str = (
-                f"{timeout_cmd} {timeout} {exec_str} {alias_flag} {sas_file}")
-        else:
-            cmd_str = (
-                f"{timeout_cmd} {timeout} {exec_str} {sas_file} {alias_flag}")
-        output = subprocess.getoutput(cmd_str)
-        cleanup_cmd_str = f"{exec_str} --cleanup"
-        subprocess.getoutput(cleanup_cmd_str)
-        if time.perf_counter() - start_time > timeout:
-            raise PlanningTimeout("Planning timed out in call to FD!")
-        # Parse and log metrics.
-        metrics: Metrics = defaultdict(float)
-        num_nodes_expanded = re.findall(r"Expanded (\d+) state", output)
-        num_nodes_created = re.findall(r"Evaluated (\d+) state", output)
-        try:
-            assert len(num_nodes_expanded) == 1
-            assert len(num_nodes_created) == 1
-        # In case the following exception is raised, the below info
-        # is extremely helpful for debugging.
-        except AssertionError:
-            logging.info(f"Output: {output}")
-            logging.info(f"Num Nodes Expanded: {num_nodes_expanded}")
-            logging.info(f"Init Atoms: {init_atoms}")
-            logging.info(f"Goal: {task.goal}")
-            logging.info(f"Objects: {objects}")
-            env = get_or_create_env("behavior")
-            assert isinstance(env, BehaviorEnv)
-            logging.info(f"Task Relevant Types: {env.task_relevant_types}")
-            logging.info(f"Env Predicates: {env.predicates}")
-            logging.info(f"Domain String: {dom_str}")
-            logging.info(f"Problem String: {prob_str}")
-            raise PlanningFailure(f"Plan not found with FD! Error: {output}")
-        metrics["num_nodes_expanded"] = float(num_nodes_expanded[0])
-        metrics["num_nodes_created"] = float(num_nodes_created[0])
-        # Extract the skeleton from the output and compute the atoms_sequence.
-        if "Solution found!" not in output:
-            raise PlanningFailure(f"Plan not found with FD! Error: {output}")
-        if "Plan length: 0 step" in output:
-            # Handle the special case where the plan is found to be trivial.
-            skeleton_str = []
-        else:
-            skeleton_str = re.findall(r"(.+) \(\d+?\)", output)
-            if not skeleton_str:
-                raise PlanningFailure(
-                    f"Plan not found with FD! Error: {output}")
-        skeleton = []
-        atoms_sequence = [init_atoms]
-        nsrt_name_to_nsrt = {nsrt.name.lower(): nsrt for nsrt in nsrts}
-        obj_name_to_obj = {obj.name.lower(): obj for obj in objects}
-        for nsrt_str in skeleton_str:
-            str_split = nsrt_str.split()
-            nsrt = nsrt_name_to_nsrt[str_split[0]]
-            objs = [obj_name_to_obj[obj_name] for obj_name in str_split[1:]]
-            ground_nsrt = nsrt.ground(objs)
-            skeleton.append(ground_nsrt)
-            atoms_sequence.append(
-                utils.apply_operator(ground_nsrt, atoms_sequence[-1]))
-        if len(skeleton) > max_horizon:
-            raise PlanningFailure("Skeleton produced by FD exceeds horizon!")
-        # Run low-level search on this skeleton.
-        low_level_timeout = timeout - (time.perf_counter() - start_time)
-        metrics["num_skeletons_optimized"] = 1
-        metrics["num_failures_discovered"] = 0
-        try:
-            necessary_atoms_seq = utils.compute_necessary_atoms_seq(
-                skeleton, atoms_sequence, task.goal)
-            plan, suc, traj = run_low_level_search(task, option_model,
-                                                   skeleton,
-                                                   necessary_atoms_seq, seed,
-                                                   low_level_timeout, metrics,
-                                                   max_horizon)
-            if not suc:
-                if time.perf_counter() - start_time > timeout:
-                    raise PlanningTimeout("Planning timed out in refinement!")
-                raise PlanningFailure("Skeleton produced by FD not refinable!")
-            metrics["plan_length"] = len(plan)
-            return plan, metrics, traj
-        except _DiscoveredFailureException as e:
-            metrics["num_failures_discovered"] += 1
-            _update_sas_file_with_failure(e.discovered_failure, sas_file)
-        except (_MaxSkeletonsFailure, _SkeletonSearchTimeout) as e:
-            raise e
-
-
-class PlanningFailure(utils.ExceptionWithInfo):
-    """Raised when the planner fails."""
-
-
-class PlanningTimeout(utils.ExceptionWithInfo):
-    """Raised when the planner times out."""
-
-
-@dataclass(frozen=True, eq=False)
-class _DiscoveredFailure:
-    """Container class for holding information related to a low-level discovery
-    of a failure which must be propagated up to the main search function, in
-    order to restart A* search with new NSRTs."""
-    env_failure: EnvironmentFailure
-    failing_nsrt: _GroundNSRT
-
-
-class _DiscoveredFailureException(PlanningFailure):
-    """Exception class for DiscoveredFailure propagation."""
-
-    def __init__(self,
-                 message: str,
-                 discovered_failure: _DiscoveredFailure,
-                 info: Optional[Dict] = None):
-        super().__init__(message, info)
-        self.discovered_failure = discovered_failure
-
-
-class _MaxSkeletonsFailure(PlanningFailure):
-    """Raised when the maximum number of skeletons has been reached."""
-
-
-class _SkeletonSearchTimeout(PlanningTimeout):
-    """Raised when timeout occurs in run_low_level_search()."""
-
-    def __init__(self) -> None:
-        super().__init__("Planning timed out in skeleton search!")
-=======
-"""Algorithms for bilevel planning.
-
-Mainly, "SeSamE": SEarch-and-SAMple planning, then Execution.
-"""
-
-from __future__ import annotations
-
-import curses
-import heapq as hq
-import logging
-import os
-import re
-import subprocess
-import sys
-import tempfile
-import time
-from collections import defaultdict
-from dataclasses import dataclass
-from itertools import islice
-from typing import Dict, FrozenSet, Iterator, List, Optional, Sequence, Set, \
-    Tuple
-
-import numpy as np
-
-from predicators import utils
-from predicators.envs import get_or_create_env
-from predicators.envs.behavior import BehaviorEnv
-from predicators.option_model import _BehaviorOptionModel, _OptionModelBase
-from predicators.refinement_estimators import BaseRefinementEstimator
-from predicators.settings import CFG
-from predicators.structs import NSRT, AbstractPolicy, Action, DefaultState, \
-    DummyOption, GroundAtom, LowLevelTrajectory, Metrics, Object, OptionSpec, \
-    ParameterizedOption, Predicate, State, STRIPSOperator, Task, Type, \
-    _GroundNSRT, _Option
-from predicators.utils import EnvironmentFailure, _TaskPlanningHeuristic
-
-_NOT_CAUSES_FAILURE = "NotCausesFailure"
-
-
-@dataclass(repr=False, eq=False)
-class _Node:
-    """A node for the search over skeletons."""
-    atoms: Set[GroundAtom]
-    skeleton: List[_GroundNSRT]
-    atoms_sequence: List[Set[GroundAtom]]  # expected state sequence
-    parent: Optional[_Node]
-    cumulative_cost: float
-
-
-def sesame_plan(
-    task: Task,
-    option_model: _OptionModelBase,
-    nsrts: Set[NSRT],
-    predicates: Set[Predicate],
-    types: Set[Type],
-    timeout: float,
-    seed: int,
-    task_planning_heuristic: str,
-    max_skeletons_optimized: int,
-    max_horizon: int,
-    abstract_policy: Optional[AbstractPolicy] = None,
-    max_policy_guided_rollout: int = 0,
-    refinement_estimator: Optional[BaseRefinementEstimator] = None,
-    check_dr_reachable: bool = True,
-    allow_noops: bool = False,
-    use_visited_state_set: bool = False
-) -> Tuple[List[_Option], Metrics, List[State]]:
-    """Run bilevel planning.
-
-    Return a sequence of options, and a dictionary of metrics for this
-    run of the planner. Uses the SeSamE strategy: SEarch-and-SAMple
-    planning, then Execution. The high-level planner can be either A* or
-    Fast Downward (FD). In the latter case, we allow either optimal mode
-    ("fdopt") or satisficing mode ("fdsat"). With Fast Downward, we can
-    only consider at most one skeleton, and DiscoveredFailures cannot be
-    handled.
-    """
-
-    if CFG.env == "behavior" and \
-        CFG.behavior_mode == 'iggui' and \
-        CFG.plan_only_eval:  # pragma: no cover
-        env = get_or_create_env('behavior')
-        assert isinstance(env, BehaviorEnv)
-        win = curses.initscr()
-        win.nodelay(True)
-        win.addstr(
-            0, 0,
-            "VIDEO CREATION MODE: You have time to position the iggui window \
-            to the location you want for recording. Type 'q' to indicate you \
-            have finished positioning: ")
-        flag = win.getch()
-        while flag == -1 or chr(flag) != 'q':
-            env.igibson_behavior_env.step(np.zeros(env.action_space.shape))
-            flag = win.getch()
-        curses.endwin()
-        logging.info("VIDEO CREATION MODE: Starting planning.")
-
-    if CFG.sesame_task_planner == "astar":
-        return _sesame_plan_with_astar(
-            task, option_model, nsrts, predicates, types, timeout, seed,
-            task_planning_heuristic, max_skeletons_optimized, max_horizon,
-            abstract_policy, max_policy_guided_rollout, refinement_estimator,
-            check_dr_reachable, allow_noops, use_visited_state_set)
-    if CFG.sesame_task_planner == "fdopt":
-        assert abstract_policy is None
-        return _sesame_plan_with_fast_downward(task,
-                                               option_model,
-                                               nsrts,
-                                               predicates,
-                                               types,
-                                               timeout,
-                                               seed,
-                                               max_horizon,
-                                               optimal=True)
-    if CFG.sesame_task_planner == "fdsat":
-        assert abstract_policy is None
-        return _sesame_plan_with_fast_downward(task,
-                                               option_model,
-                                               nsrts,
-                                               predicates,
-                                               types,
-                                               timeout,
-                                               seed,
-                                               max_horizon,
-                                               optimal=False)
-    raise ValueError("Unrecognized sesame_task_planner: "
-                     f"{CFG.sesame_task_planner}")
-
-
-def _sesame_plan_with_astar(
-    task: Task,
-    option_model: _OptionModelBase,
-    nsrts: Set[NSRT],
-    predicates: Set[Predicate],
-    types: Set[Type],
-    timeout: float,
-    seed: int,
-    task_planning_heuristic: str,
-    max_skeletons_optimized: int,
-    max_horizon: int,
-    abstract_policy: Optional[AbstractPolicy] = None,
-    max_policy_guided_rollout: int = 0,
-    refinement_estimator: Optional[BaseRefinementEstimator] = None,
-    check_dr_reachable: bool = True,
-    allow_noops: bool = False,
-    use_visited_state_set: bool = False
-) -> Tuple[List[_Option], Metrics, List[State]]:
-    """The default version of SeSamE, which runs A* to produce skeletons."""
-    init_atoms = utils.abstract(task.init, predicates)
-    objects = list(task.init)
-    start_time = time.perf_counter()
-    if CFG.sesame_grounder == "naive":
-        ground_nsrts = []
-        for nsrt in sorted(nsrts):
-            for ground_nsrt in utils.all_ground_nsrts(nsrt, objects):
-                ground_nsrts.append(ground_nsrt)
-                if time.perf_counter() - start_time > timeout:
-                    raise PlanningTimeout("Planning timed out in grounding!")
-    elif CFG.sesame_grounder == "fd_translator":
-        # WARNING: there is no easy way to check the timeout within this call,
-        # since Fast Downward's translator is a third-party function. We'll
-        # just check the timeout afterward.
-        ground_nsrts = list(
-            utils.all_ground_nsrts_fd_translator(nsrts, objects, predicates,
-                                                 types, init_atoms, task.goal))
-        if time.perf_counter() - start_time > timeout:
-            raise PlanningTimeout("Planning timed out in grounding!")
-    else:
-        raise ValueError(
-            f"Unrecognized sesame_grounder: {CFG.sesame_grounder}")
-    # Keep restarting the A* search while we get new discovered failures.
-    metrics: Metrics = defaultdict(float)
-    # Make a copy of the predicates set to avoid modifying the input set,
-    # since we may be adding NotCausesFailure predicates to the set.
-    predicates = predicates.copy()
-    # Keep track of partial refinements: skeletons and partial plans. This is
-    # for making videos of failed planning attempts.
-    partial_refinements = []
-    while True:
-        # Optionally exclude NSRTs with empty effects, because they can slow
-        # the search significantly, so we may want to exclude them. Note however
-        # that we need to do this inside the while True here, because an NSRT
-        # that initially has empty effects may later have a _NOT_CAUSES_FAILURE.
-        nonempty_ground_nsrts = [
-            nsrt for nsrt in ground_nsrts
-            if allow_noops or (nsrt.add_effects | nsrt.delete_effects)
-        ]
-        all_reachable_atoms = utils.get_reachable_atoms(
-            nonempty_ground_nsrts, init_atoms)
-        if check_dr_reachable and not task.goal.issubset(all_reachable_atoms):
-            raise PlanningFailure(f"Goal {task.goal} not dr-reachable")
-        reachable_nsrts = [
-            nsrt for nsrt in nonempty_ground_nsrts
-            if nsrt.preconditions.issubset(all_reachable_atoms)
-        ]
-        heuristic = utils.create_task_planning_heuristic(
-            task_planning_heuristic, init_atoms, task.goal, reachable_nsrts,
-            predicates, objects)
-        try:
-            new_seed = seed + int(metrics["num_failures_discovered"])
-            gen = _skeleton_generator(
-                task, reachable_nsrts, init_atoms, heuristic, new_seed,
-                timeout - (time.perf_counter() - start_time), metrics,
-                max_skeletons_optimized, abstract_policy,
-                max_policy_guided_rollout, use_visited_state_set)
-            # If a refinement cost estimator is provided, generate a number of
-            # skeletons first, then predict the refinement cost of each skeleton
-            # and attempt to refine them in this order.
-            if refinement_estimator is not None:
-                estimator: BaseRefinementEstimator = refinement_estimator
-                proposed_skeletons = []
-                for _ in range(
-                        CFG.refinement_estimation_num_skeletons_generated):
-                    try:
-                        proposed_skeletons.append(next(gen))
-                    except _MaxSkeletonsFailure:
-                        break
-                gen = iter(
-                    sorted(proposed_skeletons,
-                           key=lambda s: estimator.get_cost(*s)))
-            for skeleton, atoms_sequence in gen:
-                necessary_atoms_seq = utils.compute_necessary_atoms_seq(
-                    skeleton, atoms_sequence, task.goal)
-                plan, suc, traj = run_low_level_search(
-                    task, option_model, skeleton, necessary_atoms_seq,
-                    new_seed, timeout - (time.perf_counter() - start_time),
-                    metrics, max_horizon)
-                if suc:
-                    # Success! It's a complete plan.
-                    logging.info(
-                        f"Planning succeeded! Found plan of length "
-                        f"{len(plan)} after "
-                        f"{int(metrics['num_skeletons_optimized'])} "
-                        f"skeletons with {int(metrics['num_samples'])}"
-                        f" samples, discovering "
-                        f"{int(metrics['num_failures_discovered'])} failures")
-                    metrics["plan_length"] = len(plan)
-                    return plan, metrics, traj
-                partial_refinements.append((skeleton, plan))
-                if time.perf_counter() - start_time > timeout:
-                    raise PlanningTimeout(
-                        "Planning timed out in refinement!",
-                        info={"partial_refinements": partial_refinements})
-        except _DiscoveredFailureException as e:
-            metrics["num_failures_discovered"] += 1
-            new_predicates, ground_nsrts = _update_nsrts_with_failure(
-                e.discovered_failure, ground_nsrts)
-            predicates |= new_predicates
-            partial_refinements.append(
-                (skeleton, e.info["longest_failed_refinement"]))
-        except (_MaxSkeletonsFailure, _SkeletonSearchTimeout) as e:
-            e.info["partial_refinements"] = partial_refinements
-            raise e
-
-
-def task_plan_grounding(
-    init_atoms: Set[GroundAtom],
-    objects: Set[Object],
-    strips_ops: Sequence[STRIPSOperator],
-    option_specs: Sequence[OptionSpec],
-    allow_noops: bool = False,
-) -> Tuple[List[_GroundNSRT], Set[GroundAtom]]:
-    """Ground all operators for task planning into dummy _GroundNSRTs,
-    filtering out ones that are unreachable or have empty effects.
-
-    Also return the set of reachable atoms, which is used by task
-    planning to quickly determine if a goal is unreachable.
-
-    See the task_plan docstring for usage instructions.
-    """
-    nsrts = utils.ops_and_specs_to_dummy_nsrts(strips_ops, option_specs)
-    ground_nsrts = []
-    for nsrt in sorted(nsrts):
-        for ground_nsrt in utils.all_ground_nsrts(nsrt, objects):
-            if allow_noops or (ground_nsrt.add_effects
-                               | ground_nsrt.delete_effects):
-                ground_nsrts.append(ground_nsrt)
-    reachable_atoms = utils.get_reachable_atoms(ground_nsrts, init_atoms)
-    reachable_nsrts = [
-        nsrt for nsrt in ground_nsrts
-        if nsrt.preconditions.issubset(reachable_atoms)
-    ]
-    return reachable_nsrts, reachable_atoms
-
-
-def task_plan(
-    init_atoms: Set[GroundAtom],
-    goal: Set[GroundAtom],
-    ground_nsrts: List[_GroundNSRT],
-    reachable_atoms: Set[GroundAtom],
-    heuristic: _TaskPlanningHeuristic,
-    seed: int,
-    timeout: float,
-    max_skeletons_optimized: int,
-    use_visited_state_set: bool = False,
-) -> Iterator[Tuple[List[_GroundNSRT], List[Set[GroundAtom]], Metrics]]:
-    """Run only the task planning portion of SeSamE. A* search is run, and
-    skeletons that achieve the goal symbolically are yielded. Specifically,
-    yields a tuple of (skeleton, atoms sequence, metrics dictionary).
-
-    This method is NOT used by SeSamE, but is instead provided as a
-    convenient wrapper around _skeleton_generator below (which IS used
-    by SeSamE) that takes in only the minimal necessary arguments.
-
-    This method is tightly coupled with task_plan_grounding -- the reason they
-    are separate methods is that it is sometimes possible to ground only once
-    and then plan multiple times (e.g. from different initial states, or to
-    different goals). To run task planning once, call task_plan_grounding to
-    get ground_nsrts and reachable_atoms; then create a heuristic using
-    utils.create_task_planning_heuristic; then call this method. See the tests
-    in tests/test_planning for usage examples.
-    """
-    if not goal.issubset(reachable_atoms):
-        raise PlanningFailure(f"Goal {goal} not dr-reachable")
-    dummy_task = Task(DefaultState, goal)
-    metrics: Metrics = defaultdict(float)
-    generator = _skeleton_generator(
-        dummy_task,
-        ground_nsrts,
-        init_atoms,
-        heuristic,
-        seed,
-        timeout,
-        metrics,
-        max_skeletons_optimized,
-        use_visited_state_set=use_visited_state_set)
-    # Note that we use this pattern to avoid having to catch an exception
-    # when _skeleton_generator runs out of skeletons to optimize.
-    for skeleton, atoms_sequence in islice(generator, max_skeletons_optimized):
-        yield skeleton, atoms_sequence, metrics.copy()
-
-
-def _skeleton_generator(
-    task: Task,
-    ground_nsrts: List[_GroundNSRT],
-    init_atoms: Set[GroundAtom],
-    heuristic: _TaskPlanningHeuristic,
-    seed: int,
-    timeout: float,
-    metrics: Metrics,
-    max_skeletons_optimized: int,
-    abstract_policy: Optional[AbstractPolicy] = None,
-    sesame_max_policy_guided_rollout: int = 0,
-    use_visited_state_set: bool = False
-) -> Iterator[Tuple[List[_GroundNSRT], List[Set[GroundAtom]]]]:
-    """A* search over skeletons (sequences of ground NSRTs).
-    Iterates over pairs of (skeleton, atoms sequence).
-
-    Note that we can't use utils.run_astar() here because we want to
-    yield multiple skeletons, whereas that utility method returns only
-    a single solution. Furthermore, it's easier to track and update our
-    metrics dictionary if we re-implement the search here. If
-    use_visited_state_set is False (which is the default), then we may revisit
-    the same abstract states multiple times, unlike in typical A*. See
-    Issue #1117 for a discussion on why this is False by default.
-    """
-
-    start_time = time.perf_counter()
-    current_objects = set(task.init)
-    queue: List[Tuple[float, float, _Node]] = []
-    root_node = _Node(atoms=init_atoms,
-                      skeleton=[],
-                      atoms_sequence=[init_atoms],
-                      parent=None,
-                      cumulative_cost=0)
-    metrics["num_nodes_created"] += 1
-    rng_prio = np.random.default_rng(seed)
-    hq.heappush(queue,
-                (heuristic(root_node.atoms), rng_prio.uniform(), root_node))
-    # Initialize with empty skeleton for root.
-    # We want to keep track of the visited skeletons so that we avoid
-    # repeatedly outputting the same faulty skeletons.
-    visited_skeletons: Set[Tuple[_GroundNSRT, ...]] = set()
-    visited_skeletons.add(tuple(root_node.skeleton))
-    if use_visited_state_set:
-        # This set will maintain (frozen) atom sets that have been fully
-        # expanded already, and ensure that we never expand redundantly.
-        visited_atom_sets = set()
-    # Start search.
-    while queue and (time.perf_counter() - start_time < timeout):
-        if int(metrics["num_skeletons_optimized"]) == max_skeletons_optimized:
-            raise _MaxSkeletonsFailure(
-                "Planning reached max_skeletons_optimized!")
-        _, _, node = hq.heappop(queue)
-        if use_visited_state_set:
-            frozen_atoms = frozenset(node.atoms)
-            visited_atom_sets.add(frozen_atoms)
-        # Good debug point #1: print out the skeleton here to see what
-        # the high-level search is doing. You can accomplish this via:
-        # for act in node.skeleton:
-        #     logging.info(f"{act.name} {act.objects}")
-        # logging.info("")
-        if task.goal.issubset(node.atoms):
-            # If this skeleton satisfies the goal, yield it.
-            metrics["num_skeletons_optimized"] += 1
-            yield node.skeleton, node.atoms_sequence
-        else:
-            # Generate successors.
-            metrics["num_nodes_expanded"] += 1
-            # If an abstract policy is provided, generate policy-based
-            # successors first.
-            if abstract_policy is not None:
-                current_node = node
-                for _ in range(sesame_max_policy_guided_rollout):
-                    if task.goal.issubset(current_node.atoms):
-                        break
-                    ground_nsrt = abstract_policy(current_node.atoms,
-                                                  current_objects, task.goal)
-                    if ground_nsrt is None:
-                        break
-                    # Make sure ground_nsrt is applicable.
-                    if not ground_nsrt.preconditions.issubset(
-                            current_node.atoms):
-                        break
-                    child_atoms = utils.apply_operator(ground_nsrt,
-                                                       set(current_node.atoms))
-                    child_skeleton = current_node.skeleton + [ground_nsrt]
-                    child_skeleton_tup = tuple(child_skeleton)
-                    if child_skeleton_tup in visited_skeletons:
-                        continue
-                    visited_skeletons.add(child_skeleton_tup)
-                    # Note: the cost of taking a policy-generated action is 0.
-                    # This encourages the planner to trust the policy, and
-                    # also allows us to yield a policy-generated plan without
-                    # waiting to exhaustively rule out the possibility that
-                    # some other primitive plans are actually lower cost.
-                    child_cost = current_node.cumulative_cost
-                    child_node = _Node(
-                        atoms=child_atoms,
-                        skeleton=child_skeleton,
-                        atoms_sequence=current_node.atoms_sequence +
-                        [child_atoms],
-                        parent=current_node,
-                        cumulative_cost=child_cost)
-                    metrics["num_nodes_created"] += 1
-                    # priority is g [cost] plus h [heuristic]
-                    priority = (child_node.cumulative_cost +
-                                heuristic(child_node.atoms))
-                    hq.heappush(queue,
-                                (priority, rng_prio.uniform(), child_node))
-                    current_node = child_node
-                    if time.perf_counter() - start_time >= timeout:
-                        break
-            # Generate primitive successors.
-            for nsrt in utils.get_applicable_operators(ground_nsrts,
-                                                       node.atoms):
-                child_atoms = utils.apply_operator(nsrt, set(node.atoms))
-                if use_visited_state_set:
-                    frozen_atoms = frozenset(child_atoms)
-                    if frozen_atoms in visited_atom_sets:
-                        continue
-                child_skeleton = node.skeleton + [nsrt]
-                child_skeleton_tup = tuple(child_skeleton)
-                if child_skeleton_tup in visited_skeletons:
-                    continue
-                visited_skeletons.add(child_skeleton_tup)
-                # Action costs are unitary.
-                child_cost = node.cumulative_cost + 1.0
-                child_node = _Node(atoms=child_atoms,
-                                   skeleton=child_skeleton,
-                                   atoms_sequence=node.atoms_sequence +
-                                   [child_atoms],
-                                   parent=node,
-                                   cumulative_cost=child_cost)
-                metrics["num_nodes_created"] += 1
-                # priority is g [cost] plus h [heuristic]
-                priority = (child_node.cumulative_cost +
-                            heuristic(child_node.atoms))
-                hq.heappush(queue, (priority, rng_prio.uniform(), child_node))
-                if time.perf_counter() - start_time >= timeout:
-                    break
-    if not queue:
-        raise _MaxSkeletonsFailure("Planning ran out of skeletons!")
-    assert time.perf_counter() - start_time >= timeout
-    raise _SkeletonSearchTimeout
-
-
-def run_low_level_search(
-        task: Task, option_model: _OptionModelBase,
-        skeleton: List[_GroundNSRT], atoms_sequence: List[Set[GroundAtom]],
-        seed: int, timeout: float, metrics: Metrics,
-        max_horizon: int) -> Tuple[List[_Option], bool, List[State]]:
-    """Backtracking search over continuous values.
-
-    Returns a sequence of options and a boolean. If the boolean is True,
-    the option sequence is a complete low-level plan refining the given
-    skeleton. Otherwise, the option sequence is the longest partial
-    failed refinement, where the last step did not satisfy the skeleton,
-    but all previous steps did. Note that there are multiple low-level
-    plans in general; we return the first one found (arbitrarily).
-    """
-    start_time = time.perf_counter()
-    rng_sampler = np.random.default_rng(seed)
-    assert CFG.sesame_propagate_failures in \
-        {"after_exhaust", "immediately", "never"}
-    cur_idx = 0
-    num_tries = [0 for _ in skeleton]
-    # Optimization: if the params_space for the NSRT option is empty, only
-    # sample it once, because all samples are just empty (so equivalent).
-    max_tries = [
-        CFG.sesame_max_samples_per_step
-        if nsrt.option.params_space.shape[0] > 0 else 1 for nsrt in skeleton
-    ]
-    plan: List[_Option] = [DummyOption for _ in skeleton]
-    # The number of actions taken by each option in the plan. This is to
-    # make sure that we do not exceed the task horizon.
-    num_actions_per_option = [0 for _ in plan]
-    traj: List[State] = [task.init] + [DefaultState for _ in skeleton]
-    longest_failed_refinement: List[_Option] = []
-    # We'll use a maximum of one discovered failure per step, since
-    # resampling can render old discovered failures obsolete.
-    discovered_failures: List[Optional[_DiscoveredFailure]] = [
-        None for _ in skeleton
-    ]
-    while cur_idx < len(skeleton):
-        if time.perf_counter() - start_time > timeout:
-            return longest_failed_refinement, False, traj
-        assert num_tries[cur_idx] < max_tries[cur_idx]
-        # Good debug point #2: if you have a skeleton that you think is
         # reasonable, but sampling isn't working, print num_tries here to
         # see at what step the backtracking search is getting stuck.
         num_tries[cur_idx] += 1
@@ -1750,7 +582,7 @@
                         if cur_idx == len(skeleton):
                             return plan, True, traj  # success!
                     else:
-                        logging.info("Failure: Expected Atoms Check Failed.")
+                        logging.info(f"Failure [{option.name}]: Expected Atoms Check Failed.")
                         for a in expected_atoms:
                             if not a.holds(traj[cur_idx]):
                                 logging.info(a)
@@ -2341,5 +1173,4 @@
     """Raised when timeout occurs in run_low_level_search()."""
 
     def __init__(self) -> None:
-        super().__init__("Planning timed out in skeleton search!")
->>>>>>> 3cd3ec34
+        super().__init__("Planning timed out in skeleton search!")