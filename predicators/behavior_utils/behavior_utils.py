--- conflicted
+++ resolved
@@ -40,9 +40,6 @@
     'top_cabinet', 'sofa', 'oatmeal', 'chip', 'vegetable_oil', 'sugar',
     'cabinet', 'floor', 'pasta', 'sauce', 'electric_refrigerator', 'olive_oil',
     'sugar_jar', 'spaghetti_sauce', 'mayonnaise', 'fridge', 'board_game',
-<<<<<<< HEAD
-    'video_game', 'facsimile', 'mousetrap', 'sink', 'toilet',
-=======
     'video_game', 'facsimile', 'ice_cube', 'ginger', 'gym_shoe', 'car', 'mug',
     'toy', 'hanger', 'candle', 'basket', 'spoon', 'tile', 'pool', 'sock',
     'straight_chair', 'sticky_note', 'carton', 'cologne', 'cup', 'ball',
@@ -52,8 +49,7 @@
     'soap', 'wine_bottle', 'dishwasher', 'lollipop', 'cinnamon', 'pen', 'sink',
     'bow', 'bath_towel', 'cruet', 'headset', 'coffee_cup', 'dishtowel',
     'mouse', 'stove', 'duffel_bag', 'broom', 'stocking', 'parsley', 'yogurt',
-    'guacamole', 'paper_towel', 'modem', 'scanner', 'printer'
->>>>>>> b0ba2f1a
+    'guacamole', 'paper_towel', 'modem', 'scanner', 'printer', 'mousetrap', 'sink', 'toilet'
 }
 PICK_PLACE_OBJECT_TYPES = {
     'mineral_water',
@@ -636,11 +632,9 @@
     'facsimile',
 }
 
-<<<<<<< HEAD
 PLACE_NEXT_TO_SURFACE_OBJECT_TYPES = {
     'toilet',
 }
-=======
 CLEANING_OBJECT_TYPES = {
     'toothbrush', 'towel', 'dinner_napkin', 'paper_towel', 'dishtowel',
     'broom', 'vacuum', 'rag', 'carpet_sweeper', 'hand_towel', 'scraper',
@@ -804,7 +798,6 @@
     'breakfast_table',
 }
 
->>>>>>> b0ba2f1a
 
 def get_aabb_volume(lo: Array, hi: Array) -> float:
     """Simple utility function to compute the volume of an aabb.
