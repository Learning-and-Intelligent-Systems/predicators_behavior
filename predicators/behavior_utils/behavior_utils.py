--- conflicted
+++ resolved
@@ -40,9 +40,6 @@
     'top_cabinet', 'sofa', 'oatmeal', 'chip', 'vegetable_oil', 'sugar',
     'cabinet', 'floor', 'pasta', 'sauce', 'electric_refrigerator', 'olive_oil',
     'sugar_jar', 'spaghetti_sauce', 'mayonnaise', 'fridge', 'board_game',
-<<<<<<< HEAD
-    'video_game', 'facsimile', 'rag'
-=======
     'video_game', 'facsimile', 'ice_cube', 'ginger', 'gym_shoe', 'car', 'mug',
     'toy', 'hanger', 'candle', 'basket', 'spoon', 'tile', 'pool', 'sock',
     'straight_chair', 'sticky_note', 'carton', 'cologne', 'cup', 'ball',
@@ -53,7 +50,6 @@
     'bow', 'bath_towel', 'cruet', 'headset', 'coffee_cup', 'dishtowel',
     'mouse', 'stove', 'duffel_bag', 'broom', 'stocking', 'parsley', 'yogurt',
     'guacamole', 'paper_towel', 'modem', 'scanner', 'printer'
->>>>>>> 65223847
 }
 PICK_PLACE_OBJECT_TYPES = {
     'mineral_water',
