"""Utility functions for using iGibson and BEHAVIOR."""

import logging
import os
from typing import List, Optional, Sequence, Tuple, Union

import numpy as np
import scipy
import pybullet as p
from tqdm import tqdm

from predicators import utils
from predicators.settings import CFG
from predicators.structs import Array, GroundAtom, GroundAtomTrajectory, \
    LowLevelTrajectory, Predicate, Set, State, Task
from predicators.mpi_utils import proc_id

try:
    from igibson import object_states
    from igibson.envs.behavior_env import \
        BehaviorEnv  # pylint: disable=unused-import
    from igibson.object_states.on_floor import \
        RoomFloor  # pylint: disable=unused-import
    from igibson.objects.articulated_object import URDFObject
    from igibson.robots.behavior_robot import \
        BRBody, BehaviorRobot  # pylint: disable=unused-import
    from igibson.robots.robot_base import \
        BaseRobot  # pylint: disable=unused-import
    from igibson.utils.checkpoint_utils import load_checkpoint
except (ImportError, ModuleNotFoundError) as e:  # pragma: no cover
    pass

# NOTE: Each of these below constants obtained from parsing script in
# LIS fork of the bddl repository. These sets might be incomplete, so
# if you encounter an error while trying to solve a new BEHAVIOR task,
# you might need to add to these.
ALL_RELEVANT_OBJECT_TYPES = {
    'breakfast_table', 'notebook', 'hardback', 'shelf', 'agent', 'room_floor',
    'coffee_table', 'pop', 'bed', 'bucket', 'plate', 'hamburger', 'countertop',
    'trash_can', 'backpack', 'toothbrush', 'shampoo', 'underwear', 'door',
    'window', 'toothpaste', 'package', 'highlighter', 'swivel_chair',
    'document', 'bottom_cabinet_no_top', 'folder', 'bottom_cabinet',
    'top_cabinet', 'sofa', 'oatmeal', 'chip', 'vegetable_oil', 'sugar',
    'cabinet', 'floor', 'pasta', 'sauce', 'electric_refrigerator', 'olive_oil',
    'sugar_jar', 'spaghetti_sauce', 'mayonnaise', 'fridge', 'board_game',
    'video_game', 'facsimile', 'ice_cube', 'ginger', 'gym_shoe', 'car', 'mug',
    'toy', 'hanger', 'candle', 'basket', 'spoon', 'tile', 'pool', 'sock',
    'straight_chair', 'sticky_note', 'carton', 'cologne', 'cup', 'ball',
    'lipstick', 'newspaper', 'pretzel', 'necklace', 'candy_cane', 'briefcase',
    'sushi', 'sweater', 'rag', 'scrub_brush', 'cookie', 'bowl', 't-shirt',
    'cheese', 'detergent', 'catsup', 'pencil_box', 'bracelet', 'saucepan',
    'soap', 'wine_bottle', 'dishwasher', 'lollipop', 'cinnamon', 'pen', 'sink',
    'bow', 'bath_towel', 'cruet', 'headset', 'coffee_cup', 'dishtowel',
    'mouse', 'stove', 'duffel_bag', 'broom', 'stocking', 'parsley', 'yogurt',
    'guacamole', 'paper_towel', 'modem', 'scanner', 'printer', 'mousetrap',
    'toilet'
}
PICK_PLACE_OBJECT_TYPES = {
    'mineral_water',
    'oatmeal',
    'blueberry',
    'headset',
    'jug',
    'flank',
    'baseball',
    'crab',
    'dressing',
    'cranberry',
    'trout',
    'kale',
    'shoe',
    'licorice',
    'decaffeinated_coffee',
    'cookie',
    'whiskey',
    'bench',
    'alcohol',
    'journal',
    'fork',
    'cherry',
    'tin',
    'winter_melon',
    'cocktail',
    'pretzel',
    'bidet',
    'bowl',
    'nectarine',
    'dish',
    'baked_goods',
    'noodle',
    'gingerbread',
    'lemonade',
    'basket',
    'sock',
    'brandy',
    'apricot',
    'plum',
    'diary',
    'cabbage',
    'cupcake',
    'lentil',
    'turnip',
    'solanaceous_vegetable',
    'straight_chair',
    'pomegranate',
    'pastry',
    'sugar',
    'marble',
    'poultry',
    'backpack',
    'tank',
    'helmet',
    'cornbread',
    'ribbon',
    'pitcher',
    'caramel',
    'folding_chair',
    'hamper',
    'sushi',
    'hot_sauce',
    'cheeseboard',
    'scoop',
    'highchair',
    'mascara',
    'newspaper',
    'punch',
    'liqueur',
    'beef',
    'jersey',
    'julienne',
    'marker',
    'root_vegetable',
    'cantaloup',
    'screwdriver',
    'softball',
    'porterhouse',
    'lipstick',
    'highlighter',
    'soap',
    'candle',
    'ring',
    'ale',
    'banana',
    'toothpaste',
    'coffeepot',
    'toothbrush',
    'carving_knife',
    'meat_loaf',
    'plaything',
    'cake',
    'bagel',
    'freshwater_fish',
    'lobster',
    'asparagus',
    'quick_bread',
    'olive',
    'date',
    'sweatshirt',
    'sprout',
    'candy',
    'corn_chip',
    'coconut',
    'blush_wine',
    'carrot',
    'grapefruit',
    'mozzarella',
    'prawn',
    'parmesan',
    'dentifrice',
    'papaya',
    'frying_pan',
    'hardback',
    'head_cabbage',
    'potholder',
    'currant',
    'mostaccioli',
    'coffee',
    'bracelet',
    'flatbread',
    'broccoli',
    'dipper',
    'mocha',
    'tea',
    'loaf_of_bread',
    'rump',
    'plate',
    'vidalia_onion',
    'eyeshadow',
    'mandarin',
    'painting',
    'footstool',
    'chip',
    'apple',
    'tenderloin',
    'sack',
    'orange_liqueur',
    'cucumber',
    'snowball',
    'lime',
    'rocking_chair',
    'french_bread',
    'stool',
    'teapot',
    'loafer',
    'gumbo',
    'salami',
    'granola',
    'perfume',
    'frisbee',
    'alarm',
    'chickpea',
    'bun',
    'flour',
    'stiletto',
    'oxford',
    'muskmelon',
    'macaroni',
    'armor_plate',
    'wine_bottle',
    'mouse',
    'lettuce',
    'gouda',
    'sausage',
    'fennel',
    'salmon',
    'crock',
    'eggplant',
    'potpourri',
    'cardigan',
    'saltwater_fish',
    'pad',
    'cola',
    'bead',
    'venison',
    'fruit_drink',
    'blanc',
    'coca_cola',
    'brie',
    'butter',
    'jewelry',
    'pencil_box',
    'anchovy',
    'grape',
    'cold_cereal',
    'dagger',
    'cologne',
    'chair',
    'gazpacho',
    'wine',
    'shellfish',
    'biscuit',
    'red_salmon',
    'planner',
    'bath',
    'espresso',
    'pepperoni',
    'brush',
    'muffin',
    'clamshell',
    'baguet',
    'penne',
    'radish',
    'cracker',
    'chop',
    'pen',
    'drum',
    'mat',
    'bathtub',
    'edible_fruit',
    'curacao',
    'scotch',
    'sparkling_wine',
    'pie',
    'pineapple',
    'tomato',
    'sheet',
    'gumdrop',
    'sharpie',
    'pullover',
    'smoothie',
    'snack_food',
    'cut_of_beef',
    'candy_cane',
    'tablespoon',
    'sofa',
    'raspberry',
    'pencil',
    'coleslaw',
    'pancake',
    'farfalle',
    'tortilla',
    'chili',
    'spinach',
    'umbrella',
    'peach',
    'groundsheet',
    'vegetable_oil',
    'silver_salmon',
    'mousetrap',
    'feijoa',
    'clam',
    'knife',
    'tray',
    'green_onion',
    'armchair',
    'crouton',
    'duffel_bag',
    'cos',
    'necklace',
    'mattress',
    'scanner',
    'steak',
    'eyeliner',
    'greens',
    'zucchini',
    'kiwi',
    'game',
    'tablefork',
    'squash',
    'hamburger',
    'marinara',
    'lollipop',
    'ball',
    'juice',
    'worcester_sauce',
    'chaise_longue',
    'demitasse',
    'cider',
    'document',
    'cauliflower',
    'fish',
    'beverage',
    'vessel',
    'earplug',
    'percolator',
    'french_dressing',
    'sweet_pepper',
    'workwear',
    'pan',
    'mussel',
    'shank',
    'modem',
    'turkey',
    'pepper',
    'vodka',
    'rib',
    'scraper',
    'summer_squash',
    'honeydew',
    'facsimile',
    'pear',
    'ravioli',
    'dredging_bucket',
    'cheese',
    'spaghetti_sauce',
    'gorgonzola',
    'lingerie',
    'hat',
    'nightgown',
    'bird',
    'artichoke',
    'brownie',
    'pea',
    'ice_cube',
    'hanger',
    'walker',
    'doll',
    'paper_towel',
    'milk',
    'lemon',
    'mayonnaise',
    'brew',
    'parsley',
    'cellophane',
    'jar',
    'broth',
    'pop',
    'champagne',
    'wafer',
    'rum',
    'soft_drink',
    'barrel',
    'water',
    'towel',
    'caldron',
    'carafe',
    'stockpot',
    'cream_pitcher',
    'salad',
    'kettle',
    'olive_oil',
    'cut_of_pork',
    'book',
    'bow',
    'chocolate',
    'basin',
    'apparel',
    'autoclave',
    'watermelon',
    'mushroom',
    'soup',
    'bacon',
    'basketball',
    'cube',
    'telephone_receiver',
    'drinking_vessel',
    'cup',
    'fig',
    'scrub_brush',
    'bean',
    'sandal',
    'dustpan',
    'calculator',
    'white_sauce',
    'buttermilk',
    'bath_towel',
    'plastic_wrap',
    'chicory',
    'dishrag',
    'beet',
    'boiler',
    'roaster',
    'saucepan',
    'bleu',
    'cruet',
    'radicchio',
    'produce',
    'nacho',
    'tuna',
    'sirloin',
    'veal',
    'tea_bag',
    'mug',
    'ladle',
    'lamb',
    'mixed_drink',
    'sweater',
    'lego',
    'canola_oil',
    'meat',
    'orange',
    'tortilla_chip',
    'fudge',
    'shampoo',
    'cheddar',
    'breakfast_food',
    'wrapping',
    'mango',
    'nan',
    'swivel_chair',
    'catsup',
    'bread',
    'hand_towel',
    'berry',
    'makeup',
    'drinking_water',
    'shirt',
    'bell_pepper',
    'pork',
    'liquor',
    'sandwich',
    'pumpkin',
    'gym_shoe',
    'vegetable',
    'martini',
    'melon',
    'cayenne',
    'football',
    'mint',
    'album',
    'beefsteak',
    'seltzer',
    'cognac',
    'scrapbook',
    'white_bread',
    'wreath',
    'egg',
    'notebook',
    'cleansing_agent',
    'rag',
    'beer',
    'citrus',
    'folder',
    'bucket',
    'detergent',
    'chicory_escarole',
    'marshmallow',
    'earphone',
    'puppet',
    'ham',
    'dustcloth',
    'briefcase',
    'prosciutto',
    'chicken',
    'gourd',
    'tabasco',
    'mural',
    'printer',
    'tequila',
    'potato',
    'cut',
    'gravy',
    'scone',
    'cereal',
    'avocado',
    'pasta',
    'vase',
    'underwear',
    'cheesecake',
    'seafood',
    'dried_fruit',
    'shallot',
    'carton',
    'legume',
    'blackberry',
    'tabbouleh',
    'coffee_cup',
    'salad_green',
    'paintbrush',
    'brisket',
    'sunhat',
    'sunglass',
    'toast',
    'soy',
    'seat',
    'carpet_pad',
    'blender',
    'tart',
    'puff',
    'jewel',
    'strawberry',
    'onion',
    'toasting_fork',
    'bottle',
    'pomelo',
    'teacup',
    'pot',
    'food',
    'bisque',
    'hairbrush',
    'spoon',
    'novel',
    'teaspoon',
    'waffle',
    'pita',
    'yogurt',
    'stout',
    'dishtowel',
    'paperback_book',
    'casserole',
    'earring',
    'peppermint',
    'cruciferous_vegetable',
    'soup_ladle',
    'jean',
    'teddy',
    'chestnut',
    'sauce',
    'piece_of_cloth',
    'whitefish',
    'siren',
    'balloon',
    'celery',
    'hot_pepper',
    'raisin',
    'sugar_jar',
    'toy',
    'sticky_note',
    't-shirt',
    'board_game',
    'video_game',
    'ginger',
    'tile',
}
PLACE_ONTOP_SURFACE_OBJECT_TYPES = {
    'towel', 'tabletop', 'face', 'brim', 'cheddar', 'chaise_longue', 'stove',
    'gaming_table', 'rocking_chair', 'swivel_chair', 'car', 'dartboard',
    'hand_towel', 'edge', 'sheet', 'countertop', 'carton', 'deep-freeze',
    'shelf', 'floorboard', 'bookshelf', 'flatbed', 'worktable',
    'pedestal_table', 'highchair', 'side', 'sofa', 'armor_plate',
    'horizontal_surface', 'floor', 'mantel', 'table', 'gouda', 'clipboard',
    'breakfast_table', 'christmas_tree', 'dressing_table', 'basket',
    'mozzarella', 'cheese', 'truck_bed', 'screen', 'parmesan', 'gorgonzola',
    'pegboard', 'bath_towel', 'platform', 'writing_board', 'straight_chair',
    'coffee_table', 'desk', 'armchair', 'brie', 'front', 'bleu', 'helmet',
    'paper_towel', 'dishtowel', 'dial', 'folding_chair', 'deck', 'chair',
    'hamper', 'bed', 'plate', 'work_surface', 'board', 'pallet',
    'console_table', 'pool_table', 'electric_refrigerator', 'stand',
    'room_floor', 'notebook', 'hardback', 'toilet'
}
PLACE_INTO_SURFACE_OBJECT_TYPES = {
    'shelf', 'sack', 'basket', 'dredging_bucket', 'cabinet', 'crock', 'bucket',
    'casserole', 'bookshelf', 'teapot', 'dishwasher', 'deep-freeze', 'hamper',
    'bathtub', 'car', 'vase', 'jar', 'bin', 'mantel', 'stocking', 'ashcan',
    'electric_refrigerator', 'clamshell', 'backpack', 'sink', 'carton', 'dish',
    'trash_can', 'bottom_cabinet_no_top', 'fridge', 'bottom_cabinet',
    'top_cabinet'
}
OPENABLE_OBJECT_TYPES = {
    'sack', 'storage_space', 'trap', 'turnbuckle', 'lock', 'trailer_truck',
    'duplicator', 'slide_fastener', 'car', 'jug', 'percolator', 'window',
    'coupling', 'package', 'collar', 'deep-freeze', 'walnut', 'pack', 'truck',
    'nozzle', 'shoebox', 'journal', 'toolbox', 'grill', 'work', 'box', 'tin',
    'wine_bottle', 'canned_food', 'choke', 'file', 'door', 'bag', 'facsimile',
    'washer', 'envelope', 'basket', 'dredging_bucket', 'crock', 'spout',
    'carabiner', 'album', 'screen', 'diary', 'drain', 'watchband', 'armoire',
    'accessory', 'tent', 'dishwasher', 'dryer', 'vent', 'writing_board',
    'personal_computer', 'scrapbook', 'bale', 'bin', 'coil', 'egg', 'reactor',
    'belt', 'recreational_vehicle', 'canister', 'tie', 'notebook', 'backpack',
    'stopcock', 'brassiere', 'pencil_box', 'tank', 'marinade', 'material',
    'hinge', 'folder', 'wastepaper_basket', 'bucket', 'folding_chair',
    'digital_computer', 'jaw', 'drawstring_bag', 'hamper', 'caddy',
    'refrigerator', 'briefcase', 'shaker', 'hindrance', 'stapler', 'drawer',
    'jar', 'binder', 'planner', 'gear', 'cupboard', 'gourd', 'windowpane',
    'champagne', 'cooler', 'barrel', 'can', 'clamshell',
    'electric_refrigerator', 'van', 'bird_feeder', 'kit', 'plate_glass',
    'printer', 'mascara', 'velcro', 'pill', 'range_hood', 'packet', 'pen',
    'knot', 'stove', 'marker', 'wallet', 'wardrobe', 'faucet', 'polish',
    'cotter', 'bulldog_clip', 'connection', 'bundle', 'white_goods',
    'office_furniture', 'vase', 'carryall', 'lipstick', 'sparkling_wine',
    'kettle', 'highlighter', 'clamp', 'book', 'microwave', 'nutcracker',
    'banana', 'pane', 'hole', 'coffeepot', 'bow', 'carton', 'sharpie',
    'toilet', 'canopy', 'autoclave', 'pouch', 'drawstring', 'ventilation',
    'lid', 'caster', 'buckle', 'mail', 'portable_computer', 'clog', 'capsule',
    'clipboard', 'umbrella', 'packaging', 'laptop', 'drumstick', 'thing',
    'mousetrap', 'shoulder_bag', 'latch', 'movable_barrier', 'hardback',
    'chest_of_drawers', 'cage', 'novel', 'roaster', 'duffel_bag', 'diaper',
    'ashcan', 'junction', 'mechanical_system', 'crusher', 'frame', 'shelter',
    'chest', 'magazine', 'wicker', 'paperback_book', 'scanner', 'computer',
    'dose', 'clasp', 'eyeliner', 'clothespin', 'hood', 'trademark', 'pincer',
    'crate', 'cabinet', 'joint', 'bottom_cabinet_no_top', 'fridge',
    'bottom_cabinet', 'trash_can'
}

TOGGLEABLE_OBJECT_TYPES = {
    'facsimile',
}

PLACE_NEXT_TO_SURFACE_OBJECT_TYPES = {
    'toilet',
}
CLEANING_OBJECT_TYPES = {
    'toothbrush', 'towel', 'dinner_napkin', 'paper_towel', 'dishtowel',
    'broom', 'vacuum', 'rag', 'carpet_sweeper', 'hand_towel', 'scraper',
    'bath_towel', 'eraser', 'dustcloth', 'scrub_brush'
}

DUSTYABLE_OBJECT_TYPES = {
    'bottom_cabinet_no_top', 'tabletop', 'face', 'dumbbell', 'corkscrew',
    'terry', 'circle', 'fur', 'coaster', 'gauze', 'cotton', 'chock', 'trap',
    'compact_disk', 'cap', 'stake', 'converter', 'peripheral',
    'slide_fastener', 'headset', 'jug', 'baseball', 'window', 'straightener',
    'computer_game', 'toaster', 'data_input_device', 'collar', 'accelerator',
    'shoe', 'truck', 'remote_control', 'apron', 'nozzle', 'dander', 'bench',
    'washcloth', 'ipod', 'journal', 'fork', 'outerwear', 'cherry',
    'ammunition', 'work', 'quilt', 'wheel', 'tin', 'plywood', 'instrument',
    'bidet', 'bag', 'bowl', 'squeegee', 'water_scooter', 'washer', 'panel',
    'basket', 'motor_vehicle', 'mixer', 'hammer', 'suit', 'carabiner', 'sock',
    'slipper', 'screen', 'boat', 'bath_linen', 'diary', 'drain', 'armoire',
    'pegboard', 'dishwasher', 'vent', 'golf_equipment', 'wrench',
    'personal_computer', 'straight_chair', 'suede_cloth',
    'semiconductor_device', 'ginger', 'machine', 'backpack', 'tank',
    'computer_circuit', 'helmet', 'magnetic_disk', 'ribbon', 'arrangement',
    'pitcher', 'table_knife', 'disk', 'folding_chair', 'circuit', 'pump',
    'toweling', 'solid_figure', 'drawstring_bag', 'rule', 'hamper', 'caddy',
    'cheeseboard', 'console_table', 'headlight', 'medical_instrument', 'can',
    'highchair', 'musical_instrument', 'canvas', 'velcro', 'mascara',
    'loudspeaker', 'hacksaw', 'newspaper', 'packet', 'knot', 'jersey',
    'shaver', 'screw', 'marker', 'floor_lamp', 'carriage', 'act', 'tulle',
    'screwdriver', 'greatcoat', 'softball', 'cotter', 'parlor_game', 'skewer',
    'tack', 'eiderdown', 'highlighter', 'candle', 'ring', 'bell', 'banana',
    'grate', 'coffeepot', 'crib', 'flashlight', 'shrapnel', 'toothbrush',
    'inverter', 'shelf', 'regulator', 'carving_knife', 'psychological_feature',
    'camcorder', 'spring', 'razor', 'ceramic_ware', 'indentation', 'post',
    'plumbing', 'handle', 'caster', 'staple', 'buckle', 'frill', 'tumbler',
    'steamer', 'cradle', 'earmuff', 'digital_camera', 'swab', 'shield', 'hose',
    'caliper', 'activity', 'mill', 'acoustic_device', 'room', 'carrot',
    'drumstick', 'thimble', 'ladder', 'thing', 'snake', 'wedge', 'stairway',
    'voltmeter', 'heater', 'push_button', 'frying_pan', 'photograph',
    'hardback', 'basil', 'trouser', 'rail', 'folderal', 'junction', 'dress',
    'anchor', 'blade', 'change_of_location', 'chest', 'bolt', 'bracelet',
    'photographic_equipment', 'printed_circuit', 'dial', 'stringed_instrument',
    'computer', 'clasp', 'dipper', 'cornice', 'uniform', 'vacuum',
    'electro-acoustic_transducer', 'clothespin', 'hood', 'plate', 'bannister',
    'brocade', 'pincer', 'pool_table', 'eyeshadow', 'painting', 'footstool',
    'bedpost', 'power_tool', 'sifter', 'drum_sander', 'drive', 'blazer',
    'layer', 'apple', 'shaft', 'writing', 'towel_rack', 'thermostat',
    'microphone', 'rocking_chair', 'stool', 'teapot', 'turnbuckle',
    'toothpick', 'stirrer', 'loafer', 'whisk', 'sieve', 'frisbee', 'movement',
    'alarm', 'fan', 'dartboard', 'spatula', 'filter', 'gauge', 'bobbin',
    'countertop', 'electrical_converter', 'heating_element', 'sink',
    'stiletto', 'porcelain', 'product', 'roller', 'pack', 'circuit_breaker',
    'oxford', 'projection', 'step_ladder', 'shoebox', 'protective_garment',
    'antenna', 'worktable', 'sphere', 'armor_plate', 'box', 'adapter',
    'disk_drive', 'digital_display', 'repeater', 'mantel', 'wine_bottle',
    'baggage', 'pocketknife', 'diskette', 'basketball_equipment', 'shear',
    'table', 'table_lamp', 'file', 'mouse', 'door', 'receiver', 'solid',
    'cylinder', 'breakfast_table', 'radio_receiver', 'cinder', 'brick',
    'crock', 'spout', 'blanket', 'background', 'watchband', 'tile', 'battery',
    'handlebar', 'floor_cover', 'cord', 'bead', 'television_equipment',
    'tablet', 'writing_board', 'faceplate', 'appendage', 'broomstick',
    'coffee_table', 'desk', 'bale', 'model', 'hoop', 'belt', 'trimmer',
    'recreational_vehicle', 'laundry', 'putter', 'drafting_instrument',
    'stopcock', 'module', 'pencil_box', 'jewelry', 'yardstick', 'dolly',
    'wastepaper_basket', 'dagger', 'liquid_crystal_display',
    'digital_computer', 'well', 'chair', 'foot_rule', 'clothesline', 'set',
    'purifier', 'lens', 'cpu_board', 'binder', 'planner', 'bath', 'upholstery',
    'resistor', 'cooler', 'plate_glass', 'drill', 'van', 'clamshell', 'brush',
    'diode', 'pill', 'drum', 'timer', 'case', 'mat', 'windowsill',
    'wall_clock', 'gaming_table', 'wallet', 'composition', 'faucet', 'bathtub',
    'air_pump', 'bundle', 'electronic_device', 'clout_nail', 'elastic_device',
    'applicator', 'pineapple', 'opener', 'tomato', 'microwave', 'piano',
    'nutcracker', 'upright', 'sleeve', 'lighting_fixture', 'pane',
    'noisemaker', 'winder', 'pedal', 'broom', 'measuring_stick', 'hubcap',
    'bulletin_board', 'canopy', 'pedestal_table', 'guard', 'tablespoon',
    'sofa', 'ventilation', 'sail', 'floor', 'pencil', 'cringle', 'utility',
    'breathing_device', 'silk', 'umbrella', 'laptop', 'boot', 'peach',
    'electric_lamp', 'crowbar', 'groundsheet', 'funnel', 'shell', 'fitting',
    'tire', 'group', 'nail', 'mousetrap', 'knife', 'tray',
    'cellular_telephone', 'firebox', 'shoulder_bag', 'inflater',
    'movable_barrier', 'baseboard', 'chest_of_drawers', 'piston', 'armchair',
    'duffel_bag', 'speedometer', 'sculpture', 'baby_bed', 'sled',
    'paper_fastener', 'necklace', 'happening', 'mattress', 'ceramic', 'wicker',
    'scanner', 'sprocket', 'eyeliner', 'craft', 'shade', 'thermometer',
    'memory_device', 'rail_fence', 'footboard', 'runner', 'paperweight',
    'game', 'crate', 'tablefork', 'recording', 'cabinet',
    'television_receiver', 'step', 'storage_space', 'crayon', 'crossbar',
    'chaise_longue', 'griddle', 'demitasse', 'document', "plumber's_snake",
    'converging_lens', 'lock', 'trailer_truck', 'compressor', 'plastic_art',
    'car', 'display_panel', 'earplug', 'golf_club', 'blower', 'sharpener',
    'percolator', 'percussion_instrument', 'charger', 'grater', 'vessel',
    'cooking_utensil', 'manifold', 'exercise_device', 'blinker', 'reamer',
    'rack', 'deep-freeze', 'timepiece', 'machinery', 'workwear', 'cable',
    'fire_extinguisher', 'pan', 'floorboard', 'wallboard', 'bookshelf', 'vest',
    'pestle', 'side', 'modem', 'gingham', 'display', 'motorcycle',
    'written_communication', 'tarpaulin', 'flatware', 'doorknob', 'facsimile',
    'dredging_bucket', 'cassette', 'opening', 'bicycle', 'truck_bed',
    'plunger', 'light_bulb', 'tent', 'hat', 'dryer', 'protractor', 'library',
    'wiring', 'tongs', 'burner', 'blackboard', 'bin', 'portrait',
    'strengthener', 'steel', 'hanger', 'lath', 'string', 'walker', 'doll',
    'material', 'hinge', 'paper_towel', 'lemon', 'jaw', 'shim', 'glass',
    'sawhorse', 'refrigerator', 'shaker', 'monocle', 'work_surface',
    'cellophane', 'tinsel', 'jar', 'transducer', 'cupboard', 'windowpane',
    'turner', 'barrel', 'stand', 'self-propelled_vehicle', 'bird_feeder',
    'lampshade', 'sweatband', 'colander', 'comb', 'caldron', 'range_hood',
    'flow', 'brim', 'enamel', 'bust', 'stove', 'knob', 'wall_socket',
    'thumbtack', 'embroidery', 'carafe', 'stockpot', 'buffer', 'cream_pitcher',
    'headdress', 'chamber', 'palette', 'ink_cartridge', 'radiotelephone',
    'connection', 'projectile', 'lamp', 'kettle', 'grandfather_clock', 'tiara',
    'clamp', 'book', 'railing', 'hole', 'bow', 'weight', 'basin',
    'television_camera', 'medallion', 'molding', 'apparel', 'toilet',
    'stopwatch', 'flatbed', 'ski', 'autoclave', 'pouch', 'footwear', 'platter',
    'dish_rack', 'dart', 'power_shovel', 'light-emitting_diode', 'passageway',
    'jewelled_headdress', 'slat', 'award', 'basketball', 'telephone_receiver',
    'drinking_vessel', 'cup', 'doorjamb', 'pendulum', 'eraser', 'scrub_brush',
    'iron', 'furnace', 'packaging', 'sandal', 'dustpan', 'fuse', 'calculator',
    'knickknack', 'bath_towel', 'plastic_wrap', 'cleaver', 'baby_buggy',
    'boiler', 'scale', 'roaster', 'saucepan', 'ashcan', 'barbell',
    'board_game', 'mechanical_system', 'cruet', 'crusher', 'shelter',
    'audio_system', 'bookend', 'tea_bag', 'mug', 'crank', 'cone', 'tripod',
    'attire', 'pepper_mill', 'stairwell', 'chopping_board', 'sports_equipment',
    'headboard', 'saucer', 'lego', 'curtain', 'surgical_instrument',
    'reflector', 'skirt', 'cutlery', 'orange', 'skeleton', 'tidy',
    'baseball_equipment', 'squeezer', 'wrapping', 'bangle', 'power_saw',
    'respirator', 'optical_disk', 'duplicator', 'swivel_chair', 'minibike',
    'handset', 'edge', 'coupling', 'hand_towel', 'package', 'globe',
    'skateboard', 'watch', 'figure', 'measuring_instrument', 'peg',
    'computer_keyboard', 'shirt', 'monitor', 'toolbox', 'grill', 'gym_shoe',
    'bedroom_furniture', 'sorter', 'videodisk', 'strip', 'hub', 'headband',
    'graphic_art', 'jigsaw', 'football', 'apparatus', 'album', 'pipe',
    'flight', 'accessory', 'bookcase', 'magnet', 'facility', 'webbing',
    'scrapbook', 'cartridge', 'wreath', 'mirror', 'slate', 'canister',
    'socket', 'notebook', 'straight_pin', 'receptacle', 'mask', 'laminate',
    'guitar', 'motorboat', 'meter', 'folder', 'intake', 'rope', 'bucket',
    'keyboard', 'coatrack', 'bit', 'optical_device', 'earphone', 'puppet',
    'deck', 'scantling', 'chopstick', 'chisel', 'briefcase', 'bed', 'stapler',
    'camera', 'drawer', 'hook', 'stairs', 'coffee_maker', 'gear',
    'electronic_equipment', 'gourd', 'reproducer', 'pole',
    'electric_refrigerator', 'likeness', 'kit', 'webcam', 'mural', 'printer',
    'potato', 'treadmill', 'necktie', 'probe', 'backing', 'wardrobe',
    'weaponry', 'lamination', 'collage', 'generator', 'bulldog_clip',
    'white_goods', 'office_furniture', 'vase', 'carryall', 'weapon',
    'fluorescent', 'valve', 'hygrometer', 'jamb', 'pulley', 'blind',
    'windshield', 'carton', 'gown', 'sill', 'coffee_cup', 'circuit_board',
    'rotating_mechanism', 'paintbrush', 'lumber', 'sunhat', 'fountain',
    'sunglass', 'picture', 'component', 'trophy', 'bracket', 'cloche',
    'garbage', 'lid', 'cashmere', 'seat', 'carpet_pad', 'topper', 'sequin',
    'mail', 'telephone', 'portable_computer', 'blender', 'pick', 'jewel',
    'diversion', 'rug', 'clipboard', 'doormat', 'toasting_fork',
    'dressing_table', 'bottle', 'concave_shape', 'art', 'teacup', 'formalwear',
    'easel', 'pot', 'router', 'slab', 'notch', 'dinner_jacket', 'capacitor',
    'mallet', 'hairbrush', 'latch', 'odometer', 'paste-up', 'spoon', 'novel',
    'clock', 'front', 'lantern', 'teaspoon', 'event', 'horn', 'frame',
    'strainer', 'pendulum_clock', 'magazine', 'signaling_device',
    'paperback_book', 'flower_arrangement', 'earring', 'keyboard_instrument',
    'soup_ladle', 'ratchet', 'jean', 'teddy', 'doorframe', 'bottle_opener',
    'board', 'neckwear', 'siren', 'balloon', 'stereo', 'goblet', 'joint'
}

PLACE_UNDER_SURFACE_OBJECT_TYPES = {
    'coffee_table',
    'breakfast_table',
}


def get_aabb_volume(lo: Array, hi: Array) -> float:
    """Simple utility function to compute the volume of an aabb.

    lo refers to the minimum values of the bbox in the x, y and z axes,
    while hi refers to the highest values. Both lo and hi must be three-
    dimensional.
    """
    assert np.all(hi >= lo)
    dimension = hi - lo
    return dimension[0] * dimension[1] * dimension[2]


def get_closest_point_on_aabb(xyz: List, lo: Array, hi: Array) -> List[float]:
    """Get the closest point on an aabb from a particular xyz coordinate."""
    assert np.all(hi >= lo)
    closest_point_on_aabb = [0.0, 0.0, 0.0]
    for i in range(3):
        # if the coordinate is between the min and max of the aabb, then
        # use that coordinate directly
        if xyz[i] < hi[i] and xyz[i] > lo[i]:
            closest_point_on_aabb[i] = xyz[i]
        else:
            if abs(xyz[i] - hi[i]) < abs(xyz[i] - lo[i]):
                closest_point_on_aabb[i] = hi[i]
            else:
                closest_point_on_aabb[i] = lo[i]
    return closest_point_on_aabb

def get_aabb_centroid(lo: Array, hi: Array) -> List[float]:
    """Get the centroid of aabb."""
    assert np.all(hi >= lo)
    return [(hi[0] + lo[0]) / 2, (hi[1] + lo[1]) / 2, (hi[2] + lo[2]) / 2]


def get_scene_body_ids(
    env: "BehaviorEnv",
    include_self: bool = False,
    include_right_hand: bool = False,
) -> List[int]:
    """Function to return a list of body_ids for all objects in the scene for
    collision checking depending on whether navigation or grasping/ placing is
    being done."""
    ids = []
    for obj in env.scene.get_objects():
        if isinstance(obj, URDFObject):
            # We want to exclude the floor since we're always floating and
            # will never practically collide with it, but if we include it
            # in collision checking, we always seem to collide.
            if obj.name != "floors":
                ids.extend(obj.body_ids)

    if include_self:
        ids.append(env.robots[0].parts["left_hand"].get_body_id())
        ids.append(env.robots[0].parts["body"].get_body_id())
        ids.append(env.robots[0].parts["eye"].get_body_id())
        if not include_right_hand:
            ids.append(env.robots[0].parts["right_hand"].get_body_id())

    return ids


def detect_collision(bodyA: int, ignore_objects: List[Optional[int]] = None) -> bool:
    """Detects collisions between bodyA in the scene (except for the object in
    the robot's hand)"""
    if not isinstance(ignore_objects, list):
        ignore_objects = [ignore_objects]
    collision = False
    for body_id in range(p.getNumBodies()):
        if body_id in ([bodyA] + ignore_objects):
            continue
        closest_points = p.getClosestPoints(bodyA, body_id, distance=0.01)
        if len(closest_points) > 0:
            # from predicators.envs import get_or_create_env
            # env = get_or_create_env("behavior")
            # for ig_obj in env._get_task_relevant_objects():
            #     if ig_obj.body_id == body_id:
            #         logging.info(f"Body in collision: {env._ig_object_name(ig_obj)}")
            collision = True
            break
    return collision


def detect_robot_collision(robot: "BaseRobot") -> bool:
    """Function to detect whether the robot is currently colliding with any
    object in the scene."""
    if isinstance(robot, BehaviorRobot):
        object_in_hand = robot.parts["right_hand"].object_in_hand
        return (detect_collision(robot.parts["body"].body_id)
                or detect_collision(robot.parts["left_hand"].body_id)
                or detect_collision(robot.parts["right_hand"].body_id,
                                    object_in_hand))
    from predicators.envs import \
        get_or_create_env  # pylint: disable=import-outside-toplevel
    env = get_or_create_env("behavior")
    ignore_objects = [robot.object_in_hand] 
    for obj in env.igibson_behavior_env.scene.objects_by_category["floors"]:
        ignore_objects.append(obj.get_body_id())
    return detect_collision(robot.body_id, ignore_objects)


def reset_and_release_hand(env: "BehaviorEnv") -> None:
    """Resets the state of the right hand."""
    env.robots[0].set_position_orientation(env.robots[0].get_position(),
                                           env.robots[0].get_orientation())
    if isinstance(env.robots[0], BehaviorRobot):
        for _ in range(50):
            env.robots[0].parts["right_hand"].set_close_fraction(0)
            env.robots[0].parts["right_hand"].trigger_fraction = 0
            p.stepSimulation()
    else:
        open_action = np.zeros(env.action_space.shape)
        open_action[10] = 1.0
        for _ in range(50):
            env.robots[0].apply_action(open_action)
            p.stepSimulation()


def get_delta_low_level_base_action(robot_z: float,
                                    original_orientation: Tuple,
                                    old_xytheta: Array, new_xytheta: Array,
                                    action_space_shape: Tuple) -> Array:
    """Given a base movement plan that is a series of waypoints in world-frame
    position space, convert pairs of these points to a base movement action in
    velocity space.

    Note that we cannot simply subtract subsequent positions because the
    velocity action space used by BEHAVIOR is not defined in the world
    frame, but rather in the frame of the previous position.
    """
    ret_action = np.zeros(action_space_shape, dtype=np.float32)

    # First, get the old and new position and orientation in the world
    # frame as numpy arrays
    old_pos = np.array([old_xytheta[0], old_xytheta[1], robot_z])
    old_orn_quat = p.getQuaternionFromEuler(
        np.array(
            [original_orientation[0], original_orientation[1],
             old_xytheta[2]]))
    new_pos = np.array([new_xytheta[0], new_xytheta[1], robot_z])
    new_orn_quat = p.getQuaternionFromEuler(
        np.array(
            [original_orientation[0], original_orientation[1],
             new_xytheta[2]]))

    # Then, simply get the delta position and orientation by multiplying the
    # inverse of the old pose by the new pose
    inverted_old_pos, inverted_old_orn_quat = p.invertTransform(
        old_pos, old_orn_quat)
    delta_pos, delta_orn_quat = p.multiplyTransforms(inverted_old_pos,
                                                     inverted_old_orn_quat,
                                                     new_pos, new_orn_quat)

    # Finally, convert the orientation back to euler angles from a quaternion
    delta_orn = p.getEulerFromQuaternion(delta_orn_quat)

    ret_action[0:3] = np.array([delta_pos[0], delta_pos[1], delta_orn[2]])

    return ret_action


# TODO: implement this for the Fetch
def get_delta_low_level_hand_action(
    body: "BRBody",
    old_pos: Union[Sequence[float], Array],
    old_orn: Union[Sequence[float], Array],
    new_pos: Union[Sequence[float], Array],
    new_orn: Union[Sequence[float], Array],
) -> Array:
    """Given a hand movement plan that is a series of waypoints for the hand in
    position space, convert pairs of these points to a hand movement action in
    velocity space.

    Note that we cannot simply subtract subsequent positions because the
    velocity action space used by BEHAVIOR is not defined in the world
    frame, but rather in the frame of the previous position.
    """
    # First, convert the supplied orientations to quaternions
    old_orn = p.getQuaternionFromEuler(old_orn)
    new_orn = p.getQuaternionFromEuler(new_orn)

    # Next, find the inverted position of the body (which we know shouldn't
    # change, since our actions move either the body or the hand, but not
    # both simultaneously)
    inverted_body_new_pos, inverted_body_new_orn = p.invertTransform(
        body.new_pos, body.new_orn)
    # Use this to compute the new pose of the hand w.r.t the body frame
    new_local_pos, new_local_orn = p.multiplyTransforms(
        inverted_body_new_pos, inverted_body_new_orn, new_pos, new_orn)

    # Next, compute the old pose of the hand w.r.t the body frame
    inverted_body_old_pos = inverted_body_new_pos
    inverted_body_old_orn = inverted_body_new_orn
    old_local_pos, old_local_orn = p.multiplyTransforms(
        inverted_body_old_pos, inverted_body_old_orn, old_pos, old_orn)

    # The delta position is simply given by the difference between these
    # positions
    delta_pos = np.array(new_local_pos) - np.array(old_local_pos)

    # Finally, compute the delta orientation
    inverted_old_local_orn_pos, inverted_old_local_orn_orn = p.invertTransform(
        [0, 0, 0], old_local_orn)
    _, delta_orn = p.multiplyTransforms(
        [0, 0, 0],
        new_local_orn,
        inverted_old_local_orn_pos,
        inverted_old_local_orn_orn,
    )

    delta_trig_frac = 0
    action = np.concatenate(
        [
            np.zeros((10), dtype=np.float32),
            np.array(delta_pos, dtype=np.float32),
            np.array(p.getEulerFromQuaternion(delta_orn), dtype=np.float32),
            np.array([delta_trig_frac], dtype=np.float32),
        ],
        axis=0,
    )

    return action


def check_nav_end_pose(
        env: "BehaviorEnv",
        obj: Union["URDFObject", "RoomFloor"],
        pos_offset: Array,
        ignore_blocked: bool = False) -> Optional[Tuple[List[int], List[int]]]:
    """Check that the robot can reach pos_offset from the obj without (1) being
    in collision with anything, or (2) being blocked from obj by some other
    solid object. If ignore_blocked is True than we only check if (1) and do
    not care if (2) the object is blocked.

    If this is true, return the ((x,y,z),(roll, pitch, yaw)), else
    return None
    """
    valid_position = None
    state = p.saveState()
    obj_pos = obj.get_position()
    pos = [
        pos_offset[0] + obj_pos[0],
        pos_offset[1] + obj_pos[1],
        env.robots[0].initial_z_offset,
    ]
    yaw_angle = np.arctan2(pos_offset[1], pos_offset[0]) - np.pi
    robot_orn = p.getEulerFromQuaternion(env.robots[0].get_orientation())
    orn = [robot_orn[0], robot_orn[1], yaw_angle]
    env.robots[0].set_position_orientation(pos, p.getQuaternionFromEuler(orn))
    if isinstance(env.robots[0], BehaviorRobot):
        eye_pos = env.robots[0].parts["eye"].get_position()
    else:
        eye_pos = env.robots[0].parts["eyes"].get_position()
    ray_test_res = p.rayTest(eye_pos, obj_pos)
    # Test to see if the robot is obstructed by some object, but make sure
    # that object is not either the robot's body or the object we want to
    # pick up!
    if isinstance(env.robots[0], BehaviorRobot):
        blocked = len(ray_test_res) > 0 and (ray_test_res[0][0] not in (
            env.robots[0].parts["body"].get_body_id(),
            obj.get_body_id(),
        ))
    else:
        blocked = len(ray_test_res) > 0 and (ray_test_res[0][0] not in (
            env.robots[0].get_body_id(),
            obj.get_body_id(),
        ))
        blocked=False

    if detect_robot_collision(env.robots[0]):
        status = 1
    elif blocked and not ignore_blocked:
        status = 2
    elif not (isinstance(env.robots[0], BehaviorRobot) or 
        check_hand_end_pose(env, obj, np.zeros(3, dtype=float), 
        ignore_collisions=True)):
        status = 3
    else:
        status = 0
        valid_position = (pos, orn)

    p.restoreState(state)
    p.removeState(state)

    return valid_position, status

def get_valid_orientation(env: "BehaviorEnv", obj: Union["URDFObject",
                                                       "RoomFloor"]) -> Tuple[float]:
    state = p.saveState()
    obj_aabb = obj.states[object_states.AABB].get_value()
    obj_closest_point = get_closest_point_on_aabb(env.robots[0].get_position(), obj_aabb[0], obj_aabb[1])
    ik_success, orn = env.robots[0].set_eef_position(obj_closest_point)
    p.restoreState(state)
    p.removeState(state)
    return ik_success, orn

def check_hand_end_pose(env: "BehaviorEnv", obj: Union["URDFObject",
                                                       "RoomFloor"],
                        pos_offset: Array, ignore_collisions=False) -> bool:
    """Check that the robot's hand can reach pos_offset from the obj without
    being in collision with anything.

    If this is true, return True, else return False.
    """
    ret_bool = False
    state = p.saveState()
    obj_aabb = obj.states[object_states.AABB].get_value()
    obj_closest_point = get_closest_point_on_aabb(env.robots[0].get_position(), obj_aabb[0], obj_aabb[1])

    hand_pos = (
        pos_offset[0] + obj_closest_point[0],
        pos_offset[1] + obj_closest_point[1],
        pos_offset[2] + obj_closest_point[2],
    )
    if isinstance(env.robots[0], BehaviorRobot):
        env.robots[0].parts["right_hand"].set_position(hand_pos)
        if not detect_robot_collision(env.robots[0]):
            ret_bool = True
    else:
        # # Always grasp downward
        # hand_to_obj_unit_vector = np.array([0., 0., 1.])
        # unit_z_vector = np.array([-1.0, 0.0, 0.0])
        # # This is because we assume the hand is originally oriented
        # # so -x is coming out of the palm
        # c_var = np.dot(unit_z_vector, hand_to_obj_unit_vector)
        # if c_var not in [-1.0, 1.0]:
        #     v_var = np.cross(unit_z_vector, hand_to_obj_unit_vector)
        #     s_var = np.linalg.norm(v_var)
        #     v_x = np.array([
        #         [0, -v_var[2], v_var[1]],
        #         [v_var[2], 0, -v_var[0]],
        #         [-v_var[1], v_var[0], 0],
        #     ])
        #     R = (np.eye(3) + v_x + np.linalg.matrix_power(v_x, 2) * ((1 - c_var) /
        #                                                              (s_var**2)))
        #     r = scipy.spatial.transform.Rotation.from_matrix(R)
        #     euler_angles = r.as_euler("xyz")
        # else:
        #     if c_var == 1.0:
        #         euler_angles = np.zeros(3, dtype=float)
        #     else:
        #         euler_angles = np.array([0.0, np.pi, 0.0])
        # hand_orn = p.getQuaternionFromEuler(euler_angles)
        # ik_success = env.robots[0].set_eef_position_orientation(hand_pos, hand_orn)
        ik_success, _ = env.robots[0].set_eef_position(hand_pos)
        if ik_success and (ignore_collisions or 
            not detect_robot_collision(env.robots[0])):
            ret_bool = True
    p.restoreState(state)
    p.removeState(state)

    return ret_bool


MAX_NAVIGATION_SAMPLES = 50


def sample_navigation_params(igibson_behavior_env: "BehaviorEnv",
                             obj_to_sample_near: "URDFObject",
                             rng: np.random.Generator,
                             max_internal_samples=None,
                             return_failed_samples=False,
                             return_distribution_samples=False) -> Array:
    """Main logic for navigation param sampler.

    Implemented in a separate method to enable code reuse in
    option_model_fns.
    """
<<<<<<< HEAD
    if max_internal_samples is None:
        max_internal_samples = MAX_NAVIGATION_SAMPLES
    closeness_limit = 2.00
    nearness_limit = 0.15
=======
    closeness_limit = 2.00# if isinstance(env.igibson_behavior_env.robots[0], BehaviorRobot) else 0.8
    nearness_limit = 0.15# if isinstance(env.igibson_behavior_env.robots[0], BehaviorRobot) else 0.3
>>>>>>> 037b5e1d
    distance = nearness_limit + (
        (closeness_limit - nearness_limit) * rng.random())
    # NOTE: In a previous version, we attempted to sample at a distance d from
    # the object's bbox. The implementation was incorrect because it didn't 
    # yield a uniform distribution, but we might want to revisit that if we
    # have trouble getting the fetch to work
    yaw = rng.random() * (2 * np.pi) - np.pi
    x = distance * np.cos(yaw)
    y = distance * np.sin(yaw)
    sampler_output = np.array([x, y])
    if return_distribution_samples:
        distance = nearness_limit + (
            (closeness_limit - nearness_limit) * rng.random(size=CFG.behavior_distribution_viz_num_samples))
        yaw = rng.random(size=CFG.behavior_distribution_viz_num_samples)
        x = distance * np.cos(yaw)
        y = distance * np.sin(yaw)
        distribution_samples = np.array([x, y])
    # The below while loop avoids sampling values that would put the
    # robot in collision with some object in the environment. It may
    # not always succeed at this and will exit after a certain number
    # of tries.
    num_samples_tried = 1
    if return_failed_samples:
        failed_samples = []
    while (check_nav_end_pose(igibson_behavior_env, obj_to_sample_near,
<<<<<<< HEAD
                              sampler_output) is None):
        if return_failed_samples:
            failed_samples.append(sampler_output)
=======
                              sampler_output)[0] is None):
>>>>>>> 037b5e1d
        distance = closeness_limit * rng.random()
        yaw = rng.random() * (2 * np.pi) - np.pi
        x = distance * np.cos(yaw)
        y = distance * np.sin(yaw)
        sampler_output = np.array([x, y])
        if obj_to_sample_near.category == "shelf":
            if check_nav_end_pose(igibson_behavior_env,
                                  obj_to_sample_near,
                                  sampler_output,
<<<<<<< HEAD
                                  ignore_blocked=True):
                ret_tuple = [sampler_output, num_samples_tried]
                if return_failed_samples:
                    ret_tuple.append(failed_samples)
                if return_distribution_samples:
                    ret_tuple.append(distribution_samples)
                return tuple(ret_tuple)
=======
                                  ignore_blocked=True)[0]:
                return sampler_output
>>>>>>> 037b5e1d
        # NOTE: In many situations, it is impossible to find a good sample
        # no matter how many times we try. Thus, we break this loop after
        # a certain number of tries so the planner will backtrack.
        if num_samples_tried > max_internal_samples:
            break
        num_samples_tried += 1
    ret_tuple = [sampler_output, num_samples_tried]
    if return_failed_samples:
        ret_tuple.append(failed_samples)
    if return_distribution_samples:
        ret_tuple.append(distribution_samples)
    return tuple(ret_tuple)


def sample_place_inside_params(obj_to_place_inside: "URDFObject",
                               rng: np.random.Generator,
                               max_internal_samples=None,
                               return_failed_samples=False,
                               return_distribution_samples=False) -> Array:
    """Main logic for place inside param sampler.

    Implemented in a separate method to enable code reuse in
    option_model_fns.
    """
    # Custom object-specific sampler methods.
    if obj_to_place_inside.category == "bucket":
        # # Get the current env for collision checking.
        # env = get_or_create_env("behavior")
        # assert isinstance(env, BehaviorEnv)
        # load_checkpoint_state(state, env)
        objB_sampling_bounds = obj_to_place_inside.bounding_box / 2
        # Since the bucket's hole is generally in the center,
        # we want a very small sampling range around the
        # object's position in the x and y directions (hence
        # we divide the x and y bounds futher by 2).
        sample_params = np.array([
            rng.uniform(-objB_sampling_bounds[0] / 2,
                        objB_sampling_bounds[0] / 2),
            rng.uniform(-objB_sampling_bounds[1] / 2,
                        objB_sampling_bounds[1] / 2),
            rng.uniform(objB_sampling_bounds[2] + 0.15,
                        objB_sampling_bounds[2] + 0.5)
        ])
        if return_distribution_samples:
            distribution_samples = np.array([
                rng.uniform(-objB_sampling_bounds[0] / 2,
                            objB_sampling_bounds[0] / 2,
                            size=CFG.behavior_distribution_viz_num_samples),
                rng.uniform(-objB_sampling_bounds[1] / 2,
                            objB_sampling_bounds[1] / 2,
                            size=CFG.behavior_distribution_viz_num_samples),
                rng.uniform(objB_sampling_bounds[2] + 0.15,
                            objB_sampling_bounds[2] + 0.5,
                            size=CFG.behavior_distribution_viz_num_samples)
            ])
        ret_tuple = [sample_params, 1]
        if return_failed_samples:
            ret_tuple.append([])
        if return_distribution_samples:
            ret_tuple.append(distribution_samples)
        return tuple(ret_tuple)   
    if obj_to_place_inside.category == "trash_can":
        objB_sampling_bounds = obj_to_place_inside.bounding_box / 2
        # Since the trash can's hole is generally in the center,
        # we want a very small sampling range around the
        # object's position in the x and y directions (hence
        # we divide the x and y bounds futher by 4).
        sample_params = np.array([
            rng.uniform(-objB_sampling_bounds[0] / 4,
                        objB_sampling_bounds[0] / 4),
            rng.uniform(-objB_sampling_bounds[1] / 4,
                        objB_sampling_bounds[1] / 4),
            rng.uniform(objB_sampling_bounds[2] + 0.05,
                        objB_sampling_bounds[2] + 0.15)
        ])
        if return_distribution_samples:
            distribution__params = np.array([
                rng.uniform(-objB_sampling_bounds[0] / 4,
                            objB_sampling_bounds[0] / 4,
                            size=CFG.behavior_distribution_viz_num_samples),
                rng.uniform(-objB_sampling_bounds[1] / 4,
                            objB_sampling_bounds[1] / 4,
                            size=CFG.behavior_distribution_viz_num_samples),
                rng.uniform(objB_sampling_bounds[2] + 0.05,
                            objB_sampling_bounds[2] + 0.15,
                            size=CFG.behavior_distribution_viz_num_samples)
            ])
        ret_tuple = (sample_params, 1)
        if return_failed_samples:
            ret_tuple.append([])
        if return_distribution_samples:
            ret_tuple.append(distribution_samples)
        return tuple(ret_tuple)
    # If there's no object specific sampler, just return a
    # random sample.
    if return_distribution_samples:
        distribution_samples = np.array([
            rng.uniform(-0.5, 0.5,
                        size=CFG.behavior_distribution_viz_num_samples),
            rng.uniform(-0.5, 0.5,
                        size=CFG.behavior_distribution_viz_num_samples),
            rng.uniform(0.3, 1.0,
                        size=CFG.behavior_distribution_viz_num_samples)
        ])
    ret_tuple = [np.array([
            rng.uniform(-0.5, 0.5),
            rng.uniform(-0.5, 0.5),
            rng.uniform(0.3, 1.0)
        ]), 1]
    if return_failed_samples:
        ret_tuple.append([])
    if return_distribution_samples:
        ret_tuple.append(distribution_samples)
    return tuple(ret_tuple)


MAX_PLACEONTOP_SAMPLES = 25


def sample_place_ontop_params(igibson_behavior_env: "BehaviorEnv",
                              obj_to_place_ontop: "URDFObject",
                              rng: np.random.Generator,
                              max_internal_samples=None,
                              return_failed_samples=False) -> Array:
    """Main logic for place ontop param sampler.

    Implemented in a separate method to enable code reuse in
    option_model_fns.
    """
    # If sampling fails, fall back onto custom-defined object-specific
    # samplers
    if max_internal_samples is None:
        max_internal_samples = MAX_PLACEONTOP_SAMPLES
    if obj_to_place_ontop.category == "shelf":
        # Get the current env for collision checking.
        obj_to_place_ontop_sampling_bounds = obj_to_place_ontop.bounding_box / 2
        sample_params = np.array([
            rng.uniform(-obj_to_place_ontop_sampling_bounds[0],
                        obj_to_place_ontop_sampling_bounds[0]),
            rng.uniform(-obj_to_place_ontop_sampling_bounds[1],
                        obj_to_place_ontop_sampling_bounds[1]),
            rng.uniform(-obj_to_place_ontop_sampling_bounds[2] + 0.3,
                        obj_to_place_ontop_sampling_bounds[2]) + 0.3
        ])
<<<<<<< HEAD
        if return_distribution_samples:
            distribution_samples = np.array([
                rng.uniform(-obj_to_place_ontop_sampling_bounds[0],
                            obj_to_place_ontop_sampling_bounds[0],
                            size=CFG.behavior_distribution_viz_num_samples),
                rng.uniform(-obj_to_place_ontop_sampling_bounds[1],
                            obj_to_place_ontop_sampling_bounds[1],
                            size=CFG.behavior_distribution_viz_num_samples),
                rng.uniform(-obj_to_place_ontop_sampling_bounds[2] + 0.3,
                            obj_to_place_ontop_sampling_bounds[2],
                            size=CFG.behavior_distribution_viz_num_samples) + 0.3
            ])
        # logging.info("Sampling params for placeOnTop shelf...")
        num_samples_tried = 1
        if return_failed_samples:
            failed_samples = []
=======
        # NOTE: In a previous implementation, we used to check the distance
        # to the sampled point for the Fetch, because if the object to place
        # on is very large, many samples might fail. This might be overkill,
        # so we're removing it for now.
        logging.info("Sampling params for placeOnTop shelf...")
        num_samples_tried = 0
>>>>>>> 037b5e1d
        while not check_hand_end_pose(igibson_behavior_env, obj_to_place_ontop,
                                      sample_params):
            if return_failed_samples:
                failed_samples.append(sample_params)
            sample_params = np.array([
                rng.uniform(-obj_to_place_ontop_sampling_bounds[0],
                            obj_to_place_ontop_sampling_bounds[0]),
                rng.uniform(-obj_to_place_ontop_sampling_bounds[1],
                            obj_to_place_ontop_sampling_bounds[1]),
                rng.uniform(-obj_to_place_ontop_sampling_bounds[2] + 0.3,
                            obj_to_place_ontop_sampling_bounds[2]) + 0.3
            ])
            # NOTE: In many situations, it is impossible to find a
            # good sample no matter how many times we try. Thus, we
            # break this loop after a certain number of tries so the
            # planner will backtrack.
            if num_samples_tried > max_internal_samples:
                break
            num_samples_tried += 1
        ret_tuple = [sample_params, num_samples_tried]
        if return_failed_samples:
            ret_tuple.append(failed_samples)
        if return_distribution_samples:
            ret_tuple.append(distribution_samples)
        return tuple(ret_tuple)

    # If there's no object specific sampler, just return a
    # random sample.
    if return_distribution_samples:
        distribution_samples = np.array([
            rng.uniform(-0.5, 0.5,
                        size=CFG.behavior_distribution_viz_num_samples),
            rng.uniform(-0.5, 0.5,
                        size=CFG.behavior_distribution_viz_num_samples),
            rng.uniform(0.3, 1.0,
                        size=CFG.behavior_distribution_viz_num_samples)
        ])
    ret_tuple = [np.array([
            rng.uniform(-0.5, 0.5),
            rng.uniform(-0.5, 0.5),
            rng.uniform(0.3, 1.0)
        ]), 1]
    if return_failed_samples:
        ret_tuple.append([])
    if return_distribution_samples:
        ret_tuple.append(distribution_samples)
    return tuple(ret_tuple)


def sample_place_next_to_params(igibson_behavior_env: "BehaviorEnv",
                                obj_to_place_nextto: "URDFObject",
                                rng: np.random.Generator,
                                max_internal_samples=None,
                                return_failed_samples=False) -> Array:
    """Main logic for place next to param sampler.

    Implemented in a separate method to enable code reuse in
    option_model_fns.
    """
    if max_internal_samples is None:
        max_internal_samples = MAX_PLACEONTOP_SAMPLES
    if obj_to_place_nextto.category == "toilet":
        # Get the current env for collision checking.
        obj_to_place_nextto_sampling_bounds =  \
            obj_to_place_nextto.bounding_box / 2
        x_location = rng.uniform(-obj_to_place_nextto_sampling_bounds[0],
                                 obj_to_place_nextto_sampling_bounds[0])
        if x_location < 0:
            x_location -= obj_to_place_nextto_sampling_bounds[0]
        else:
            x_location += obj_to_place_nextto_sampling_bounds[0]

        sample_params = np.array([
            x_location,
            rng.uniform(-obj_to_place_nextto_sampling_bounds[1],
                        obj_to_place_nextto_sampling_bounds[1]),
            rng.uniform(-obj_to_place_nextto_sampling_bounds[2],
                        obj_to_place_nextto_sampling_bounds[2])
        ])
        if return_distribution_samples:
            x_location = rng.uniform(-obj_to_place_nextto_sampling_bounds[0],
                                     obj_to_place_nextto_sampling_bounds[0],
                                     size=CFG.behavior_distribution_viz_num_samples)
            x_location[x_location < 0] -= obj_to_place_nextto_sampling_bounds[0]
            x_location[~(x_location < 0)] += obj_to_place_nextto_sampling_bounds[0]
            distribution_samples = np.array([
                x_location,
                rng.uniform(-obj_to_place_nextto_sampling_bounds[1],
                            obj_to_place_nextto_sampling_bounds[1],
                            size=CFG.behavior_distribution_viz_num_samples),
                rng.uniform(-obj_to_place_nextto_sampling_bounds[2],
                            obj_to_place_nextto_sampling_bounds[2],
                            size=CFG.behavior_distribution_viz_num_samples)
            ])

        # logging.info("Sampling params for placeNextTo table...")

        num_samples_tried = 1
        if return_failed_samples:
            failed_samples = []
        while not check_hand_end_pose(igibson_behavior_env,
                                      obj_to_place_nextto, sample_params):
            if return_failed_samples:
                failed_samples.append(sample_params)
            x_location = rng.uniform(-obj_to_place_nextto_sampling_bounds[0],
                                     obj_to_place_nextto_sampling_bounds[0])
            if x_location < 0:
                x_location -= obj_to_place_nextto_sampling_bounds[0]
            else:
                x_location += obj_to_place_nextto_sampling_bounds[0]

            sample_params = np.array([
                x_location,
                rng.uniform(-obj_to_place_nextto_sampling_bounds[1],
                            obj_to_place_nextto_sampling_bounds[1]),
                rng.uniform(-obj_to_place_nextto_sampling_bounds[2],
                            obj_to_place_nextto_sampling_bounds[2])
            ])
            # NOTE: In many situations, it is impossible to find a
            # good sample no matter how many times we try. Thus, we
            # break this loop after a certain number of tries so the
            # planner will backtrack.
            if num_samples_tried > max_internal_samples:
                break
            num_samples_tried += 1
            ret_tuple = [sample_params, num_samples_tried]
            if return_failed_samples:
                ret_tuple.append(failed_samples)
            if return_distribution_samples:
                ret_tuple.append(distribution_samples)
            return tuple(ret_tuple)

    sample_params = np.array([
        rng.uniform(-0.5, 0.5),
        rng.uniform(-0.5, 0.5),
        rng.uniform(0.3, 1.0)
    ])
    if return_distribution_samples:
        distribution_samples = np.array([
            rng.uniform(-0.5, 0.5,
                        size=CFG.behavior_distribution_viz_num_samples),
            rng.uniform(-0.5, 0.5,
                        size=CFG.behavior_distribution_viz_num_samples),
            rng.uniform(0.3, 1.0,
                        size=CFG.behavior_distribution_viz_num_samples)
        ])
    ret_tuple = [sample_params, 1]
    if return_failed_samples:
        ret_tuple.append(failed_samples)
    if return_distribution_samples:
        ret_tuple.append(distribution_samples)
    return tuple(ret_tuple)

def sample_place_under_params(igibson_behavior_env: "BehaviorEnv",
                              obj_to_place_under: "URDFObject",
                              rng: np.random.Generator,
                              max_internal_samples=None,
                              return_failed_samples=False) -> Array:
    """Main logic for place under param sampler.

    Implemented in a separate method to enable code reuse in
    option_model_fns.
    """
    if max_internal_samples is None:
        max_internal_samples = MAX_PLACEONTOP_SAMPLES
    if obj_to_place_under.category == "coffee_table":
        # Get the current env for collision checking.
        obj_to_place_under_sampling_bounds = obj_to_place_under.bounding_box / 2
        sample_params = np.array([
            rng.uniform(-obj_to_place_under_sampling_bounds[0],
                        obj_to_place_under_sampling_bounds[0]),
            rng.uniform(-obj_to_place_under_sampling_bounds[1],
                        obj_to_place_under_sampling_bounds[1]),
            rng.uniform(-obj_to_place_under_sampling_bounds[2] - 0.3,
                        -obj_to_place_under_sampling_bounds[2])
        ])
        if return_distribution_samples:
            sample_params = np.array([
                rng.uniform(-obj_to_place_under_sampling_bounds[0],
                            obj_to_place_under_sampling_bounds[0],
                            size=CFG.behavior_distribution_viz_num_samples),
                rng.uniform(-obj_to_place_under_sampling_bounds[1],
                            obj_to_place_under_sampling_bounds[1],
                            size=CFG.behavior_distribution_viz_num_samples),
                rng.uniform(-obj_to_place_under_sampling_bounds[2] - 0.3,
                            -obj_to_place_under_sampling_bounds[2],
                            size=CFG.behavior_distribution_viz_num_samples)
            ])

        # logging.info("Sampling params for placeUnder table...")

        num_samples_tried = 1
        if return_failed_samples:
            failed_samples = []
        while not check_hand_end_pose(igibson_behavior_env, obj_to_place_under,
                                      sample_params):
            if return_failed_samples:
                failed_samples.append(sample_params)
            sample_params = np.array([
                rng.uniform(-obj_to_place_under_sampling_bounds[0],
                            obj_to_place_under_sampling_bounds[0]),
                rng.uniform(-obj_to_place_under_sampling_bounds[1],
                            obj_to_place_under_sampling_bounds[1]),
                rng.uniform(-obj_to_place_under_sampling_bounds[2] - 0.3,
                            -obj_to_place_under_sampling_bounds[2])
            ])
            # NOTE: In many situations, it is impossible to find a
            # good sample no matter how many times we try. Thus, we
            # break this loop after a certain number of tries so the
            # planner will backtrack.
            if num_samples_tried > max_internal_samples:
                break
            num_samples_tried += 1
        ret_tuple = [sample_params, num_samples_tried]
        if return_failed_samples:
            ret_tuple.append(failed_samples)
        if return_distribution_samples:
            ret_tuple.append(distribution_samples)
        return tuple(ret_tuple)

    # If there's no object specific sampler, just return a
    # random sample.
    if return_distribution_samples:
        distribution_samples = np.array([
            rng.uniform(-0.5, 0.5,
                        size=CFG.behavior_distribution_viz_num_samples),
            rng.uniform(-0.5, 0.5,
                        size=CFG.behavior_distribution_viz_num_samples),
            rng.uniform(0.3, 1.0,
                        size=CFG.behavior_distribution_viz_num_samples)
        ])
    ret_tuple = [np.array([
        rng.uniform(-0.5, 0.5),
        rng.uniform(-0.5, 0.5),
        rng.uniform(0.3, 1.0)
    ]), 1]
    if return_failed_samples:
        ret_tuple.append([])
    if return_distribution_samples:
        ret_tuple.append(distribution_samples)
    return tuple(ret_tuple)


def load_checkpoint_state(s: State,
                          env: "BehaviorEnv",
                          reset: bool = False) -> None:
    """Sets the underlying iGibson environment to a particular saved state.

    When reset is True we will create a new BehaviorEnv and load our
    checkpoint into it. This will ensure that all the information from
    previous environment steps are reset as well.
    """
    assert s.simulator_state is not None
    # Get the new_task_num_task_instance_id associated with this state
    # from s.simulator_state.
    new_task_num_task_instance_id = (int(s.simulator_state.split("-")[0]),
                                     int(s.simulator_state.split("-")[1]))
    # If the new_task_num_task_instance_id is new, then we need to load
    # a new iGibson behavior env with our random seed saved in
    # env.new_task_num_task_instance_id_to_igibson_seed. Otherwise
    # we're already in the correct environment and can just load the
    # checkpoint. Also note that we overwrite the task.init saved checkpoint
    # so that it's compatible with the new environment!
    env.task_num = new_task_num_task_instance_id[0]
    # Since demo trajectories seeds are not saved, a seed is generated here if
    # one does not exist yet for the task num and task instance id pair.
    if not new_task_num_task_instance_id in \
        env.task_num_task_instance_id_to_igibson_seed:
        env.task_num_task_instance_id_to_igibson_seed[
            new_task_num_task_instance_id] = 0
    if (new_task_num_task_instance_id != (env.task_num, env.task_instance_id)
            and CFG.behavior_randomize_init_state) or reset:
        env.task_instance_id = new_task_num_task_instance_id[1]
        # Frame count is overwritten by set_igibson_behavior_env and needs to
        # be preserved across resets. So we save it before and set it after
        # we reset the env.
        frame_count = env.igibson_behavior_env.simulator.frame_count
        env.set_igibson_behavior_env(
            task_num=env.task_num,
            task_instance_id=new_task_num_task_instance_id[1],
            seed=env.task_num_task_instance_id_to_igibson_seed[
                new_task_num_task_instance_id])
        env.igibson_behavior_env.simulator.frame_count = frame_count
        env.set_options()
        env.current_ig_state_to_state(
            use_test_scene=env.task_instance_id >=
            10)  # overwrite the old task_init checkpoint file!
        env.igibson_behavior_env.reset()
    behavior_task_name = CFG.behavior_task_list[0] if len(
        CFG.behavior_task_list) == 1 else "all"
    # NOTE: This below logic exploits the fact that we know training
    # tasks must have a task num below 10 and test tasks must have one
    # above 10. This is sketchy in general and we should probably come
    # up with something cleaner!
    if len(CFG.behavior_task_list) != 1:
        scene_name = env.scene_list[env.task_num]
    elif env.task_instance_id < 10:
        scene_name = CFG.behavior_train_scene_name
    else:
        scene_name = CFG.behavior_test_scene_name
    checkpoint_file_str = (
        f"{CFG.tmp_dir}/tmp_behavior_states/mpi_{proc_id()}/{scene_name}__" +
        f"{behavior_task_name}__{CFG.num_train_tasks}__" +
        f"{CFG.seed}__{env.task_num}__{env.task_instance_id}")
    frame_num = int(s.simulator_state.split("-")[2])
    try:
        load_checkpoint(env.igibson_behavior_env.simulator,
                        checkpoint_file_str, frame_num)
    except p.error as _:
        print(f"{CFG.tmp_dir}/tmp_behavior_states_dir: {os.listdir(checkpoint_file_str)}")
        raise ValueError(
            f"Could not load pybullet state for {checkpoint_file_str}, " +
            f"frame {frame_num}")

    np.random.seed(env.task_num_task_instance_id_to_igibson_seed[
        new_task_num_task_instance_id])
    # We step the environment to update the visuals of where the robot is!
    env.igibson_behavior_env.step(
        np.zeros(env.igibson_behavior_env.action_space.shape))


def create_ground_atom_dataset_behavior(
    trajectories: Sequence[LowLevelTrajectory],
    predicates: Set[Predicate],
    env: "BehaviorEnv",
    train_tasks: List[Task],
    use_last_state: bool = False
) -> List[GroundAtomTrajectory]:  # pragma: no cover
    """Apply all predicates to all trajectories in the dataset."""
    # NOTE: setting use_last_state to True is potentially
    # dangerous (especially if the task involves opening/closing
    # things). There is currently an issue open to try to resolve this.
    ground_atom_dataset = []
    num_traj = len(trajectories)
    for i, traj in enumerate(trajectories):
        last_s: State = State(data={})
        last_atoms: Set[GroundAtom] = set()
        atoms = []
        first_state = True
        for s in tqdm(traj.states):
            # If the environment is BEHAVIOR we need to load the state before
            # we call the predicate classifiers.
            load_checkpoint_state(s, env)
            if not use_last_state or first_state:
                next_atoms = utils.abstract(s,
                                            predicates,
                                            skip_allclose_check=True)
                first_state = False
            else:
                # Get atoms from last abstract state and state change
                next_atoms = utils.abstract_from_last(s,
                                                      predicates,
                                                      last_s,
                                                      last_atoms,
                                                      skip_allclose_check=True)
            atoms.append(next_atoms)
            last_s = s
            last_atoms = next_atoms
        ground_atom_dataset.append((traj, atoms))
        # Assert here that traj goal is a subset of the final atoms in
        # each trajectory.
        if traj.is_demo:
            try:
                assert train_tasks[traj.train_task_idx].goal.issubset(
                    last_atoms)
            except AssertionError as err:
                missing_atoms = train_tasks[
                    traj.train_task_idx].goal - last_atoms
                print("Train task goal not achieved by demonstration. " +
                      f"Discrepancy: {missing_atoms}")
                raise err
        print(f"Completed {(i+1)}/{num_traj} trajectories.")
    return ground_atom_dataset<|MERGE_RESOLUTION|>--- conflicted
+++ resolved
@@ -1170,15 +1170,10 @@
     Implemented in a separate method to enable code reuse in
     option_model_fns.
     """
-<<<<<<< HEAD
     if max_internal_samples is None:
         max_internal_samples = MAX_NAVIGATION_SAMPLES
     closeness_limit = 2.00
     nearness_limit = 0.15
-=======
-    closeness_limit = 2.00# if isinstance(env.igibson_behavior_env.robots[0], BehaviorRobot) else 0.8
-    nearness_limit = 0.15# if isinstance(env.igibson_behavior_env.robots[0], BehaviorRobot) else 0.3
->>>>>>> 037b5e1d
     distance = nearness_limit + (
         (closeness_limit - nearness_limit) * rng.random())
     # NOTE: In a previous version, we attempted to sample at a distance d from
@@ -1204,13 +1199,9 @@
     if return_failed_samples:
         failed_samples = []
     while (check_nav_end_pose(igibson_behavior_env, obj_to_sample_near,
-<<<<<<< HEAD
                               sampler_output) is None):
         if return_failed_samples:
             failed_samples.append(sampler_output)
-=======
-                              sampler_output)[0] is None):
->>>>>>> 037b5e1d
         distance = closeness_limit * rng.random()
         yaw = rng.random() * (2 * np.pi) - np.pi
         x = distance * np.cos(yaw)
@@ -1220,7 +1211,6 @@
             if check_nav_end_pose(igibson_behavior_env,
                                   obj_to_sample_near,
                                   sampler_output,
-<<<<<<< HEAD
                                   ignore_blocked=True):
                 ret_tuple = [sampler_output, num_samples_tried]
                 if return_failed_samples:
@@ -1228,10 +1218,6 @@
                 if return_distribution_samples:
                     ret_tuple.append(distribution_samples)
                 return tuple(ret_tuple)
-=======
-                                  ignore_blocked=True)[0]:
-                return sampler_output
->>>>>>> 037b5e1d
         # NOTE: In many situations, it is impossible to find a good sample
         # no matter how many times we try. Thus, we break this loop after
         # a certain number of tries so the planner will backtrack.
@@ -1376,7 +1362,6 @@
             rng.uniform(-obj_to_place_ontop_sampling_bounds[2] + 0.3,
                         obj_to_place_ontop_sampling_bounds[2]) + 0.3
         ])
-<<<<<<< HEAD
         if return_distribution_samples:
             distribution_samples = np.array([
                 rng.uniform(-obj_to_place_ontop_sampling_bounds[0],
@@ -1393,14 +1378,6 @@
         num_samples_tried = 1
         if return_failed_samples:
             failed_samples = []
-=======
-        # NOTE: In a previous implementation, we used to check the distance
-        # to the sampled point for the Fetch, because if the object to place
-        # on is very large, many samples might fail. This might be overkill,
-        # so we're removing it for now.
-        logging.info("Sampling params for placeOnTop shelf...")
-        num_samples_tried = 0
->>>>>>> 037b5e1d
         while not check_hand_end_pose(igibson_behavior_env, obj_to_place_ontop,
                                       sample_params):
             if return_failed_samples:
