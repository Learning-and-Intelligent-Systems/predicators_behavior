"""Functions that return motion plans (i.e: series of low-level motions) for
the BEHAVIOR Robot to execute."""

import logging
from typing import List, Optional, Tuple, Union

import numpy as np
import pybullet as p
import scipy
from numpy.random._generator import Generator

from predicators.behavior_utils.behavior_utils import check_nav_end_pose, \
<<<<<<< HEAD
    get_aabb_volume, get_closest_point_on_aabb, get_scene_body_ids, \
    reset_and_release_hand, get_aabb_centroid, get_valid_orientation
=======
    get_aabb_volume, get_closest_point_on_aabb, get_relevant_scene_body_ids, \
    reset_and_release_hand
>>>>>>> 3cd3ec34
from predicators.settings import CFG
from predicators.structs import Array

try:
    from igibson import object_states
    from igibson.envs.behavior_env import \
        BehaviorEnv  # pylint: disable=unused-import
    from igibson.external.pybullet_tools.utils import CIRCULAR_LIMITS
    from igibson.object_states.on_floor import \
        RoomFloor  # pylint: disable=unused-import
    from igibson.objects.articulated_object import URDFObject
    from igibson.robots.behavior_robot import \
        BehaviorRobot  # pylint: disable=unused-import
    from igibson.utils.behavior_robot_planning_utils import \
        plan_base_motion_br, plan_hand_motion_br
<<<<<<< HEAD
    from igibson.external.pybullet_tools.utils import get_link_pose, get_aabb_center, \
        get_aabb_extent
    import igibson.utils.transform_utils as T
=======

>>>>>>> 3cd3ec34
except (ImportError, ModuleNotFoundError) as e:
    pass


def make_dummy_plan(
    env: "BehaviorEnv",
    obj: Union["URDFObject", "RoomFloor"],
    continuous_params: Array,
    rng: Optional[Generator] = None
) -> Optional[Tuple[List[List[float]], List[List[float]]]]:
    """Function to return a defualt 'dummy' plan.

    This is useful when implementing option models/controllers where a
    plan is not actually necessary (e.g. magic open and close actions).
    Note though that doing this is technically cheating...
    """
    del env, obj, continuous_params, rng
    return ([[0.0, 0.0, 0.0]], [[0.0, 0.0, 0.0, 0.0]])


def make_navigation_plan(
    env: "BehaviorEnv",
    obj: Union["URDFObject", "RoomFloor"],
    pos_offset: Array,
    rng: Optional[Generator] = None
) -> Optional[Tuple[List[List[float]], List[List[float]]]]:
    """Function to return a series of actions to navigate to a particular
    offset from an object's position.

    If the navigation is infeasible (i.e, final pose is in collision),
    returns an indication to this effect (None). Otherwise, returns the
    plan, which is a series of (x, y, rot) for the base to move to. Also
    returns the original euler angle orientation of the robot body. Note
    that depending on CFG.behavior_option_model_rrt, this function might
    or might not run RRT to find the plan. If it does not run RRT, the
    plan will only be one step (i.e, the final pose to be navigated to).
    """
    if rng is None:
        rng = np.random.default_rng(23)

    logging.info(f"PRIMITIVE: Attempting to navigate to {obj.name} with "
                 f"params {pos_offset}")

    # test agent positions around an obj
    # try to place the agent near the object, and rotate it to the object
    valid_position = None  # ((x,y,z),(roll, pitch, yaw))
    original_orientation = p.getEulerFromQuaternion(
        env.robots[0].get_orientation())
    state = p.saveState()

    def sample_fn(env: "BehaviorEnv",
                  rng: Generator) -> Tuple[float, float, float]:
        random_point = env.scene.get_random_point(rng=rng)
        x, y = random_point[1][:2]
        theta = (
            rng.random() *
            (CIRCULAR_LIMITS[1] - CIRCULAR_LIMITS[0])) + CIRCULAR_LIMITS[0]
        return (x, y, theta)

    if not isinstance(
            obj,
            URDFObject):  # must be a URDFObject so we can get its position!
        logging.error("ERROR! Object to navigate to is not valid (not an "
                      "instance of URDFObject).")
        p.restoreState(state)
        p.removeState(state)
        logging.error(f"PRIMITIVE: navigate to {obj.name} with params "
                      f"{pos_offset} fail")
        return None

    # If we're going to override the learned samplers, then there's
    # no point doing this check here. We instead set valid position
    # to the robot's original position and orientation, because it
    # won't be used anyways...
    # NOTE: it would be nice if we only do this at test time and not
    # during test time iff we're using the learned sampler. Right now,
    # this code will also run during oracle execution.
    if not CFG.behavior_override_learned_samplers:
        valid_position, nav_status = check_nav_end_pose(env, obj, pos_offset)
    else:
        rob_pos = env.robots[0].get_position()
        valid_position = ([rob_pos[0], rob_pos[1],
                           rob_pos[2]], original_orientation)
        nav_status = 0

    if valid_position is None:
        if nav_status == 1:
            logging.warning("WARNING: Position commanded is in collision!")
        elif nav_status == 2:
            logging.warning("WARNING: Position commanded is blocked!")
        elif nav_status == 3:
            logging.warning("WARNING: Position commanded fails to reach object!")        
        p.restoreState(state)
        p.removeState(state)
        logging.warning(f"PRIMITIVE: navigate to {obj.name} with params "
                        f"{pos_offset} fail")
        return None

    assert nav_status == 0
    logging.info(f"\tNavigating to {valid_position} to reach object at {obj.get_position()}")
    p.restoreState(state)
    end_conf = [
        valid_position[0][0],
        valid_position[0][1],
        valid_position[1][2],
    ]
    if CFG.behavior_option_model_rrt:
        obstacles = get_relevant_scene_body_ids(env)
        if env.robots[0].parts["right_hand"].object_in_hand is not None:
            if env.robots[0].parts["right_hand"].object_in_hand in obstacles:
                obstacles.remove(
                    env.robots[0].parts["right_hand"].object_in_hand)
        plan = plan_base_motion_br(
            robot=env.robots[0],
            end_conf=end_conf,
            base_limits=(),
            obstacles=obstacles,
            override_sample_fn=lambda: sample_fn(env, rng),
            rng=rng,
            max_distance=0.01,
        )
        p.restoreState(state)
    else:
        pos = env.robots[0].get_position()
        plan = [[pos[0], pos[1], original_orientation[2]], end_conf]

    if plan is None:
        p.restoreState(state)
        p.removeState(state)
        logging.info(f"PRIMITIVE: navigate to {obj.name} with params "
                     f"{pos_offset} failed; birrt failed to sample a plan!")
        return None
    plan = plan + [end_conf]

    p.restoreState(state)
    p.removeState(state)

    plan = [list(waypoint) for waypoint in plan]
    logging.info(f"PRIMITIVE: navigate to {obj.name} success! Plan found with "
                 f"continuous params {pos_offset}.")
    return plan, original_orientation


def make_grasp_plan(
    env: "BehaviorEnv",
    obj: Union["URDFObject", "RoomFloor"],
    grasp_offset: Array,
    rng: Optional[Generator] = None,
) -> Optional[Tuple[List[List[float]], List[List[float]]]]:
    """Function to return a series of actions to grasp an object at a
    particular offset from an object's position.

    If the grasp is infeasible (i.e, final pose is in collision or agent
    is already holding a different object, etc.), returns an indication
    to this effect (None). Otherwise, returns the plan, which is (x, y,
    z, roll, pitch, yaw) waypoints for the hand to pass through. Also
    returns the original euler angle orientation of the hand. Note that
    depending on CFG.behavior_option_model_rrt, this function might or
    might not run RRT to find the plan. If it does not run RRT, the plan
    will only be one step (i.e, the pose to move the hand to to try
    grasping the object).
    """
    if rng is None:
        rng = np.random.default_rng(23)

    logging.info(f"PRIMITIVE: Attempting to grasp {obj.name} with params "
                 f"{grasp_offset}")

    if isinstance(env.robots[0], BehaviorRobot):
        obj_in_hand = env.robots[0].parts["right_hand"].object_in_hand
    else:
        obj_in_hand = env.robots[0].object_in_hand
    # If we're holding something, fail and return None
    if obj_in_hand is not None:
        logging.info(f"PRIMITIVE: grasp {obj.name} fail, agent already has an "
                     "object in hand!")
        return None
    reset_and_release_hand(env)  # first reset the hand's internal states

    # If the object we're trying to grasp doesn't have all the attributes
    # we'll need for assistive grasping, fail and return None
    if not (isinstance(obj, URDFObject) and hasattr(obj, "states")
            and object_states.AABB in obj.states):
        logging.info(f"PRIMITIVE: grasp {obj.name} fail, no object")
        return None

    lo, hi = obj.states[object_states.AABB].get_value()
    volume = get_aabb_volume(lo, hi)

    # If the object is too big to be grasped, or bolted to its surface,
    # fail and return None
    if not (volume < 0.3 * 0.3 * 0.3 and
            not obj.main_body_is_fixed):  # say we can only grasp small objects
        logging.info(f"PRIMITIVE: grasp {obj.name} fail, too big or fixed")
        return None

    # If the object is too far away, fail and return None
    if isinstance(env.robots[0], BehaviorRobot) and (np.linalg.norm(
            np.array(obj.get_position()) -
            np.array(env.robots[0].get_position())) > 2):
        logging.info(f"PRIMITIVE: grasp {obj.name} fail, too far")
        return None

    # Grasping Phase 1: Compute the position and orientation of
    # the hand based on the provided continuous parameters and
    # try to create a plan to it.
    if isinstance(env.robots[0], BehaviorRobot):
        obj_pos = obj.get_position()
    else:
        # aabb = obj.states[object_states.AABB].get_value()
        # obj_pos = get_closest_point_on_aabb(env.robots[0].get_position(), aabb[0], aabb[1])
        points = p.getClosestPoints(env.robots[0].get_body_id(), obj.get_body_id(), distance=10)#, linkIndexA=env.robots[0].grasp_point_joint_id)
        closest_point = min(points, key=lambda x:x[8])
        obj_pos = closest_point[6]
    x = obj_pos[0] + grasp_offset[0]
    y = obj_pos[1] + grasp_offset[1]
    z = obj_pos[2] + grasp_offset[2]
<<<<<<< HEAD


    if isinstance(env.robots[0], BehaviorRobot):
        # compute the angle the hand must be in such that it can
        # grasp the object from its current offset position
        # This involves aligning the z-axis (in the world frame)
        # of the hand with the vector that goes from the hand
        # to the object. We can find the rotation matrix that
        # accomplishes this rotation by following:
        # https://math.stackexchange.com/questions/180418/
        # calculate-rotation-matrix-to-align-vector-a-to-vector
        # -b-in-3d
        hand_to_obj_vector = np.array(grasp_offset[:3])
        hand_to_obj_unit_vector = hand_to_obj_vector / \
            np.linalg.norm(
            hand_to_obj_vector
        )
        unit_z_vector = np.array([0.0, 0.0, -1.0])
        # This is because we assume the hand is originally oriented
        # so -z is coming out of the palm
        c_var = np.dot(unit_z_vector, hand_to_obj_unit_vector)
        if c_var not in [-1.0, 1.0]:
            v_var = np.cross(unit_z_vector, hand_to_obj_unit_vector)
            s_var = np.linalg.norm(v_var)
            v_x = np.array([
                [0, -v_var[2], v_var[1]],
                [v_var[2], 0, -v_var[0]],
                [-v_var[1], v_var[0], 0],
            ])
            R = (np.eye(3) + v_x + np.linalg.matrix_power(v_x, 2) * ((1 - c_var) /
                                                                     (s_var**2)))
            r = scipy.spatial.transform.Rotation.from_matrix(R)
            euler_angles = r.as_euler("xyz")
=======
    hand_x, hand_y, hand_z = env.robots[0].parts["right_hand"].get_position()
    minx = min(x, hand_x) - 0.5
    miny = min(y, hand_y) - 0.5
    minz = min(z, hand_z) - 0.5
    maxx = max(x, hand_x) + 0.5
    maxy = max(y, hand_y) + 0.5
    maxz = max(z, hand_z) + 0.5

    # compute the angle the hand must be in such that it can
    # grasp the object from its current offset position
    # This involves aligning the z-axis (in the world frame)
    # of the hand with the vector that goes from the hand
    # to the object. We can find the rotation matrix that
    # accomplishes this rotation by following:
    # https://math.stackexchange.com/questions/180418/
    # calculate-rotation-matrix-to-align-vector-a-to-vector
    # -b-in-3d
    hand_to_obj_vector = np.array(grasp_offset[:3])
    hand_to_obj_unit_vector = hand_to_obj_vector / \
        np.linalg.norm(
        hand_to_obj_vector
    )
    unit_z_vector = np.array([0.0, 0.0, -1.0])
    # This is because we assume the hand is originally oriented
    # so -z is coming out of the palm
    c_var = np.dot(unit_z_vector, hand_to_obj_unit_vector)
    if c_var not in [-1.0, 1.0]:
        v_var = np.cross(unit_z_vector, hand_to_obj_unit_vector)
        s_var = np.linalg.norm(v_var)
        v_x = np.array([
            [0, -v_var[2], v_var[1]],
            [v_var[2], 0, -v_var[0]],
            [-v_var[1], v_var[0], 0],
        ])
        R = (np.eye(3) + v_x + np.linalg.matrix_power(v_x, 2) * ((1 - c_var) /
                                                                 (s_var**2)))
        r = scipy.spatial.transform.Rotation.from_matrix(R)
        euler_angles = r.as_euler("xyz")
    else:
        if c_var == 1.0:
            euler_angles = np.zeros(3, dtype=float)
>>>>>>> 3cd3ec34
        else:
            if c_var == 1.0:
                euler_angles = np.zeros(3, dtype=float)
            else:
                euler_angles = np.array([0.0, np.pi, 0.0])
    else:
        # For Fetch, we might not be able to get the gripper to get
        # align the gripper with the grasp trajectory. Instead, we
        # get any valid orientation for reaching the object's bbox 
        # and we use that throughout the trajectory
        from predicators.envs import get_or_create_env
        ig_env = get_or_create_env("behavior").igibson_behavior_env
        ik_success, orn = get_valid_orientation(ig_env, obj)
        if not ik_success:
            logging.info(f"PRIMITIVE: grasp {obj.name} fail, no valid IK")
            # logging.info(f"\tFailed to grasp object at {obj.get_position()} from {ig_env.robots[0].get_position()}")
            return None
        logging.info(f"PRIMITIVE: grasp orientation {orn}")
        euler_angles = p.getEulerFromQuaternion(orn)        

    state = p.saveState()
    end_conf = [
        x,
        y,
        z,
        euler_angles[0],
        euler_angles[1],
        euler_angles[2],
    ]
    # For now we are not running rrt with grasp.
<<<<<<< HEAD
    # if env.use_rrt:
    #     # plan a motion to the pose [x, y, z, euler_angles[0],
    #     # euler_angles[1], euler_angles[2]]
    #     if isinstance(env.robots[0], BehaviorRobot):
    #         plan = plan_hand_motion_br(
    #             robot=env.robots[0],
    #             obj_in_hand=None,
    #             end_conf=end_conf,
    #             hand_limits=((minx, miny, minz), (maxx, maxy, maxz)),
    #             obstacles=get_scene_body_ids(env,
    #                                          include_self=True,
    #                                          include_right_hand=True),
    #             rng=rng,
    #         )
    #     else:
    #         raise NotImplementedError('RRT hand motion planning is only implemented for the Behavior bot')
    #     p.restoreState(state)
    # else:
    if isinstance(env.robots[0], BehaviorRobot):
        pos = env.robots[0].parts["right_hand"].get_position()
        plan = [[pos[0], pos[1], pos[2]] + list(
            p.getEulerFromQuaternion(
                env.robots[0].parts["right_hand"].get_orientation())), end_conf]
    else:
        pos = env.robots[0].get_end_effector_position()
        orn = list(p.getEulerFromQuaternion(
            T.mat2quat(T.pose2mat(get_link_pose(env.robots[0].robot_ids[0], env.robots[0].eef_link_id))[:3, :3])))
        plan = [[pos[0], pos[1], pos[2], orn[0], orn[1], orn[2]], end_conf]
=======
    if CFG.behavior_option_model_rrt:
        # plan a motion to the pose [x, y, z, euler_angles[0],
        # euler_angles[1], euler_angles[2]]
        plan = plan_hand_motion_br(
            robot=env.robots[0],
            obj_in_hand=None,
            end_conf=end_conf,
            hand_limits=((minx, miny, minz), (maxx, maxy, maxz)),
            obstacles=get_relevant_scene_body_ids(env,
                                                  include_self=True,
                                                  include_right_hand=True),
            rng=rng,
        )
        p.restoreState(state)
    else:
        pos = env.robots[0].parts["right_hand"].get_position()
        plan = [[pos[0], pos[1], pos[2]] + list(
            p.getEulerFromQuaternion(
                env.robots[0].parts["right_hand"].get_orientation())),
                end_conf]
>>>>>>> 3cd3ec34

    # NOTE: This below line is *VERY* important after the
    # pybullet state is restored. The hands keep an internal
    # track of their state, and if we don't reset this
    # state to mirror the actual pybullet state, the hand will
    # think it's elsewhere and update incorrectly accordingly
    if isinstance(env.robots[0], BehaviorRobot):
        env.robots[0].parts["right_hand"].set_position(
            env.robots[0].parts["right_hand"].get_position())
        env.robots[0].parts["left_hand"].set_position(
            env.robots[0].parts["left_hand"].get_position())

    # If RRT planning fails, fail and return None
    if plan is None:
        logging.info(f"PRIMITIVE: grasp {obj.name} fail, failed "
                     f"to find plan to continuous params {grasp_offset}")
        return None
    plan = plan + [end_conf]

    # Grasping Phase 2: Move along the vector from the
    # position the hand ends up in to the object and
    # then try to grasp.
    hand_pos = plan[-1][0:3]
    hand_orn = plan[-1][3:6]
    # Get the closest point on the object's bounding
    # box at which we can try to put the hand
    if isinstance(env.robots[0], BehaviorRobot):
        closest_point_on_aabb = get_closest_point_on_aabb(hand_pos, lo, hi)
    else:
        closest_point_on_aabb = obj_pos     # Already got this before, but for contact instead of bbox
    delta_pos_to_obj = [
        closest_point_on_aabb[0] - hand_pos[0],
        closest_point_on_aabb[1] - hand_pos[1],
        closest_point_on_aabb[2] - hand_pos[2],
    ]
    # we want to accomplish the motion in 25 timesteps
    # NOTE: this is an arbitrary choice
    delta_step_to_obj = [delta_pos / 25.0 for delta_pos in delta_pos_to_obj]

    # move the hand along the vector to the object until it
    # touches the object
    # for _ in range(25):
    for _ in range(26):
        new_hand_pos = [
            hand_pos[0] + delta_step_to_obj[0],
            hand_pos[1] + delta_step_to_obj[1],
            hand_pos[2] + delta_step_to_obj[2],
        ]
        plan.append(new_hand_pos + list(hand_orn))
        hand_pos = new_hand_pos

    p.restoreState(state)
    p.removeState(state)
    if isinstance(env.robots[0], BehaviorRobot):
        original_orientation = list(
            p.getEulerFromQuaternion(
                env.robots[0].parts["right_hand"].get_orientation()))
    else:
        original_orientation = list(
            p.getEulerFromQuaternion(
                T.mat2quat(T.pose2mat(get_link_pose(env.robots[0].robot_ids[0], env.robots[0].eef_link_id))[:3, :3])))
        # original_orientation = env.robots[0].get_relative_eef_orientation()
    logging.info(f"PRIMITIVE: grasp {obj.name} success! Plan found with "
                 f"continuous params {grasp_offset}.")

    return plan, original_orientation


def make_place_plan(
    env: "BehaviorEnv",
    obj: Union["URDFObject", "RoomFloor"],
    place_rel_pos: Array,
    rng: Optional[Generator] = None,
) -> Optional[Tuple[List[List[float]], List[List[float]]]]:
    """Function to return a series of actions to place an object at a
    particular offset from another object's position.

    If the placement is infeasible (i.e, final pose is in collision or
    agent is not currently holding an object, etc.), returns an
    indication to this effect (None). Otherwise, returns the plan, which
    is (x, y, z, roll, pitch, yaw) waypoints for the hand to pass
    through. Also returns the original euler angle orientation of the
    hand. Note that depending on CFG.behavior_option_model_rrt, this
    function might or might not run RRT to find the plan. If it does not
    run RRT, the plan will only be one step (i.e, the pose to move the
    hand to to try placing the object).
    """
    if rng is None:
        rng = np.random.default_rng(23)

    try:
        if isinstance(env.robots[0], BehaviorRobot):
            obj_in_hand_idx = env.robots[0].parts["right_hand"].object_in_hand
        else:
            obj_in_hand_idx = env.robots[0].object_in_hand
        obj_in_hand = [
            obj for obj in env.scene.get_objects()
            if obj.get_body_id() == obj_in_hand_idx
        ][0]
        logging.info(f"PRIMITIVE: attempt to place {obj_in_hand.name} ontop"
                     f"/inside {obj.name} with params {place_rel_pos}")
    except (ValueError, IndexError):
        logging.info("Cannot place; either no object in hand or holding "
                     "the object to be placed on-top/inside of!")
        return None

    # if the object in the agent's hand is None or not equal to the object
    # passed in as an argument to this option, fail and return None
    if not (obj_in_hand is not None and obj_in_hand != obj):
        logging.info("Cannot place; either no object in hand or holding "
                     "the object to be placed on top/inside of!")
        return None

    # if the object is not a urdf object, fail and return None
    if not isinstance(obj, URDFObject):
        logging.info(f"PRIMITIVE: place {obj_in_hand.name} ontop/inside "
                     f"{obj.name} fail, too far")
        return None

    state = p.saveState()
    # To check if object fits on place location
    p.restoreState(state)
    # NOTE: This below line is *VERY* important after the
    # pybullet state is restored. The hands keep an internal
    # track of their state, and if we don't reset their this
    # state to mirror the actual pybullet state, the hand will
    # think it's elsewhere and update incorrectly accordingly
    if isinstance(env.robots[0], BehaviorRobot):
        env.robots[0].parts["right_hand"].set_position(
            env.robots[0].parts["right_hand"].get_position())
        env.robots[0].parts["left_hand"].set_position(
            env.robots[0].parts["left_hand"].get_position())

    if isinstance(env.robots[0], BehaviorRobot):
        obj_in_hand_idx = env.robots[0].parts["right_hand"].object_in_hand
    else:
        obj_in_hand_idx = env.robots[0].object_in_hand
    obj_in_hand = [
        obj for obj in env.scene.get_objects()
        if obj.get_body_id() == obj_in_hand_idx
    ][0]
    x, y, z = np.add(place_rel_pos, obj.get_position())
<<<<<<< HEAD

    obstacles = get_scene_body_ids(env, include_self=False)
    if isinstance(env.robots[0], BehaviorRobot):
        obstacles.remove(env.robots[0].parts["right_hand"].object_in_hand)
        end_conf = [
            x,
            y,
            z + 0.2,
            0,
            np.pi * 7 / 6,
            0,
        ]
    else:
        obstacles.remove(env.robots[0].object_in_hand)
        end_conf = [
            x,
            y,
            z,
            0,
            np.pi / 2,
            0,
        ]

    # if env.use_rrt:
    #     if isinstance(env.robots[0], BehaviorRobot):
    #         plan = plan_hand_motion_br(
    #             robot=env.robots[0],
    #             obj_in_hand=obj_in_hand,
    #             end_conf=end_conf,
    #             hand_limits=((minx, miny, minz), (maxx, maxy, maxz)),
    #             obstacles=obstacles,
    #             rng=rng,
    #         )
    #         p.restoreState(state)
    #         p.removeState(state)
    #     else:
    #         raise NotImplementedError('RRT hand motion planning is only implemented for the Behavior bot')
    # else:
    if isinstance(env.robots[0], BehaviorRobot):
        pos = env.robots[0].parts["right_hand"].get_position()
        plan = [[pos[0], pos[1], pos[2]] + list(
            p.getEulerFromQuaternion(
                env.robots[0].parts["right_hand"].get_orientation())), end_conf]
    else:
        pos = env.robots[0].get_end_effector_position()
        orn = list(p.getEulerFromQuaternion(
            T.mat2quat(T.pose2mat(get_link_pose(env.robots[0].robot_ids[0], env.robots[0].eef_link_id))[:3, :3])))
        plan = [[pos[0], pos[1], pos[2], orn[0], orn[1], orn[2]], end_conf]
=======
    hand_x, hand_y, hand_z = env.robots[0].parts["right_hand"].get_position()

    minx = min(x, hand_x) - 1
    miny = min(y, hand_y) - 1
    minz = min(z, hand_z) - 0.5
    maxx = max(x, hand_x) + 1
    maxy = max(y, hand_y) + 1
    maxz = max(z, hand_z) + 0.5

    obstacles = get_relevant_scene_body_ids(env, include_self=False)
    if env.robots[0].parts["right_hand"].object_in_hand in obstacles:
        obstacles.remove(env.robots[0].parts["right_hand"].object_in_hand)
    end_conf = [
        x,
        y,
        z + 0.2,
        0,
        np.pi * 7 / 6,
        0,
    ]
    # For now we are not running rrt with place.
    if CFG.behavior_option_model_rrt:
        plan = plan_hand_motion_br(
            robot=env.robots[0],
            obj_in_hand=obj_in_hand,
            end_conf=end_conf,
            hand_limits=((minx, miny, minz), (maxx, maxy, maxz)),
            obstacles=obstacles,
            rng=rng,
        )
        p.restoreState(state)
        p.removeState(state)
    else:
        pos = env.robots[0].parts["right_hand"].get_position()
        plan = [[pos[0], pos[1], pos[2]] + list(
            p.getEulerFromQuaternion(
                env.robots[0].parts["right_hand"].get_orientation())),
                end_conf]
>>>>>>> 3cd3ec34

    # NOTE: This below line is *VERY* important after the
    # pybullet state is restored. The hands keep an internal
    # track of their state, and if we don't reset this
    # state to mirror the actual pybullet state, the hand will
    # think it's elsewhere and update incorrectly accordingly
    if isinstance(env.robots[0], BehaviorRobot):
        env.robots[0].parts["right_hand"].set_position(
            env.robots[0].parts["right_hand"].get_position())
        env.robots[0].parts["left_hand"].set_position(
            env.robots[0].parts["left_hand"].get_position())

    # If RRT planning fails, fail and return None
    if plan is None:
        logging.info(f"PRIMITIVE: placeOnTop/inside {obj.name} fail, failed "
                     f"to find plan to continuous params {place_rel_pos}")
        return None
    plan = plan + [end_conf]

    if isinstance(env.robots[0], BehaviorRobot):
        original_orientation = list(
            p.getEulerFromQuaternion(
                env.robots[0].parts["right_hand"].get_orientation()))
    else:
        original_orientation = list(
            p.getEulerFromQuaternion(
                T.mat2quat(T.pose2mat(get_link_pose(env.robots[0].robot_ids[0], env.robots[0].eef_link_id))[:3, :3])))
        # original_orientation = env.robots[0].get_relative_eef_orientation()

    logging.info(f"PRIMITIVE: placeOnTop/inside {obj.name} success! Plan "
                 f"found with continuous params {place_rel_pos}.")
    return plan, original_orientation<|MERGE_RESOLUTION|>--- conflicted
+++ resolved
@@ -10,13 +10,8 @@
 from numpy.random._generator import Generator
 
 from predicators.behavior_utils.behavior_utils import check_nav_end_pose, \
-<<<<<<< HEAD
     get_aabb_volume, get_closest_point_on_aabb, get_scene_body_ids, \
-    reset_and_release_hand, get_aabb_centroid, get_valid_orientation
-=======
-    get_aabb_volume, get_closest_point_on_aabb, get_relevant_scene_body_ids, \
-    reset_and_release_hand
->>>>>>> 3cd3ec34
+    reset_and_release_hand, get_valid_orientation, get_closest_point_on_aabb, get_relevant_scene_body_ids 
 from predicators.settings import CFG
 from predicators.structs import Array
 
@@ -32,13 +27,10 @@
         BehaviorRobot  # pylint: disable=unused-import
     from igibson.utils.behavior_robot_planning_utils import \
         plan_base_motion_br, plan_hand_motion_br
-<<<<<<< HEAD
     from igibson.external.pybullet_tools.utils import get_link_pose, get_aabb_center, \
         get_aabb_extent
     import igibson.utils.transform_utils as T
-=======
-
->>>>>>> 3cd3ec34
+
 except (ImportError, ModuleNotFoundError) as e:
     pass
 
@@ -256,7 +248,13 @@
     x = obj_pos[0] + grasp_offset[0]
     y = obj_pos[1] + grasp_offset[1]
     z = obj_pos[2] + grasp_offset[2]
-<<<<<<< HEAD
+    hand_x, hand_y, hand_z = env.robots[0].parts["right_hand"].get_position()
+    minx = min(x, hand_x) - 0.5
+    miny = min(y, hand_y) - 0.5
+    minz = min(z, hand_z) - 0.5
+    maxx = max(x, hand_x) + 0.5
+    maxy = max(y, hand_y) + 0.5
+    maxz = max(z, hand_z) + 0.5
 
 
     if isinstance(env.robots[0], BehaviorRobot):
@@ -290,49 +288,6 @@
                                                                      (s_var**2)))
             r = scipy.spatial.transform.Rotation.from_matrix(R)
             euler_angles = r.as_euler("xyz")
-=======
-    hand_x, hand_y, hand_z = env.robots[0].parts["right_hand"].get_position()
-    minx = min(x, hand_x) - 0.5
-    miny = min(y, hand_y) - 0.5
-    minz = min(z, hand_z) - 0.5
-    maxx = max(x, hand_x) + 0.5
-    maxy = max(y, hand_y) + 0.5
-    maxz = max(z, hand_z) + 0.5
-
-    # compute the angle the hand must be in such that it can
-    # grasp the object from its current offset position
-    # This involves aligning the z-axis (in the world frame)
-    # of the hand with the vector that goes from the hand
-    # to the object. We can find the rotation matrix that
-    # accomplishes this rotation by following:
-    # https://math.stackexchange.com/questions/180418/
-    # calculate-rotation-matrix-to-align-vector-a-to-vector
-    # -b-in-3d
-    hand_to_obj_vector = np.array(grasp_offset[:3])
-    hand_to_obj_unit_vector = hand_to_obj_vector / \
-        np.linalg.norm(
-        hand_to_obj_vector
-    )
-    unit_z_vector = np.array([0.0, 0.0, -1.0])
-    # This is because we assume the hand is originally oriented
-    # so -z is coming out of the palm
-    c_var = np.dot(unit_z_vector, hand_to_obj_unit_vector)
-    if c_var not in [-1.0, 1.0]:
-        v_var = np.cross(unit_z_vector, hand_to_obj_unit_vector)
-        s_var = np.linalg.norm(v_var)
-        v_x = np.array([
-            [0, -v_var[2], v_var[1]],
-            [v_var[2], 0, -v_var[0]],
-            [-v_var[1], v_var[0], 0],
-        ])
-        R = (np.eye(3) + v_x + np.linalg.matrix_power(v_x, 2) * ((1 - c_var) /
-                                                                 (s_var**2)))
-        r = scipy.spatial.transform.Rotation.from_matrix(R)
-        euler_angles = r.as_euler("xyz")
-    else:
-        if c_var == 1.0:
-            euler_angles = np.zeros(3, dtype=float)
->>>>>>> 3cd3ec34
         else:
             if c_var == 1.0:
                 euler_angles = np.zeros(3, dtype=float)
@@ -363,7 +318,6 @@
         euler_angles[2],
     ]
     # For now we are not running rrt with grasp.
-<<<<<<< HEAD
     # if env.use_rrt:
     #     # plan a motion to the pose [x, y, z, euler_angles[0],
     #     # euler_angles[1], euler_angles[2]]
@@ -387,33 +341,31 @@
         plan = [[pos[0], pos[1], pos[2]] + list(
             p.getEulerFromQuaternion(
                 env.robots[0].parts["right_hand"].get_orientation())), end_conf]
+        if CFG.behavior_option_model_rrt:
+            # plan a motion to the pose [x, y, z, euler_angles[0],
+            # euler_angles[1], euler_angles[2]]
+            plan = plan_hand_motion_br(
+                robot=env.robots[0],
+                obj_in_hand=None,
+                end_conf=end_conf,
+                hand_limits=((minx, miny, minz), (maxx, maxy, maxz)),
+                obstacles=get_relevant_scene_body_ids(env,
+                                                    include_self=True,
+                                                    include_right_hand=True),
+                rng=rng,
+            )
+            p.restoreState(state)
+        else:
+            pos = env.robots[0].parts["right_hand"].get_position()
+            plan = [[pos[0], pos[1], pos[2]] + list(
+                p.getEulerFromQuaternion(
+                    env.robots[0].parts["right_hand"].get_orientation())),
+                    end_conf]
     else:
         pos = env.robots[0].get_end_effector_position()
         orn = list(p.getEulerFromQuaternion(
             T.mat2quat(T.pose2mat(get_link_pose(env.robots[0].robot_ids[0], env.robots[0].eef_link_id))[:3, :3])))
         plan = [[pos[0], pos[1], pos[2], orn[0], orn[1], orn[2]], end_conf]
-=======
-    if CFG.behavior_option_model_rrt:
-        # plan a motion to the pose [x, y, z, euler_angles[0],
-        # euler_angles[1], euler_angles[2]]
-        plan = plan_hand_motion_br(
-            robot=env.robots[0],
-            obj_in_hand=None,
-            end_conf=end_conf,
-            hand_limits=((minx, miny, minz), (maxx, maxy, maxz)),
-            obstacles=get_relevant_scene_body_ids(env,
-                                                  include_self=True,
-                                                  include_right_hand=True),
-            rng=rng,
-        )
-        p.restoreState(state)
-    else:
-        pos = env.robots[0].parts["right_hand"].get_position()
-        plan = [[pos[0], pos[1], pos[2]] + list(
-            p.getEulerFromQuaternion(
-                env.robots[0].parts["right_hand"].get_orientation())),
-                end_conf]
->>>>>>> 3cd3ec34
 
     # NOTE: This below line is *VERY* important after the
     # pybullet state is restored. The hands keep an internal
@@ -556,11 +508,21 @@
         if obj.get_body_id() == obj_in_hand_idx
     ][0]
     x, y, z = np.add(place_rel_pos, obj.get_position())
-<<<<<<< HEAD
 
     obstacles = get_scene_body_ids(env, include_self=False)
     if isinstance(env.robots[0], BehaviorRobot):
-        obstacles.remove(env.robots[0].parts["right_hand"].object_in_hand)
+        hand_x, hand_y, hand_z = env.robots[0].parts["right_hand"].get_position()
+
+        minx = min(x, hand_x) - 1
+        miny = min(y, hand_y) - 1
+        minz = min(z, hand_z) - 0.5
+        maxx = max(x, hand_x) + 1
+        maxy = max(y, hand_y) + 1
+        maxz = max(z, hand_z) + 0.5
+
+        obstacles = get_relevant_scene_body_ids(env, include_self=False)
+        if env.robots[0].parts["right_hand"].object_in_hand in obstacles:
+            obstacles.remove(env.robots[0].parts["right_hand"].object_in_hand)
         end_conf = [
             x,
             y,
@@ -569,6 +531,24 @@
             np.pi * 7 / 6,
             0,
         ]
+        # For now we are not running rrt with place.
+        if CFG.behavior_option_model_rrt:
+            plan = plan_hand_motion_br(
+                robot=env.robots[0],
+                obj_in_hand=obj_in_hand,
+                end_conf=end_conf,
+                hand_limits=((minx, miny, minz), (maxx, maxy, maxz)),
+                obstacles=obstacles,
+                rng=rng,
+            )
+            p.restoreState(state)
+            p.removeState(state)
+        else:
+            pos = env.robots[0].parts["right_hand"].get_position()
+            plan = [[pos[0], pos[1], pos[2]] + list(
+                p.getEulerFromQuaternion(
+                    env.robots[0].parts["right_hand"].get_orientation())),
+                    end_conf]
     else:
         obstacles.remove(env.robots[0].object_in_hand)
         end_conf = [
@@ -605,46 +585,7 @@
         orn = list(p.getEulerFromQuaternion(
             T.mat2quat(T.pose2mat(get_link_pose(env.robots[0].robot_ids[0], env.robots[0].eef_link_id))[:3, :3])))
         plan = [[pos[0], pos[1], pos[2], orn[0], orn[1], orn[2]], end_conf]
-=======
-    hand_x, hand_y, hand_z = env.robots[0].parts["right_hand"].get_position()
-
-    minx = min(x, hand_x) - 1
-    miny = min(y, hand_y) - 1
-    minz = min(z, hand_z) - 0.5
-    maxx = max(x, hand_x) + 1
-    maxy = max(y, hand_y) + 1
-    maxz = max(z, hand_z) + 0.5
-
-    obstacles = get_relevant_scene_body_ids(env, include_self=False)
-    if env.robots[0].parts["right_hand"].object_in_hand in obstacles:
-        obstacles.remove(env.robots[0].parts["right_hand"].object_in_hand)
-    end_conf = [
-        x,
-        y,
-        z + 0.2,
-        0,
-        np.pi * 7 / 6,
-        0,
-    ]
-    # For now we are not running rrt with place.
-    if CFG.behavior_option_model_rrt:
-        plan = plan_hand_motion_br(
-            robot=env.robots[0],
-            obj_in_hand=obj_in_hand,
-            end_conf=end_conf,
-            hand_limits=((minx, miny, minz), (maxx, maxy, maxz)),
-            obstacles=obstacles,
-            rng=rng,
-        )
-        p.restoreState(state)
-        p.removeState(state)
-    else:
-        pos = env.robots[0].parts["right_hand"].get_position()
-        plan = [[pos[0], pos[1], pos[2]] + list(
-            p.getEulerFromQuaternion(
-                env.robots[0].parts["right_hand"].get_orientation())),
-                end_conf]
->>>>>>> 3cd3ec34
+    
 
     # NOTE: This below line is *VERY* important after the
     # pybullet state is restored. The hands keep an internal
