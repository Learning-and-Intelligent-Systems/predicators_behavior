<<<<<<< HEAD
"""Functions that consume a plan for a BEHAVIOR robot and return an option
model for that plan."""

import logging
from typing import Callable, Dict, List

import numpy as np
import pybullet as p
from numpy.random import RandomState

from predicators import utils
from predicators.behavior_utils.behavior_utils import \
    ALL_RELEVANT_OBJECT_TYPES, sample_navigation_params, \
    sample_place_inside_params, sample_place_next_to_params, \
    sample_place_ontop_params, sample_place_under_params
from predicators.settings import CFG
from predicators.structs import Object, State, Type

try:
    from igibson import object_states
    from igibson.envs.behavior_env import \
        BehaviorEnv  # pylint: disable=unused-import
    from igibson.object_states.adjacency import VerticalAdjacency
    from igibson.object_states.on_floor import \
        RoomFloor  # pylint: disable=unused-import
    from igibson.object_states.touching import Touching
    from igibson.objects.articulated_object import \
        URDFObject  # pylint: disable=unused-import
    from igibson.robots.behavior_robot import BRBody, BREye, BRHand, \
        BehaviorRobot # pylint: disable=unused-import

    from igibson.robots.fetch_gripper_robot import FetchGripper
    from igibson.external.pybullet_tools.utils import \
        get_joint_positions
except (ImportError, ModuleNotFoundError) as e:
    pass

# Necessary to ensure different numbers sampled within the
# NavigateToOptionModel.
prng = RandomState(10000)


def create_navigate_option_model(
        plan: List[List[float]], _original_orientation: List[List[float]],
        _obj_to_nav_to: "URDFObject"
) -> Callable[[State, "BehaviorEnv"], None]:
    """Instantiates and returns a navigation option model function given a
    plan, which is a list of 3-element lists each containing a series of (x, y,
    rot) waypoints for the robot to pass through."""

    def navigateToOptionModel(_init_state: State, env: "BehaviorEnv") -> None:
        robot_z = env.robots[0].get_position()[2]
        robot_orn = p.getEulerFromQuaternion(env.robots[0].get_orientation())
        # If we're not overriding the learned samplers, then we will directly
        # use the elements of `plan`, which in turn use the outputs of the
        # learned samplers. Otherwise, we will ignore these and use our
        # oracle sampler to give us values to use.
        if not CFG.behavior_override_learned_samplers:
            desired_xpos = plan[-1][0]
            desired_ypos = plan[-1][1]
            desired_zrot = plan[-1][2]
        else:
            rng = np.random.default_rng(prng.randint(10000))
            sample_arr = sample_navigation_params(env, _obj_to_nav_to, rng)
            obj_pos = _obj_to_nav_to.get_position()
            desired_xpos = sample_arr[0] + obj_pos[0]
            desired_ypos = sample_arr[1] + obj_pos[1]
            desired_zrot = np.arctan2(sample_arr[1], sample_arr[0]) - np.pi
            logging.info(f"PRIMITIVE: Overriding sample ({plan[-1][0]}" +
                         f", {plan[-1][1]}) and attempting to " +
                         f"navigate to {_obj_to_nav_to.name} with "
                         f"params {sample_arr}")

        if CFG.simulate_nav:
            done_bit = False
            while not done_bit:
                # Get expected position and orientation from plan.
                expected_pos = np.array([plan[0][0], plan[0][1], robot_z])
                expected_orn = p.getQuaternionFromEuler(
                    np.array([robot_orn[0], robot_orn[1], plan[0][2]]))
                # In this case, we're at the final position we wanted to reach.
                if len(plan) == 1:
                    done_bit = True
                    logging.info(
                        "PRIMITIVE: navigation policy completed execution!")
                env.robots[0].set_position_orientation(expected_pos,
                                                       expected_orn)
                env.step(np.zeros(env.action_space.shape))
                plan.pop(0)
        target_pos = np.array([desired_xpos, desired_ypos, robot_z])
        target_orn = p.getQuaternionFromEuler(
            np.array([robot_orn[0], robot_orn[1], desired_zrot]))
        env.robots[0].set_position_orientation(target_pos, target_orn)
        # this is running a zero action to step simulator so
        # the environment updates to the correct final position
        env.step(np.zeros(env.action_space.shape))

    return navigateToOptionModel


def create_grasp_option_model(
        plan: List[List[float]], _original_orientation: List[List[float]],
        obj_to_grasp: "URDFObject") -> Callable[[State, "BehaviorEnv"], None]:
    """Instantiates and returns a grasp option model function given a plan,
    which is a list of 6-element lists containing a series of (x, y, z, roll,
    pitch, yaw) waypoints for the hand to pass through."""

    # NOTE: -1 because there are 25 timesteps that we move along the vector
    # between the hand the object for until finally grasping, and we want
    # just the final orientation.
    hand_i = -1
    rh_final_grasp_postion = plan[hand_i][0:3]
    rh_final_grasp_orn = plan[hand_i][3:6]

    def graspObjectOptionModel(_state: State, env: "BehaviorEnv") -> None:
        nonlocal hand_i
        if isinstance(env.robots[0], BehaviorRobot):
            rh_orig_grasp_postion = env.robots[0].parts["right_hand"].get_position(
            )
            rh_orig_grasp_orn = env.robots[0].parts["right_hand"].get_orientation()

            # 1 Teleport Hand to Grasp offset location
            env.robots[0].parts["right_hand"].set_position_orientation(
                rh_final_grasp_postion,
                p.getQuaternionFromEuler(rh_final_grasp_orn))

            # 3. Close hand and simulate grasp
            a = np.zeros(env.action_space.shape, dtype=float)
            a[16] = 1.0
            assisted_grasp_action = np.zeros(28, dtype=float)
            assisted_grasp_action[26] = 1.0
            if isinstance(obj_to_grasp.body_id, List):
                grasp_obj_body_id = obj_to_grasp.body_id[0]
            else:
                grasp_obj_body_id = obj_to_grasp.body_id
            # 3.1 Call code that does assisted grasping
            # bypass_force_check is basically a hack we should
            # turn it off for the final system and use a real grasp
            # sampler
            if env.robots[0].parts["right_hand"].object_in_hand is None:
                env.robots[0].parts["right_hand"].trigger_fraction = 0
            env.robots[0].parts["right_hand"].handle_assisted_grasping(
                assisted_grasp_action,
                override_ag_data=(grasp_obj_body_id, -1),
                bypass_force_check=True)
            # 3.2 step the environment a few timesteps to complete grasp
            for _ in range(5):
                env.step(a)

            # 4 Move Hand to Original Location
            env.robots[0].parts["right_hand"].set_position_orientation(
                rh_orig_grasp_postion, rh_orig_grasp_orn)
            if env.robots[0].parts["right_hand"].object_in_hand is not None:
                # NOTE: This below line is necessary to update the visualizer.
                # Also, it only works for URDF objects (but if the object is
                # not a URDF object, grasping should have failed)
                obj_to_grasp.force_wakeup()
            # Step a zero-action in the environment to update the visuals of the
            # environment.
            env.step(np.zeros(env.action_space.shape))
        else:
            robot = env.robots[0]
            orig_joint_positions = get_joint_positions(robot.robot_ids[0], robot.joint_ids)
            # 1 Teleport Hand to Grasp offset location
            robot.set_eef_position_orientation(rh_final_grasp_postion,
                p.getQuaternionFromEuler(rh_final_grasp_orn))

            # 3. Close hand and simulate grasp
            a = np.zeros(env.action_space.shape, dtype=float)
            a[10] = -1.0
            assisted_grasp_action = np.zeros(11, dtype=float)
            assisted_grasp_action[10] = -1.0
            if isinstance(obj_to_grasp.body_id, List):
                grasp_obj_body_id = obj_to_grasp.body_id[0]
            else:
                grasp_obj_body_id = obj_to_grasp.body_id
            # 3.1 Call code that does assisted grasping
            logging.info("assisted grasping 3.1")
            logging.info(assisted_grasp_action)
            robot.handle_assisted_grasping(assisted_grasp_action,)
                # override_ag_data=(grasp_obj_body_id, -1),)
            # 3.2 step the environment a few timesteps to complete grasp
            for _ in range(5):
                env.step(a)

            # 4 Move Hand to Original Location
            robot.set_joint_positions(orig_joint_positions) # saves us one call to IK
            if robot.object_in_hand is not None:
                # NOTE: This below line is necessary to update the visualizer.
                # Also, it only works for URDF objects (but if the object is
                # not a URDF object, grasping should have failed)
                obj_to_grasp.force_wakeup()
            # Step a zero-action in the environment to update the visuals of the
            # environment.
            env.step(np.zeros(env.action_space.shape))

    return graspObjectOptionModel


def create_place_option_model(
        plan: List[List[float]], _original_orientation: List[List[float]],
        obj_to_place_onto: "URDFObject"
) -> Callable[[State, "BehaviorEnv"], None]:
    """Instantiates and returns a place option model function given a plan,
    which is a list of 6-element lists containing a series of (x, y, z, roll,
    pitch, yaw) waypoints for the hand to pass through."""

    def placeOntopObjectOptionModel(_init_state: State,
                                    env: "BehaviorEnv") -> None:
        if isinstance(env.robots[0], BehaviorRobot):
            obj_in_hand_idx = env.robots[0].parts["right_hand"].object_in_hand
            obj_in_hand = [
                obj for obj in env.scene.get_objects()
                if obj.get_body_id() == obj_in_hand_idx
            ][0]
            rh_orig_grasp_position = env.robots[0].parts[
                "right_hand"].get_position()
            rh_orig_grasp_orn = env.robots[0].parts["right_hand"].get_orientation()
            # If we're not overriding the learned samplers, then we will directly
            # use the elements of `plan`, which in turn use the outputs of the
            # learned samplers. Otherwise, we will ignore these and use our
            # oracle sampler to give us values to use.
            if not CFG.behavior_override_learned_samplers:
                target_pos = plan[-1][0:3]
                target_orn = plan[-1][3:6]
            else:
                rng = np.random.default_rng(prng.randint(10000))
                sample_arr = sample_place_ontop_params(env, obj_to_place_onto, rng)
                target_pos = np.add(sample_arr, \
                    obj_to_place_onto.get_position()).tolist()
                target_orn = [0, np.pi * 7 / 6, 0]
                logging.info(f"PRIMITIVE: Overriding sample ({plan[-1][0:3]}" +
                             "and attempting to " +
                             f"place ontop {obj_to_place_onto.name} with "
                             f"params {target_pos}")
            env.robots[0].parts["right_hand"].set_position_orientation(
                target_pos, p.getQuaternionFromEuler(target_orn))
            env.robots[0].parts["right_hand"].force_release_obj()
            obj_in_hand.set_position_orientation(
                target_pos, p.getQuaternionFromEuler(target_orn))
            obj_to_place.force_wakeup()
            # this is running a zero action to step simulator
            env.step(np.zeros(env.action_space.shape))
            # reset the released object to zero velocity so it doesn't
            # fly away because of residual warp speeds from teleportation!
            p.resetBaseVelocity(
                obj_in_hand_idx,
                linearVelocity=[0, 0, 0],
                angularVelocity=[0, 0, 0],
            )
            env.robots[0].parts["right_hand"].set_position_orientation(
                rh_orig_grasp_position, rh_orig_grasp_orn)
            # this is running a series of zero action to step simulator
            # to let the object fall into its place
            for _ in range(15):
                env.step(np.zeros(env.action_space.shape))
        else:
            robot = env.robots[0]
            released_obj_bid = robot.object_in_hand
            orig_joint_positions = get_joint_positions(robot.robot_ids[0], robot.joint_ids)
            # If we're not overriding the learned samplers, then we will directly
            # use the elements of `plan`, which in turn use the outputs of the
            # learned samplers. Otherwise, we will ignore these and use our
            # oracle sampler to give us values to use.
            if not CFG.behavior_override_learned_samplers:
                target_pos = plan[-1][0:3]
                target_orn = plan[-1][3:6]
            else:
                rng = np.random.default_rng(prng.randint(10000))
                sample_arr = sample_place_ontop_params(env, obj_to_place_onto, rng)
                target_pos = np.add(sample_arr, \
                    obj_to_place_onto.get_position()).tolist()
                # target_orn = [0, np.pi * 7 / 6, 0]
                logging.info(f"PRIMITIVE: Overriding sample ({plan[-1][0:3]}" +
                             "and attempting to " +
                             f"place ontop {obj_to_place_onto.name} with "
                             f"params {target_pos}")

            # robot.set_eef_position_orientation(target_pos, p.getQuaternionFromEuler(target_orn))
            robot.set_eef_position(target_pos)
            a = np.zeros(env.action_space.shape, dtype=float)
            a[10] = 1.0
            for _ in range(5):
                env.step(a)
            obj_to_place.force_wakeup()
            # this is running a zero action to step simulator
            env.step(np.zeros(env.action_space.shape))
            # reset the released object to zero velocity so it doesn't
            # fly away because of residual warp speeds from teleportation!
            p.resetBaseVelocity(
                released_obj_bid,
                linearVelocity=[0, 0, 0],
                angularVelocity=[0, 0, 0],
            )
            robot.set_joint_positions(orig_joint_positions)
            # this is running a series of zero action to step simulator
            # to let the object fall into its place
            for _ in range(15):
                env.step(np.zeros(env.action_space.shape))
            
        # Check whether object is ontop of not a target object
        objs_under = set()
        for obj in env.scene.get_objects():
            if not obj_in_hand.states[Touching].get_value(obj):
                continue
            adjacency = obj.states[VerticalAdjacency].get_value()
            if obj_in_hand.get_body_id() in adjacency.positive_neighbors:
                if "floor" not in obj.category:
                    if obj != obj_to_place_onto:
                        type_name = obj.category
                        _type_name_to_type: Dict[str, Type] = {}
                        for type_name in ALL_RELEVANT_OBJECT_TYPES:
                            if type_name in _type_name_to_type:
                                continue
                            # In the future, we may need other object
                            # attributes, but for the moment, we just
                            # need position and orientation.
                            obj_type = Type(
                                type_name,
                                [
                                    "pos_x", "pos_y", "pos_z", "orn_0",
                                    "orn_1", "orn_2", "orn_3"
                                ],
                            )
                            _type_name_to_type[type_name] = obj_type
                        if isinstance(obj, (URDFObject, RoomFloor)):
                            if "board_game" in obj.name or \
                                "video_game" in obj.name:
                                obj_name = obj.name + ".n.01_1"
                            else:
                                obj_name = obj.bddl_object_scope
                        else:
                            assert isinstance(obj, (BRBody, BRHand, BREye))
                            obj_name = "agent"
                        # This checks if our obj type is in _type_name_to_type
                        # which has all relevant objects. If not, it continues
                        # and does not add the obj as an offending_object.
                        if type_name in _type_name_to_type:
                            obj_type = _type_name_to_type[type_name]
                            try:
                                objs_under.add(Object(obj_name, obj_type))
                            except:  # pylint: disable=bare-except
                                print("INVALID OBJECT TYPE:", obj_name,
                                      obj_type)
                                continue
                        else:
                            continue
        if len(objs_under) != 0:
            if not CFG.behavior_ignore_discover_failures:
                raise utils.EnvironmentFailure(
                    "collision", {"offending_objects": objs_under})
    return placeOntopObjectOptionModel


def create_open_option_model(
        plan: List[List[float]], _original_orientation: List[List[float]],
        obj_to_open: "URDFObject") -> Callable[[State, "BehaviorEnv"], None]:
    """Instantiates and returns an open option model given a dummy plan."""
    del plan

    def openObjectOptionModel(_init_state: State, env: "BehaviorEnv") -> None:
        logging.info(f"PRIMITIVE: Attempting to open {obj_to_open.name}")
        if np.linalg.norm(
                np.array(obj_to_open.get_position()) -
                np.array(env.robots[0].get_position())) < 2:
            if hasattr(obj_to_open,
                       "states") and object_states.Open in obj_to_open.states:
                obj_to_open.states[object_states.Open].set_value(True)
            else:
                logging.info("PRIMITIVE open failed, cannot be opened")
        else:
            logging.info("PRIMITIVE open failed, too far")
        obj_to_open.force_wakeup()
        # Step the simulator to update visuals.
        env.step(np.zeros(env.action_space.shape))

    return openObjectOptionModel


def create_close_option_model(
        plan: List[List[float]], _original_orientation: List[List[float]],
        obj_to_close: "URDFObject") -> Callable[[State, "BehaviorEnv"], None]:
    """Instantiates and returns an close option model given a dummy plan."""
    del plan

    def closeObjectOptionModel(_init_state: State, env: "BehaviorEnv") -> None:
        logging.info(f"PRIMITIVE: Attempting to close {obj_to_close.name}")
        if np.linalg.norm(
                np.array(obj_to_close.get_position()) -
                np.array(env.robots[0].get_position())) < 2:
            if hasattr(obj_to_close,
                       "states") and object_states.Open in obj_to_close.states:
                obj_to_close.states[object_states.Open].set_value(False)
            else:
                logging.info("PRIMITIVE close failed, cannot be opened")
        else:
            logging.info("PRIMITIVE close failed, too far")
        obj_to_close.force_wakeup()
        # Step the simulator to update visuals.
        env.step(np.zeros(env.action_space.shape))

    return closeObjectOptionModel


def create_place_inside_option_model(
        plan: List[List[float]], _original_orientation: List[List[float]],
        obj_to_place_into: "URDFObject"
) -> Callable[[State, "BehaviorEnv"], None]:
    """Instantiates and returns an placeInside option model given a dummy
    plan."""

    def placeInsideObjectOptionModel(_init_state: State,
                                     env: "BehaviorEnv") -> None:
        if isinstance(env.robots[0], BehaviorRobot):
            obj_in_hand_idx = env.robots[0].parts["right_hand"].object_in_hand
            rh_orig_grasp_position = env.robots[0].parts[
                "right_hand"].get_position()
            rh_orig_grasp_orn = env.robots[0].parts["right_hand"].get_orientation()
        else:
            obj_in_hand_idx = env.robots[0].object_in_hand
            orig_joint_positions = get_joint_positions(env.robots[0].robot_ids[0], env.robots[0].joint_ids)
        obj_in_hand = [
            obj for obj in env.scene.get_objects()
            if obj.get_body_id() == obj_in_hand_idx
        ][0]
        if obj_in_hand is not None and obj_in_hand != obj_to_place_into and \
            isinstance(obj_to_place_into, URDFObject):
            logging.info(
                f"PRIMITIVE: attempt to place {obj_in_hand.name} inside "
                f"{obj_to_place_into.name}")
            if np.linalg.norm(
                    np.array(obj_to_place_into.get_position()) -
                    np.array(env.robots[0].get_position())) < 2:
                if (hasattr(obj_to_place_into, "states")
                        and object_states.Open in obj_to_place_into.states
                        and obj_to_place_into.states[object_states.Open].
                        get_value()) or (hasattr(obj_to_place_into, "states")
                                         and not object_states.Open
                                         in obj_to_place_into.states):
                    logging.info(f"PRIMITIVE: place {obj_in_hand.name} inside "
                                 f"{obj_to_place_into.name} success")

                    # If we're not overriding the learned samplers, then we
                    # will directly use the elements of `plan`, which in turn
                    # use the outputs of the learned samplers. Otherwise, we
                    # will ignore these and use our oracle sampler to give us
                    # values to use.
                    if not CFG.behavior_override_learned_samplers:
                        target_pos = plan[-1][0:3]
                        target_orn = plan[-1][3:6]
                    else:
                        rng = np.random.default_rng(prng.randint(10000))
                        place_rel_pos = sample_place_inside_params(
                            obj_to_place_into, rng)
                        target_pos_list = np.add(
                            place_rel_pos, obj_to_place_into.get_position())
                        target_pos_list[2] += 0.2
                        target_pos = target_pos_list.tolist()
                        target_orn = plan[-1][3:6]
                        logging.info(
                            f"PRIMITIVE: Overriding sample ({plan[-1][0:3]}" +
                            f", {plan[-1][3:6]}) and attempting to " +
                            f"place inside to {obj_to_place_into.name} with "
                            f"params {target_pos}")
                    if isinstance(env.robots[0], BehaviorRobot):
                        env.robots[0].parts["right_hand"].force_release_obj()
                        obj_to_place_into.force_wakeup()
                        obj_in_hand.set_position_orientation(
                            target_pos, p.getQuaternionFromEuler(target_orn))
                    else:
                        # env.robots[0].set_eef_position_orientation(target_pos, p.getQuaternionFromEuler(target_orn))
                        env.robots[0].set_eef_position(target_pos)
                        a = np.zeros(env.action_space.shape, dtype=float)
                        a[10] = 1.0
                        for _ in range(5):
                            env.step(a)
                        obj_to_place_into.force_wakeup()

                    # this is running a zero action to step simulator
                    env.step(np.zeros(env.action_space.shape))
                    # reset the released object to zero velocity so it
                    # doesn't fly away because of residual warp speeds
                    # from teleportation!
                    p.resetBaseVelocity(
                        obj_in_hand_idx,
                        linearVelocity=[0, 0, 0],
                        angularVelocity=[0, 0, 0],
                    )
                    if isinstance(env.robots[0], BehaviorRobot):
                        env.robots[0].parts["right_hand"].set_position_orientation(
                            rh_orig_grasp_position, rh_orig_grasp_orn)
                    else:
                        env.robots[0].set_joint_positions(orig_joint_positions)
                    # this is running a series of zero action to step
                    # simulator to let the object fall into its place
                    for _ in range(15):
                        env.step(np.zeros(env.action_space.shape))
                else:
                    logging.info(
                        f"PRIMITIVE: place {obj_in_hand.name} inside "
                        f"{obj_to_place_into.name} fail, need open not open")
            else:
                logging.info(f"PRIMITIVE: place {obj_in_hand.name} inside "
                             f"{obj_to_place_into.name} fail, too far")
        else:
            logging.info("PRIMITIVE: place failed with invalid obj params.")

        obj_to_place_into.force_wakeup()
        # Step the simulator to update visuals.
        env.step(np.zeros(env.action_space.shape))

    return placeInsideObjectOptionModel


def create_place_under_option_model(
    plan: List[List[float]], _original_orientation: List[List[float]],
    obj_to_place_under: "URDFObject"
) -> Callable[[State, "BehaviorEnv"], None]:
    """Instantiates and returns an placeUnder option model given a dummy
    plan."""

    def placeUnderObjectOptionModel(_init_state: State,
                                    env: "BehaviorEnv") -> None:
        obj_in_hand_idx = env.robots[0].parts["right_hand"].object_in_hand
        obj_in_hand = [
            obj for obj in env.scene.get_objects()
            if obj.get_body_id() == obj_in_hand_idx
        ][0]
        rh_orig_grasp_position = env.robots[0].parts[
            "right_hand"].get_position()
        rh_orig_grasp_orn = env.robots[0].parts["right_hand"].get_orientation()
        if obj_in_hand is not None and obj_in_hand != obj_to_place_under and \
            isinstance(obj_to_place_under, URDFObject):
            logging.info(
                f"PRIMITIVE: attempt to place {obj_in_hand.name} under "
                f"{obj_to_place_under.name}")
            if np.linalg.norm(
                    np.array(obj_to_place_under.get_position()) -
                    np.array(env.robots[0].get_position())) < 2:
                if (hasattr(obj_to_place_under, "states")
                        and object_states.Under in obj_to_place_under.states):
                    if obj_in_hand.states[object_states.Under].get_value(
                            obj_to_place_under) or obj_to_place_under.states[
                                object_states.Under].get_value(obj_in_hand):
                        logging.info(
                            f"PRIMITIVE: place {obj_in_hand.name} under "
                            f"{obj_to_place_under.name} success")

                    # If we're not overriding the learned samplers, then we
                    # will directly use the elements of `plan`, which in turn
                    # use the outputs of the learned samplers. Otherwise, we
                    # will ignore these and use our oracle sampler to give us
                    # values to use.
                    if not CFG.behavior_override_learned_samplers:
                        target_pos = plan[-1][0:3]
                        target_orn = plan[-1][3:6]
                    else:
                        rng = np.random.default_rng(prng.randint(10000))
                        place_rel_pos = sample_place_under_params(
                            env, obj_to_place_under, rng)
                        target_pos_list = np.add(
                            place_rel_pos, obj_to_place_under.get_position())
                        target_pos_list[2] += 0.2
                        target_pos = target_pos_list.tolist()
                        target_orn = plan[-1][3:6]
                        logging.info(
                            f"PRIMITIVE: Overriding sample ({plan[-1][0:3]}" +
                            f", {plan[-1][3:6]}) and attempting to " +
                            f"place under to {obj_to_place_under.name} with "
                            f"params {target_pos}")
                    env.robots[0].parts["right_hand"].force_release_obj()
                    obj_to_place_under.force_wakeup()
                    obj_in_hand.set_position_orientation(
                        target_pos, p.getQuaternionFromEuler(target_orn))
                    # this is running a zero action to step simulator
                    env.step(np.zeros(env.action_space.shape))
                    # reset the released object to zero velocity so it
                    # doesn't fly away because of residual warp speeds
                    # from teleportation!
                    p.resetBaseVelocity(
                        obj_in_hand_idx,
                        linearVelocity=[0, 0, 0],
                        angularVelocity=[0, 0, 0],
                    )
                    env.robots[0].parts["right_hand"].set_position_orientation(
                        rh_orig_grasp_position, rh_orig_grasp_orn)
                    # this is running a series of zero action to step
                    # simulator to let the object fall into its place
                    for _ in range(15):
                        env.step(np.zeros(env.action_space.shape))
                else:
                    logging.info(f"PRIMITIVE: place {obj_in_hand.name} under "
                                 f"{obj_to_place_under.name} fail, not under")
            else:
                logging.info(f"PRIMITIVE: place {obj_in_hand.name} under "
                             f"{obj_to_place_under.name} fail, too far")
        else:
            logging.info(
                "PRIMITIVE: place under failed with invalid obj params.")

        obj_to_place_under.force_wakeup()
        # Step the simulator to update visuals.
        env.step(np.zeros(env.action_space.shape))

    return placeUnderObjectOptionModel


def create_toggle_on_option_model(
        plan: List[List[float]], _original_orientation: List[List[float]],
        obj_to_toggled_on: "URDFObject"
) -> Callable[[State, "BehaviorEnv"], None]:
    """Instantiates and returns a toogle on option model given a dummy plan."""
    del plan

    def toggleOnObjectOptionModel(_init_state: State,
                                  env: "BehaviorEnv") -> None:
        logging.info(
            f"PRIMITIVE: Attempting to toggle on {obj_to_toggled_on.name}")
        if np.linalg.norm(
                np.array(obj_to_toggled_on.get_position()) -
                np.array(env.robots[0].get_position())) < 2:
            if hasattr(
                    obj_to_toggled_on, "states"
            ) and object_states.ToggledOn in obj_to_toggled_on.states:
                obj_to_toggled_on.states[object_states.ToggledOn].set_value(
                    True)
            else:
                logging.info("PRIMITIVE toggle failed, cannot be toggled on")
        else:
            logging.info("PRIMITIVE toggle failed, too far")
        obj_to_toggled_on.force_wakeup()
        # Step the simulator to update visuals.
        env.step(np.zeros(env.action_space.shape))

    return toggleOnObjectOptionModel


def create_place_nextto_option_model(
    plan: List[List[float]], _original_orientation: List[List[float]],
    obj_to_place_nextto: "URDFObject"
) -> Callable[[State, "BehaviorEnv"], None]:
    """Instantiates and returns an placeNextTo option model given a dummy
    plan."""

    def placeNextToObjectOptionModel(_init_state: State,
                                     env: "BehaviorEnv") -> None:
        obj_in_hand_idx = env.robots[0].parts["right_hand"].object_in_hand
        obj_in_hand = [
            obj for obj in env.scene.get_objects()
            if obj.get_body_id() == obj_in_hand_idx
        ][0]
        rh_orig_grasp_position = env.robots[0].parts[
            "right_hand"].get_position()
        rh_orig_grasp_orn = env.robots[0].parts["right_hand"].get_orientation()
        if obj_in_hand is not None and obj_in_hand != obj_to_place_nextto and \
            isinstance(obj_to_place_nextto, URDFObject):
            logging.info(
                f"PRIMITIVE: attempt to place {obj_in_hand.name} next to "
                f"{obj_to_place_nextto.name}")
            if np.linalg.norm(
                    np.array(obj_to_place_nextto.get_position()) -
                    np.array(env.robots[0].get_position())) < 2:
                if (hasattr(obj_to_place_nextto, "states") and
                        object_states.NextTo in obj_to_place_nextto.states):
                    if obj_in_hand.states[object_states.NextTo].get_value(
                            obj_to_place_nextto) or obj_to_place_nextto.states[
                                object_states.NextTo].get_value(obj_in_hand):
                        logging.info(
                            f"PRIMITIVE: place {obj_in_hand.name} next to "
                            f"{obj_to_place_nextto.name} success")

                    # If we're not overriding the learned samplers, then we
                    # will directly use the elements of `plan`, which in turn
                    # use the outputs of the learned samplers. Otherwise, we
                    # will ignore these and use our oracle sampler to give us
                    # values to use.
                    if not CFG.behavior_override_learned_samplers:
                        target_pos = plan[-1][0:3]
                        target_orn = plan[-1][3:6]
                    else:
                        rng = np.random.default_rng(prng.randint(10000))
                        place_rel_pos = sample_place_next_to_params(
                            env, obj_to_place_nextto, rng)
                        target_pos_list = np.add(
                            place_rel_pos, obj_to_place_nextto.get_position())
                        target_pos_list[2] += 0.2
                        target_pos = target_pos_list.tolist()
                        target_orn = plan[-1][3:6]
                        logging.info(
                            f"PRIMITIVE: Overriding sample ({plan[-1][0:3]}" +
                            f", {plan[-1][3:6]}) and attempting to " +
                            f"place next to {obj_to_place_nextto.name} with "
                            f"params {target_pos}")
                    env.robots[0].parts["right_hand"].force_release_obj()
                    obj_to_place_nextto.force_wakeup()
                    obj_in_hand.set_position_orientation(
                        target_pos, p.getQuaternionFromEuler(target_orn))
                    # this is running a zero action to step simulator
                    env.step(np.zeros(env.action_space.shape))
                    # reset the released object to zero velocity so it
                    # doesn't fly away because of residual warp speeds
                    # from teleportation!
                    p.resetBaseVelocity(
                        obj_in_hand_idx,
                        linearVelocity=[0, 0, 0],
                        angularVelocity=[0, 0, 0],
                    )
                    env.robots[0].parts["right_hand"].set_position_orientation(
                        rh_orig_grasp_position, rh_orig_grasp_orn)
                    # this is running a series of zero action to step
                    # simulator to let the object fall into its place
                    for _ in range(15):
                        env.step(np.zeros(env.action_space.shape))
                else:
                    logging.info(
                        f"PRIMITIVE: place {obj_in_hand.name} next to "
                        f"{obj_to_place_nextto.name} fail, not next to")
            else:
                logging.info(f"PRIMITIVE: place {obj_in_hand.name} next to "
                             f"{obj_to_place_nextto.name} fail, too far")
        else:
            logging.info(
                "PRIMITIVE: place under failed with invalid obj params.")

        obj_to_place_nextto.force_wakeup()
        # Step the simulator to update visuals.
        env.step(np.zeros(env.action_space.shape))

    return placeNextToObjectOptionModel


def create_clean_dusty_option_model(
        plan: List[List[float]], _original_orientation: List[List[float]],
        obj_to_clean: "URDFObject") -> Callable[[State, "BehaviorEnv"], None]:
    """Instantiates and returns an clean dusty option model given a dummy
    plan."""
    del plan

    def cleanDustyObjectOptionModel(_init_state: State,
                                    env: "BehaviorEnv") -> None:
        logging.info(f"PRIMITIVE: Attempting to clean {obj_to_clean.name}")
        if np.linalg.norm(
                np.array(obj_to_clean.get_position()) -
                np.array(env.robots[0].get_position())) < 2:
            if hasattr(
                    obj_to_clean,
                    "states") and object_states.Dusty in obj_to_clean.states:
                obj_to_clean.states[object_states.Dusty].set_value(False)
            else:
                logging.info("PRIMITIVE clean failed, cannot be cleaned")
        else:
            logging.info("PRIMITIVE clean failed, too far")
        obj_to_clean.force_wakeup()
        # Step the simulator to update visuals.
        env.step(np.zeros(env.action_space.shape))

    return cleanDustyObjectOptionModel
=======
"""Functions that consume a plan for a BEHAVIOR robot and return an option
model for that plan."""

import logging
from typing import Callable, Dict, List

import numpy as np
import pybullet as p
from numpy.random import RandomState

from predicators import utils
from predicators.behavior_utils.behavior_utils import \
    ALL_RELEVANT_OBJECT_TYPES, sample_navigation_params, \
    sample_place_inside_params, sample_place_next_to_params, \
    sample_place_ontop_params, sample_place_under_params
from predicators.settings import CFG
from predicators.structs import Object, State, Type

try:
    from igibson import object_states
    from igibson.envs.behavior_env import \
        BehaviorEnv  # pylint: disable=unused-import
    from igibson.object_states.adjacency import VerticalAdjacency
    from igibson.object_states.on_floor import \
        RoomFloor  # pylint: disable=unused-import
    from igibson.object_states.touching import Touching
    from igibson.objects.articulated_object import \
        URDFObject  # pylint: disable=unused-import
    from igibson.robots.behavior_robot import BRBody, BREye, BRHand \
        # pylint: disable=unused-import

except (ImportError, ModuleNotFoundError) as e:
    pass

# Necessary to ensure different numbers sampled within the
# NavigateToOptionModel.
prng = RandomState(10000)


def create_navigate_option_model(
        plan: List[List[float]], _original_orientation: List[List[float]],
        _obj_to_nav_to: "URDFObject"
) -> Callable[[State, "BehaviorEnv"], None]:
    """Instantiates and returns a navigation option model function given a
    plan, which is a list of 3-element lists each containing a series of (x, y,
    rot) waypoints for the robot to pass through."""

    def navigateToOptionModel(_init_state: State, env: "BehaviorEnv") -> None:
        robot_z = env.robots[0].get_position()[2]
        robot_orn = p.getEulerFromQuaternion(env.robots[0].get_orientation())
        # If we're not overriding the learned samplers, then we will directly
        # use the elements of `plan`, which in turn use the outputs of the
        # learned samplers. Otherwise, we will ignore these and use our
        # oracle sampler to give us values to use.
        if not CFG.behavior_override_learned_samplers:
            desired_xpos = plan[-1][0]
            desired_ypos = plan[-1][1]
            desired_zrot = plan[-1][2]
        else:
            rng = np.random.default_rng(prng.randint(10000))
            sample_arr = sample_navigation_params(env, _obj_to_nav_to, rng)
            obj_pos = _obj_to_nav_to.get_position()
            desired_xpos = sample_arr[0] + obj_pos[0]
            desired_ypos = sample_arr[1] + obj_pos[1]
            desired_zrot = np.arctan2(sample_arr[1], sample_arr[0]) - np.pi
            logging.info(f"PRIMITIVE: Overriding sample ({plan[-1][0]}" +
                         f", {plan[-1][1]}) and attempting to " +
                         f"navigate to {_obj_to_nav_to.name} with "
                         f"params {sample_arr}")

        if CFG.simulate_nav:
            # Run a closed-loop controller for navigation.
            curr_plan = plan[:]
            done_bit = False
            while not done_bit:
                # Get expected position and orientation from plan.
                expected_pos = np.array(
                    [curr_plan[0][0], curr_plan[0][1], robot_z])
                expected_orn = p.getQuaternionFromEuler(
                    np.array([robot_orn[0], robot_orn[1], curr_plan[0][2]]))
                # In this case, we're at the final position we wanted to reach.
                if len(curr_plan) == 1:
                    done_bit = True
                    logging.info(
                        "PRIMITIVE: navigation policy completed execution!")
                env.robots[0].set_position_orientation(expected_pos,
                                                       expected_orn)
                env.step(np.zeros(env.action_space.shape))
                curr_plan.pop(0)
        target_pos = np.array([desired_xpos, desired_ypos, robot_z])
        target_orn = p.getQuaternionFromEuler(
            np.array([robot_orn[0], robot_orn[1], desired_zrot]))
        env.robots[0].set_position_orientation(target_pos, target_orn)
        # this is running a zero action to step simulator so
        # the environment updates to the correct final position
        env.step(np.zeros(env.action_space.shape))

    return navigateToOptionModel


def create_grasp_option_model(
        plan: List[List[float]], _original_orientation: List[List[float]],
        obj_to_grasp: "URDFObject") -> Callable[[State, "BehaviorEnv"], None]:
    """Instantiates and returns a grasp option model function given a plan,
    which is a list of 6-element lists containing a series of (x, y, z, roll,
    pitch, yaw) waypoints for the hand to pass through."""

    # NOTE: -1 because there are 25 timesteps that we move along the vector
    # between the hand the object for until finally grasping, and we want
    # just the final orientation.
    hand_i = -1
    rh_final_grasp_postion = plan[hand_i][0:3]
    rh_final_grasp_orn = plan[hand_i][3:6]

    def graspObjectOptionModel(_state: State, env: "BehaviorEnv") -> None:
        nonlocal hand_i
        rh_orig_grasp_position = env.robots[0].parts[
            "right_hand"].get_position()
        rh_orig_grasp_orn = env.robots[0].parts["right_hand"].get_orientation()

        # Simulate Arm Movement
        if CFG.behavior_option_model_rrt:
            for step in plan:
                env.robots[0].parts["right_hand"].set_position_orientation(
                    step[0:3], p.getQuaternionFromEuler(step[3:6]))
                for _ in range(1):
                    env.step(np.zeros(env.action_space.shape))

        # 1 Teleport Hand to Grasp offset location
        env.robots[0].parts["right_hand"].set_position_orientation(
            rh_final_grasp_postion,
            p.getQuaternionFromEuler(rh_final_grasp_orn))

        # 1.1 step the environment a few timesteps to update location.
        for _ in range(3):
            env.step(np.zeros(env.action_space.shape))

        # 2. Close hand and simulate grasp.
        a = np.zeros(env.action_space.shape, dtype=float)
        a[16] = 1.0
        assisted_grasp_action = np.zeros(28, dtype=float)
        assisted_grasp_action[26] = 1.0
        if isinstance(obj_to_grasp.body_id, List):
            grasp_obj_body_id = obj_to_grasp.body_id[0]
        else:
            grasp_obj_body_id = obj_to_grasp.body_id
        # 3.1 Call code that does assisted grasping
        # bypass_force_check is basically a hack we should
        # turn it off for the final system and use a real grasp
        # sampler
        if env.robots[0].parts["right_hand"].object_in_hand is None:
            env.robots[0].parts["right_hand"].trigger_fraction = 0
        env.robots[0].parts["right_hand"].handle_assisted_grasping(
            assisted_grasp_action,
            override_ag_data=(grasp_obj_body_id, -1),
            bypass_force_check=False)
        # 3.2 step the environment a few timesteps to complete grasp
        for _ in range(5):
            env.step(a)

        # Simulate Arm Movement (Backwards)
        if CFG.behavior_option_model_rrt:
            for step in reversed(plan):
                env.robots[0].parts["right_hand"].set_position_orientation(
                    step[0:3], p.getQuaternionFromEuler(step[3:6]))
                for _ in range(1):
                    env.step(np.zeros(env.action_space.shape))

        # 4 Move Hand to Original Location
        env.robots[0].parts["right_hand"].set_position_orientation(
            rh_orig_grasp_position, rh_orig_grasp_orn)
        if env.robots[0].parts["right_hand"].object_in_hand is not None:
            # NOTE: This below line is necessary to update the visualizer.
            # Also, it only works for URDF objects (but if the object is
            # not a URDF object, grasping should have failed)
            obj_to_grasp.force_wakeup()
        # Step a zero-action in the environment to update the visuals of the
        # environment.
        env.step(np.zeros(env.action_space.shape))

    return graspObjectOptionModel


def create_place_option_model(
        plan: List[List[float]], _original_orientation: List[List[float]],
        obj_to_place_onto: "URDFObject"
) -> Callable[[State, "BehaviorEnv"], None]:
    """Instantiates and returns a place option model function given a plan,
    which is a list of 6-element lists containing a series of (x, y, z, roll,
    pitch, yaw) waypoints for the hand to pass through."""

    def placeOntopObjectOptionModel(_init_state: State,
                                    env: "BehaviorEnv") -> None:
        obj_in_hand_idx = env.robots[0].parts["right_hand"].object_in_hand
        obj_in_hand = [
            obj for obj in env.scene.get_objects()
            if obj.get_body_id() == obj_in_hand_idx
        ][0]
        rh_orig_grasp_position = env.robots[0].parts[
            "right_hand"].get_position()
        rh_orig_grasp_orn = env.robots[0].parts["right_hand"].get_orientation()
        # If we're not overriding the learned samplers, then we will directly
        # use the elements of `plan`, which in turn use the outputs of the
        # learned samplers. Otherwise, we will ignore these and use our
        # oracle sampler to give us values to use.
        if not CFG.behavior_override_learned_samplers:
            target_pos = plan[-1][0:3]
            target_orn = plan[-1][3:6]
        else:
            rng = np.random.default_rng(prng.randint(10000))
            sample_arr = sample_place_ontop_params(env, obj_to_place_onto, rng)
            target_pos = np.add(sample_arr, \
                obj_to_place_onto.get_position()).tolist()
            target_orn = [0, np.pi * 7 / 6, 0]
            logging.info(f"PRIMITIVE: Overriding sample ({plan[-1][0:3]}" +
                         "and attempting to " +
                         f"place ontop {obj_to_place_onto.name} with "
                         f"params {target_pos}")

        # Simulate Arm Movement
        if CFG.behavior_option_model_rrt:
            for step in plan:
                env.robots[0].parts["right_hand"].set_position_orientation(
                    step[0:3], p.getQuaternionFromEuler(step[3:6]))
                for _ in range(1):
                    env.step(np.zeros(env.action_space.shape))

        env.robots[0].parts["right_hand"].set_position_orientation(
            target_pos, p.getQuaternionFromEuler(target_orn))
        env.robots[0].parts["right_hand"].force_release_obj()
        obj_in_hand.set_position_orientation(
            target_pos, p.getQuaternionFromEuler(target_orn))
        obj_to_place_onto.force_wakeup()
        # this is running a zero action to step simulator
        env.step(np.zeros(env.action_space.shape))
        # reset the released object to zero velocity so it doesn't
        # fly away because of residual warp speeds from teleportation!
        p.resetBaseVelocity(
            obj_in_hand_idx,
            linearVelocity=[0, 0, 0],
            angularVelocity=[0, 0, 0],
        )

        # Simulate Arm Movement (Backwards)
        if CFG.behavior_option_model_rrt:
            for step in reversed(plan):
                env.robots[0].parts["right_hand"].set_position_orientation(
                    step[0:3], p.getQuaternionFromEuler(step[3:6]))
                for _ in range(1):
                    env.step(np.zeros(env.action_space.shape))

        env.robots[0].parts["right_hand"].set_position_orientation(
            rh_orig_grasp_position, rh_orig_grasp_orn)
        # this is running a series of zero action to step simulator
        # to let the object fall into its place
        for _ in range(25):
            env.step(np.zeros(env.action_space.shape))
        # Check whether object is ontop of not a target object
        objs_under = set()
        for obj in env.scene.get_objects():
            if not obj_in_hand.states[Touching].get_value(obj):
                continue
            adjacency = obj.states[VerticalAdjacency].get_value()
            if obj_in_hand.get_body_id() in adjacency.positive_neighbors:
                if "floor" not in obj.category:
                    if obj != obj_to_place_onto:
                        type_name = obj.category
                        _type_name_to_type: Dict[str, Type] = {}
                        for type_name in ALL_RELEVANT_OBJECT_TYPES:
                            if type_name in _type_name_to_type:
                                continue
                            # In the future, we may need other object
                            # attributes, but for the moment, we just
                            # need position and orientation.
                            obj_type = Type(
                                type_name,
                                [
                                    "pos_x", "pos_y", "pos_z", "orn_0",
                                    "orn_1", "orn_2", "orn_3"
                                ],
                            )
                            _type_name_to_type[type_name] = obj_type
                        if isinstance(obj, (URDFObject, RoomFloor)):
                            if "board_game" in obj.name or \
                                "video_game" in obj.name:
                                obj_name = obj.name + ".n.01_1"
                            else:
                                obj_name = obj.bddl_object_scope
                        else:
                            assert isinstance(obj, (BRBody, BRHand, BREye))
                            obj_name = "agent"
                        # This checks if our obj type is in _type_name_to_type
                        # which has all relevant objects. If not, it continues
                        # and does not add the obj as an offending_object.
                        if type_name in _type_name_to_type:
                            obj_type = _type_name_to_type[type_name]
                            try:
                                objs_under.add(Object(obj_name, obj_type))
                            except:  # pylint: disable=bare-except
                                print("INVALID OBJECT TYPE:", obj_name,
                                      obj_type)
                                continue
                        else:
                            continue
        if len(objs_under) != 0:
            if not CFG.behavior_ignore_discover_failures:
                raise utils.EnvironmentFailure(
                    "collision", {"offending_objects": objs_under})

    return placeOntopObjectOptionModel


def create_open_option_model(
        plan: List[List[float]], _original_orientation: List[List[float]],
        obj_to_open: "URDFObject") -> Callable[[State, "BehaviorEnv"], None]:
    """Instantiates and returns an open option model given a dummy plan."""
    del plan

    def openObjectOptionModel(_init_state: State, env: "BehaviorEnv") -> None:
        logging.info(f"PRIMITIVE: Attempting to open {obj_to_open.name}")
        if np.linalg.norm(
                np.array(obj_to_open.get_position()) -
                np.array(env.robots[0].get_position())) < 2:
            if hasattr(obj_to_open,
                       "states") and object_states.Open in obj_to_open.states:
                obj_to_open.states[object_states.Open].set_value(True)
            else:
                logging.info("PRIMITIVE open failed, cannot be opened")
        else:
            logging.info("PRIMITIVE open failed, too far")
        obj_to_open.force_wakeup()
        # Step the simulator to update visuals.
        env.step(np.zeros(env.action_space.shape))

    return openObjectOptionModel


def create_close_option_model(
        plan: List[List[float]], _original_orientation: List[List[float]],
        obj_to_close: "URDFObject") -> Callable[[State, "BehaviorEnv"], None]:
    """Instantiates and returns an close option model given a dummy plan."""
    del plan

    def closeObjectOptionModel(_init_state: State, env: "BehaviorEnv") -> None:
        logging.info(f"PRIMITIVE: Attempting to close {obj_to_close.name}")
        if np.linalg.norm(
                np.array(obj_to_close.get_position()) -
                np.array(env.robots[0].get_position())) < 2:
            if hasattr(obj_to_close,
                       "states") and object_states.Open in obj_to_close.states:
                obj_to_close.states[object_states.Open].set_value(False)
            else:
                logging.info("PRIMITIVE close failed, cannot be opened")
        else:
            logging.info("PRIMITIVE close failed, too far")
        obj_to_close.force_wakeup()
        # Step the simulator to update visuals.
        env.step(np.zeros(env.action_space.shape))

    return closeObjectOptionModel


def create_place_inside_option_model(
        plan: List[List[float]], _original_orientation: List[List[float]],
        obj_to_place_into: "URDFObject"
) -> Callable[[State, "BehaviorEnv"], None]:
    """Instantiates and returns an placeInside option model given a dummy
    plan."""

    def placeInsideObjectOptionModel(_init_state: State,
                                     env: "BehaviorEnv") -> None:
        obj_in_hand_idx = env.robots[0].parts["right_hand"].object_in_hand
        obj_in_hand = [
            obj for obj in env.scene.get_objects()
            if obj.get_body_id() == obj_in_hand_idx
        ][0]
        rh_orig_grasp_position = env.robots[0].parts[
            "right_hand"].get_position()
        rh_orig_grasp_orn = env.robots[0].parts["right_hand"].get_orientation()
        if obj_in_hand is not None and obj_in_hand != obj_to_place_into and \
            isinstance(obj_to_place_into, URDFObject):
            logging.info(
                f"PRIMITIVE: attempt to place {obj_in_hand.name} inside "
                f"{obj_to_place_into.name}")
            if np.linalg.norm(
                    np.array(obj_to_place_into.get_position()) -
                    np.array(env.robots[0].get_position())) < 2:
                if (hasattr(obj_to_place_into, "states")
                        and object_states.Open in obj_to_place_into.states
                        and obj_to_place_into.states[object_states.Open].
                        get_value()) or (hasattr(obj_to_place_into, "states")
                                         and not object_states.Open
                                         in obj_to_place_into.states):
                    logging.info(f"PRIMITIVE: place {obj_in_hand.name} inside "
                                 f"{obj_to_place_into.name} success")

                    # If we're not overriding the learned samplers, then we
                    # will directly use the elements of `plan`, which in turn
                    # use the outputs of the learned samplers. Otherwise, we
                    # will ignore these and use our oracle sampler to give us
                    # values to use.
                    if not CFG.behavior_override_learned_samplers:
                        target_pos = plan[-1][0:3]
                        target_orn = plan[-1][3:6]
                    else:
                        rng = np.random.default_rng(prng.randint(10000))
                        place_rel_pos = sample_place_inside_params(
                            obj_to_place_into, rng)
                        target_pos_list = np.add(
                            place_rel_pos, obj_to_place_into.get_position())
                        target_pos_list[2] += 0.2
                        target_pos = target_pos_list.tolist()
                        target_orn = plan[-1][3:6]
                        logging.info(
                            f"PRIMITIVE: Overriding sample ({plan[-1][0:3]}" +
                            f", {plan[-1][3:6]}) and attempting to " +
                            f"place inside to {obj_to_place_into.name} with "
                            f"params {target_pos}")

                    # Simulate Arm Movement
                    if CFG.behavior_option_model_rrt:
                        for step in plan:
                            env.robots[0].parts[
                                "right_hand"].set_position_orientation(
                                    step[0:3],
                                    p.getQuaternionFromEuler(step[3:6]))
                            for _ in range(1):
                                env.step(np.zeros(env.action_space.shape))

                    env.robots[0].parts["right_hand"].force_release_obj()
                    obj_to_place_into.force_wakeup()
                    obj_in_hand.set_position_orientation(
                        target_pos, p.getQuaternionFromEuler(target_orn))
                    # this is running a zero action to step simulator
                    env.step(np.zeros(env.action_space.shape))
                    # reset the released object to zero velocity so it
                    # doesn't fly away because of residual warp speeds
                    # from teleportation!
                    p.resetBaseVelocity(
                        obj_in_hand_idx,
                        linearVelocity=[0, 0, 0],
                        angularVelocity=[0, 0, 0],
                    )
                    # Simulate Arm Movement (Backwards)
                    if CFG.behavior_option_model_rrt:
                        for step in reversed(plan):
                            env.robots[0].parts[
                                "right_hand"].set_position_orientation(
                                    step[0:3],
                                    p.getQuaternionFromEuler(step[3:6]))
                            for _ in range(1):
                                env.step(np.zeros(env.action_space.shape))

                    env.robots[0].parts["right_hand"].set_position_orientation(
                        rh_orig_grasp_position, rh_orig_grasp_orn)
                    # this is running a series of zero action to step
                    # simulator to let the object fall into its place
                    for _ in range(15):
                        env.step(np.zeros(env.action_space.shape))
                else:
                    logging.info(
                        f"PRIMITIVE: place {obj_in_hand.name} inside "
                        f"{obj_to_place_into.name} fail, need open not open")
            else:
                logging.info(f"PRIMITIVE: place {obj_in_hand.name} inside "
                             f"{obj_to_place_into.name} fail, too far")
        else:
            logging.info("PRIMITIVE: place failed with invalid obj params.")

        obj_to_place_into.force_wakeup()
        # Step the simulator to update visuals.
        env.step(np.zeros(env.action_space.shape))

    return placeInsideObjectOptionModel


def create_place_under_option_model(
    plan: List[List[float]], _original_orientation: List[List[float]],
    obj_to_place_under: "URDFObject"
) -> Callable[[State, "BehaviorEnv"], None]:
    """Instantiates and returns an placeUnder option model given a dummy
    plan."""

    def placeUnderObjectOptionModel(_init_state: State,
                                    env: "BehaviorEnv") -> None:
        obj_in_hand_idx = env.robots[0].parts["right_hand"].object_in_hand
        obj_in_hand = [
            obj for obj in env.scene.get_objects()
            if obj.get_body_id() == obj_in_hand_idx
        ][0]
        rh_orig_grasp_position = env.robots[0].parts[
            "right_hand"].get_position()
        rh_orig_grasp_orn = env.robots[0].parts["right_hand"].get_orientation()
        if obj_in_hand is not None and obj_in_hand != obj_to_place_under and \
            isinstance(obj_to_place_under, URDFObject):
            logging.info(
                f"PRIMITIVE: attempt to place {obj_in_hand.name} under "
                f"{obj_to_place_under.name}")
            if np.linalg.norm(
                    np.array(obj_to_place_under.get_position()) -
                    np.array(env.robots[0].get_position())) < 2:
                if (hasattr(obj_to_place_under, "states")
                        and object_states.Under in obj_to_place_under.states):
                    if obj_in_hand.states[object_states.Under].get_value(
                            obj_to_place_under) or obj_to_place_under.states[
                                object_states.Under].get_value(obj_in_hand):
                        logging.info(
                            f"PRIMITIVE: place {obj_in_hand.name} under "
                            f"{obj_to_place_under.name} success")

                    # If we're not overriding the learned samplers, then we
                    # will directly use the elements of `plan`, which in turn
                    # use the outputs of the learned samplers. Otherwise, we
                    # will ignore these and use our oracle sampler to give us
                    # values to use.
                    if not CFG.behavior_override_learned_samplers:
                        target_pos = plan[-1][0:3]
                        target_orn = plan[-1][3:6]
                    else:
                        rng = np.random.default_rng(prng.randint(10000))
                        place_rel_pos = sample_place_under_params(
                            env, obj_to_place_under, rng)
                        target_pos_list = np.add(
                            place_rel_pos, obj_to_place_under.get_position())
                        target_pos_list[2] += 0.2
                        target_pos = target_pos_list.tolist()
                        target_orn = plan[-1][3:6]
                        logging.info(
                            f"PRIMITIVE: Overriding sample ({plan[-1][0:3]}" +
                            f", {plan[-1][3:6]}) and attempting to " +
                            f"place under to {obj_to_place_under.name} with "
                            f"params {target_pos}")

                    # Simulate Arm Movement
                    if CFG.behavior_option_model_rrt:
                        for step in plan:
                            env.robots[0].parts[
                                "right_hand"].set_position_orientation(
                                    step[0:3],
                                    p.getQuaternionFromEuler(step[3:6]))
                            for _ in range(1):
                                env.step(np.zeros(env.action_space.shape))

                    env.robots[0].parts["right_hand"].force_release_obj()
                    obj_to_place_under.force_wakeup()
                    obj_in_hand.set_position_orientation(
                        target_pos, p.getQuaternionFromEuler(target_orn))
                    # this is running a zero action to step simulator
                    env.step(np.zeros(env.action_space.shape))
                    # reset the released object to zero velocity so it
                    # doesn't fly away because of residual warp speeds
                    # from teleportation!
                    p.resetBaseVelocity(
                        obj_in_hand_idx,
                        linearVelocity=[0, 0, 0],
                        angularVelocity=[0, 0, 0],
                    )

                    # Simulate Arm Movement (Backwards)
                    if CFG.behavior_option_model_rrt:
                        for step in reversed(plan):
                            env.robots[0].parts[
                                "right_hand"].set_position_orientation(
                                    step[0:3],
                                    p.getQuaternionFromEuler(step[3:6]))
                            for _ in range(1):
                                env.step(np.zeros(env.action_space.shape))

                    env.robots[0].parts["right_hand"].set_position_orientation(
                        rh_orig_grasp_position, rh_orig_grasp_orn)
                    # this is running a series of zero action to step
                    # simulator to let the object fall into its place
                    for _ in range(15):
                        env.step(np.zeros(env.action_space.shape))
                else:
                    logging.info(f"PRIMITIVE: place {obj_in_hand.name} under "
                                 f"{obj_to_place_under.name} fail, not under")
            else:
                logging.info(f"PRIMITIVE: place {obj_in_hand.name} under "
                             f"{obj_to_place_under.name} fail, too far")
        else:
            logging.info(
                "PRIMITIVE: place under failed with invalid obj params.")

        obj_to_place_under.force_wakeup()
        # Step the simulator to update visuals.
        env.step(np.zeros(env.action_space.shape))

    return placeUnderObjectOptionModel


def create_toggle_on_option_model(
        plan: List[List[float]], _original_orientation: List[List[float]],
        obj_to_toggled_on: "URDFObject"
) -> Callable[[State, "BehaviorEnv"], None]:
    """Instantiates and returns a toogle on option model given a dummy plan."""
    del plan

    def toggleOnObjectOptionModel(_init_state: State,
                                  env: "BehaviorEnv") -> None:
        logging.info(
            f"PRIMITIVE: Attempting to toggle on {obj_to_toggled_on.name}")
        if np.linalg.norm(
                np.array(obj_to_toggled_on.get_position()) -
                np.array(env.robots[0].get_position())) < 2:
            if hasattr(
                    obj_to_toggled_on, "states"
            ) and object_states.ToggledOn in obj_to_toggled_on.states:
                obj_to_toggled_on.states[object_states.ToggledOn].set_value(
                    True)
            else:
                logging.info("PRIMITIVE toggle failed, cannot be toggled on")
        else:
            logging.info("PRIMITIVE toggle failed, too far")
        obj_to_toggled_on.force_wakeup()
        # Step the simulator to update visuals.
        env.step(np.zeros(env.action_space.shape))

    return toggleOnObjectOptionModel


def create_place_nextto_option_model(
    plan: List[List[float]], _original_orientation: List[List[float]],
    obj_to_place_nextto: "URDFObject"
) -> Callable[[State, "BehaviorEnv"], None]:
    """Instantiates and returns an placeNextTo option model given a dummy
    plan."""

    def placeNextToObjectOptionModel(_init_state: State,
                                     env: "BehaviorEnv") -> None:
        obj_in_hand_idx = env.robots[0].parts["right_hand"].object_in_hand
        obj_in_hand = [
            obj for obj in env.scene.get_objects()
            if obj.get_body_id() == obj_in_hand_idx
        ][0]
        rh_orig_grasp_position = env.robots[0].parts[
            "right_hand"].get_position()
        rh_orig_grasp_orn = env.robots[0].parts["right_hand"].get_orientation()
        if obj_in_hand is not None and obj_in_hand != obj_to_place_nextto and \
            isinstance(obj_to_place_nextto, URDFObject):
            logging.info(
                f"PRIMITIVE: attempt to place {obj_in_hand.name} next to "
                f"{obj_to_place_nextto.name}")
            if np.linalg.norm(
                    np.array(obj_to_place_nextto.get_position()) -
                    np.array(env.robots[0].get_position())) < 2:
                if (hasattr(obj_to_place_nextto, "states") and
                        object_states.NextTo in obj_to_place_nextto.states):
                    if obj_in_hand.states[object_states.NextTo].get_value(
                            obj_to_place_nextto) or obj_to_place_nextto.states[
                                object_states.NextTo].get_value(obj_in_hand):
                        logging.info(
                            f"PRIMITIVE: place {obj_in_hand.name} next to "
                            f"{obj_to_place_nextto.name} success")

                    # If we're not overriding the learned samplers, then we
                    # will directly use the elements of `plan`, which in turn
                    # use the outputs of the learned samplers. Otherwise, we
                    # will ignore these and use our oracle sampler to give us
                    # values to use.
                    if not CFG.behavior_override_learned_samplers:
                        target_pos = plan[-1][0:3]
                        target_orn = plan[-1][3:6]
                    else:
                        rng = np.random.default_rng(prng.randint(10000))
                        place_rel_pos = sample_place_next_to_params(
                            env, obj_to_place_nextto, rng)
                        target_pos_list = np.add(
                            place_rel_pos, obj_to_place_nextto.get_position())
                        target_pos_list[2] += 0.2
                        target_pos = target_pos_list.tolist()
                        target_orn = plan[-1][3:6]
                        logging.info(
                            f"PRIMITIVE: Overriding sample ({plan[-1][0:3]}" +
                            f", {plan[-1][3:6]}) and attempting to " +
                            f"place next to {obj_to_place_nextto.name} with "
                            f"params {target_pos}")

                    # Simulate Arm Movement
                    if CFG.behavior_option_model_rrt:
                        for step in plan:
                            env.robots[0].parts[
                                "right_hand"].set_position_orientation(
                                    step[0:3],
                                    p.getQuaternionFromEuler(step[3:6]))
                            for _ in range(1):
                                env.step(np.zeros(env.action_space.shape))

                    env.robots[0].parts["right_hand"].force_release_obj()
                    obj_to_place_nextto.force_wakeup()
                    obj_in_hand.set_position_orientation(
                        target_pos, p.getQuaternionFromEuler(target_orn))
                    # this is running a zero action to step simulator
                    env.step(np.zeros(env.action_space.shape))
                    # reset the released object to zero velocity so it
                    # doesn't fly away because of residual warp speeds
                    # from teleportation!
                    p.resetBaseVelocity(
                        obj_in_hand_idx,
                        linearVelocity=[0, 0, 0],
                        angularVelocity=[0, 0, 0],
                    )

                    # Simulate Arm Movement (Backwards)
                    if CFG.behavior_option_model_rrt:
                        for step in reversed(plan):
                            env.robots[0].parts[
                                "right_hand"].set_position_orientation(
                                    step[0:3],
                                    p.getQuaternionFromEuler(step[3:6]))
                            for _ in range(1):
                                env.step(np.zeros(env.action_space.shape))

                    env.robots[0].parts["right_hand"].set_position_orientation(
                        rh_orig_grasp_position, rh_orig_grasp_orn)
                    # this is running a series of zero action to step
                    # simulator to let the object fall into its place
                    for _ in range(15):
                        env.step(np.zeros(env.action_space.shape))
                else:
                    logging.info(
                        f"PRIMITIVE: place {obj_in_hand.name} next to "
                        f"{obj_to_place_nextto.name} fail, not next to")
            else:
                logging.info(f"PRIMITIVE: place {obj_in_hand.name} next to "
                             f"{obj_to_place_nextto.name} fail, too far")
        else:
            logging.info(
                "PRIMITIVE: place under failed with invalid obj params.")

        obj_to_place_nextto.force_wakeup()
        # Step the simulator to update visuals.
        env.step(np.zeros(env.action_space.shape))

    return placeNextToObjectOptionModel


def create_clean_dusty_option_model(
        plan: List[List[float]], _original_orientation: List[List[float]],
        obj_to_clean: "URDFObject") -> Callable[[State, "BehaviorEnv"], None]:
    """Instantiates and returns an clean dusty option model given a dummy
    plan."""
    del plan

    def cleanDustyObjectOptionModel(_init_state: State,
                                    env: "BehaviorEnv") -> None:
        logging.info(f"PRIMITIVE: Attempting to clean {obj_to_clean.name}")
        if np.linalg.norm(
                np.array(obj_to_clean.get_position()) -
                np.array(env.robots[0].get_position())) < 2:
            if hasattr(
                    obj_to_clean,
                    "states") and object_states.Dusty in obj_to_clean.states:
                obj_to_clean.states[object_states.Dusty].set_value(False)
            else:
                logging.info("PRIMITIVE clean failed, cannot be cleaned")
        else:
            logging.info("PRIMITIVE clean failed, too far")
        obj_to_clean.force_wakeup()
        # Step the simulator to update visuals.
        env.step(np.zeros(env.action_space.shape))

    return cleanDustyObjectOptionModel
>>>>>>> 3cd3ec34
<|MERGE_RESOLUTION|>--- conflicted
+++ resolved
@@ -1,4 +1,3 @@
-<<<<<<< HEAD
 """Functions that consume a plan for a BEHAVIOR robot and return an option
 model for that plan."""
 
@@ -73,21 +72,24 @@
                          f"params {sample_arr}")
 
         if CFG.simulate_nav:
+            # Run a closed-loop controller for navigation.
+            curr_plan = plan[:]
             done_bit = False
             while not done_bit:
                 # Get expected position and orientation from plan.
-                expected_pos = np.array([plan[0][0], plan[0][1], robot_z])
+                expected_pos = np.array(
+                    [curr_plan[0][0], curr_plan[0][1], robot_z])
                 expected_orn = p.getQuaternionFromEuler(
-                    np.array([robot_orn[0], robot_orn[1], plan[0][2]]))
+                    np.array([robot_orn[0], robot_orn[1], curr_plan[0][2]]))
                 # In this case, we're at the final position we wanted to reach.
-                if len(plan) == 1:
+                if len(curr_plan) == 1:
                     done_bit = True
                     logging.info(
                         "PRIMITIVE: navigation policy completed execution!")
                 env.robots[0].set_position_orientation(expected_pos,
                                                        expected_orn)
                 env.step(np.zeros(env.action_space.shape))
-                plan.pop(0)
+                curr_plan.pop(0)
         target_pos = np.array([desired_xpos, desired_ypos, robot_z])
         target_orn = p.getQuaternionFromEuler(
             np.array([robot_orn[0], robot_orn[1], desired_zrot]))
@@ -116,16 +118,29 @@
     def graspObjectOptionModel(_state: State, env: "BehaviorEnv") -> None:
         nonlocal hand_i
         if isinstance(env.robots[0], BehaviorRobot):
-            rh_orig_grasp_postion = env.robots[0].parts["right_hand"].get_position(
-            )
+            nonlocal hand_i
+            rh_orig_grasp_position = env.robots[0].parts[
+                "right_hand"].get_position()
             rh_orig_grasp_orn = env.robots[0].parts["right_hand"].get_orientation()
+
+            # Simulate Arm Movement
+            if CFG.behavior_option_model_rrt:
+                for step in plan:
+                    env.robots[0].parts["right_hand"].set_position_orientation(
+                        step[0:3], p.getQuaternionFromEuler(step[3:6]))
+                    for _ in range(1):
+                        env.step(np.zeros(env.action_space.shape))
 
             # 1 Teleport Hand to Grasp offset location
             env.robots[0].parts["right_hand"].set_position_orientation(
                 rh_final_grasp_postion,
                 p.getQuaternionFromEuler(rh_final_grasp_orn))
 
-            # 3. Close hand and simulate grasp
+            # 1.1 step the environment a few timesteps to update location.
+            for _ in range(3):
+                env.step(np.zeros(env.action_space.shape))
+
+            # 2. Close hand and simulate grasp.
             a = np.zeros(env.action_space.shape, dtype=float)
             a[16] = 1.0
             assisted_grasp_action = np.zeros(28, dtype=float)
@@ -143,14 +158,22 @@
             env.robots[0].parts["right_hand"].handle_assisted_grasping(
                 assisted_grasp_action,
                 override_ag_data=(grasp_obj_body_id, -1),
-                bypass_force_check=True)
+                bypass_force_check=False)
             # 3.2 step the environment a few timesteps to complete grasp
             for _ in range(5):
                 env.step(a)
 
+            # Simulate Arm Movement (Backwards)
+            if CFG.behavior_option_model_rrt:
+                for step in reversed(plan):
+                    env.robots[0].parts["right_hand"].set_position_orientation(
+                        step[0:3], p.getQuaternionFromEuler(step[3:6]))
+                    for _ in range(1):
+                        env.step(np.zeros(env.action_space.shape))
+
             # 4 Move Hand to Original Location
             env.robots[0].parts["right_hand"].set_position_orientation(
-                rh_orig_grasp_postion, rh_orig_grasp_orn)
+                rh_orig_grasp_position, rh_orig_grasp_orn)
             if env.robots[0].parts["right_hand"].object_in_hand is not None:
                 # NOTE: This below line is necessary to update the visualizer.
                 # Also, it only works for URDF objects (but if the object is
@@ -231,15 +254,24 @@
                     obj_to_place_onto.get_position()).tolist()
                 target_orn = [0, np.pi * 7 / 6, 0]
                 logging.info(f"PRIMITIVE: Overriding sample ({plan[-1][0:3]}" +
-                             "and attempting to " +
-                             f"place ontop {obj_to_place_onto.name} with "
-                             f"params {target_pos}")
+                            "and attempting to " +
+                            f"place ontop {obj_to_place_onto.name} with "
+                            f"params {target_pos}")
+
+            # Simulate Arm Movement
+            if CFG.behavior_option_model_rrt:
+                for step in plan:
+                    env.robots[0].parts["right_hand"].set_position_orientation(
+                        step[0:3], p.getQuaternionFromEuler(step[3:6]))
+                    for _ in range(1):
+                        env.step(np.zeros(env.action_space.shape))
+
             env.robots[0].parts["right_hand"].set_position_orientation(
                 target_pos, p.getQuaternionFromEuler(target_orn))
             env.robots[0].parts["right_hand"].force_release_obj()
             obj_in_hand.set_position_orientation(
                 target_pos, p.getQuaternionFromEuler(target_orn))
-            obj_to_place.force_wakeup()
+            obj_to_place_onto.force_wakeup()
             # this is running a zero action to step simulator
             env.step(np.zeros(env.action_space.shape))
             # reset the released object to zero velocity so it doesn't
@@ -249,11 +281,20 @@
                 linearVelocity=[0, 0, 0],
                 angularVelocity=[0, 0, 0],
             )
+
+            # Simulate Arm Movement (Backwards)
+            if CFG.behavior_option_model_rrt:
+                for step in reversed(plan):
+                    env.robots[0].parts["right_hand"].set_position_orientation(
+                        step[0:3], p.getQuaternionFromEuler(step[3:6]))
+                    for _ in range(1):
+                        env.step(np.zeros(env.action_space.shape))
+
             env.robots[0].parts["right_hand"].set_position_orientation(
                 rh_orig_grasp_position, rh_orig_grasp_orn)
             # this is running a series of zero action to step simulator
             # to let the object fall into its place
-            for _ in range(15):
+            for _ in range(25):
                 env.step(np.zeros(env.action_space.shape))
         else:
             robot = env.robots[0]
@@ -283,7 +324,7 @@
             a[10] = 1.0
             for _ in range(5):
                 env.step(a)
-            obj_to_place.force_wakeup()
+            obj_to_place_onto.force_wakeup()
             # this is running a zero action to step simulator
             env.step(np.zeros(env.action_space.shape))
             # reset the released object to zero velocity so it doesn't
@@ -350,6 +391,7 @@
             if not CFG.behavior_ignore_discover_failures:
                 raise utils.EnvironmentFailure(
                     "collision", {"offending_objects": objs_under})
+            
     return placeOntopObjectOptionModel
 
 
@@ -413,6 +455,16 @@
     def placeInsideObjectOptionModel(_init_state: State,
                                      env: "BehaviorEnv") -> None:
         if isinstance(env.robots[0], BehaviorRobot):
+            # Simulate Arm Movement
+            if CFG.behavior_option_model_rrt:
+                for step in plan:
+                    env.robots[0].parts[
+                        "right_hand"].set_position_orientation(
+                            step[0:3],
+                            p.getQuaternionFromEuler(step[3:6]))
+                    for _ in range(1):
+                        env.step(np.zeros(env.action_space.shape))
+                        
             obj_in_hand_idx = env.robots[0].parts["right_hand"].object_in_hand
             rh_orig_grasp_position = env.robots[0].parts[
                 "right_hand"].get_position()
@@ -488,6 +540,16 @@
                         angularVelocity=[0, 0, 0],
                     )
                     if isinstance(env.robots[0], BehaviorRobot):
+                        # Simulate Arm Movement (Backwards)
+                        if CFG.behavior_option_model_rrt:
+                            for step in reversed(plan):
+                                env.robots[0].parts[
+                                    "right_hand"].set_position_orientation(
+                                        step[0:3],
+                                        p.getQuaternionFromEuler(step[3:6]))
+                                for _ in range(1):
+                                    env.step(np.zeros(env.action_space.shape))
+
                         env.robots[0].parts["right_hand"].set_position_orientation(
                             rh_orig_grasp_position, rh_orig_grasp_orn)
                     else:
@@ -569,6 +631,17 @@
                             f", {plan[-1][3:6]}) and attempting to " +
                             f"place under to {obj_to_place_under.name} with "
                             f"params {target_pos}")
+                        
+                    # Simulate Arm Movement
+                    if CFG.behavior_option_model_rrt:
+                        for step in plan:
+                            env.robots[0].parts[
+                                "right_hand"].set_position_orientation(
+                                    step[0:3],
+                                    p.getQuaternionFromEuler(step[3:6]))
+                            for _ in range(1):
+                                env.step(np.zeros(env.action_space.shape))
+
                     env.robots[0].parts["right_hand"].force_release_obj()
                     obj_to_place_under.force_wakeup()
                     obj_in_hand.set_position_orientation(
@@ -583,6 +656,18 @@
                         linearVelocity=[0, 0, 0],
                         angularVelocity=[0, 0, 0],
                     )
+
+                    # Simulate Arm Movement (Backwards)
+                    if CFG.behavior_option_model_rrt:
+                        for step in reversed(plan):
+                            env.robots[0].parts[
+                                "right_hand"].set_position_orientation(
+                                    step[0:3],
+                                    p.getQuaternionFromEuler(step[3:6]))
+                            for _ in range(1):
+                                env.step(np.zeros(env.action_space.shape))
+
+
                     env.robots[0].parts["right_hand"].set_position_orientation(
                         rh_orig_grasp_position, rh_orig_grasp_orn)
                     # this is running a series of zero action to step
@@ -692,6 +777,17 @@
                             f", {plan[-1][3:6]}) and attempting to " +
                             f"place next to {obj_to_place_nextto.name} with "
                             f"params {target_pos}")
+                        
+                    # Simulate Arm Movement
+                    if CFG.behavior_option_model_rrt:
+                        for step in plan:
+                            env.robots[0].parts[
+                                "right_hand"].set_position_orientation(
+                                    step[0:3],
+                                    p.getQuaternionFromEuler(step[3:6]))
+                            for _ in range(1):
+                                env.step(np.zeros(env.action_space.shape))
+                    
                     env.robots[0].parts["right_hand"].force_release_obj()
                     obj_to_place_nextto.force_wakeup()
                     obj_in_hand.set_position_orientation(
@@ -706,6 +802,18 @@
                         linearVelocity=[0, 0, 0],
                         angularVelocity=[0, 0, 0],
                     )
+
+                    # Simulate Arm Movement (Backwards)
+                    if CFG.behavior_option_model_rrt:
+                        for step in reversed(plan):
+                            env.robots[0].parts[
+                                "right_hand"].set_position_orientation(
+                                    step[0:3],
+                                    p.getQuaternionFromEuler(step[3:6]))
+                            for _ in range(1):
+                                env.step(np.zeros(env.action_space.shape))
+
+
                     env.robots[0].parts["right_hand"].set_position_orientation(
                         rh_orig_grasp_position, rh_orig_grasp_orn)
                     # this is running a series of zero action to step
@@ -755,769 +863,4 @@
         # Step the simulator to update visuals.
         env.step(np.zeros(env.action_space.shape))
 
-    return cleanDustyObjectOptionModel
-=======
-"""Functions that consume a plan for a BEHAVIOR robot and return an option
-model for that plan."""
-
-import logging
-from typing import Callable, Dict, List
-
-import numpy as np
-import pybullet as p
-from numpy.random import RandomState
-
-from predicators import utils
-from predicators.behavior_utils.behavior_utils import \
-    ALL_RELEVANT_OBJECT_TYPES, sample_navigation_params, \
-    sample_place_inside_params, sample_place_next_to_params, \
-    sample_place_ontop_params, sample_place_under_params
-from predicators.settings import CFG
-from predicators.structs import Object, State, Type
-
-try:
-    from igibson import object_states
-    from igibson.envs.behavior_env import \
-        BehaviorEnv  # pylint: disable=unused-import
-    from igibson.object_states.adjacency import VerticalAdjacency
-    from igibson.object_states.on_floor import \
-        RoomFloor  # pylint: disable=unused-import
-    from igibson.object_states.touching import Touching
-    from igibson.objects.articulated_object import \
-        URDFObject  # pylint: disable=unused-import
-    from igibson.robots.behavior_robot import BRBody, BREye, BRHand \
-        # pylint: disable=unused-import
-
-except (ImportError, ModuleNotFoundError) as e:
-    pass
-
-# Necessary to ensure different numbers sampled within the
-# NavigateToOptionModel.
-prng = RandomState(10000)
-
-
-def create_navigate_option_model(
-        plan: List[List[float]], _original_orientation: List[List[float]],
-        _obj_to_nav_to: "URDFObject"
-) -> Callable[[State, "BehaviorEnv"], None]:
-    """Instantiates and returns a navigation option model function given a
-    plan, which is a list of 3-element lists each containing a series of (x, y,
-    rot) waypoints for the robot to pass through."""
-
-    def navigateToOptionModel(_init_state: State, env: "BehaviorEnv") -> None:
-        robot_z = env.robots[0].get_position()[2]
-        robot_orn = p.getEulerFromQuaternion(env.robots[0].get_orientation())
-        # If we're not overriding the learned samplers, then we will directly
-        # use the elements of `plan`, which in turn use the outputs of the
-        # learned samplers. Otherwise, we will ignore these and use our
-        # oracle sampler to give us values to use.
-        if not CFG.behavior_override_learned_samplers:
-            desired_xpos = plan[-1][0]
-            desired_ypos = plan[-1][1]
-            desired_zrot = plan[-1][2]
-        else:
-            rng = np.random.default_rng(prng.randint(10000))
-            sample_arr = sample_navigation_params(env, _obj_to_nav_to, rng)
-            obj_pos = _obj_to_nav_to.get_position()
-            desired_xpos = sample_arr[0] + obj_pos[0]
-            desired_ypos = sample_arr[1] + obj_pos[1]
-            desired_zrot = np.arctan2(sample_arr[1], sample_arr[0]) - np.pi
-            logging.info(f"PRIMITIVE: Overriding sample ({plan[-1][0]}" +
-                         f", {plan[-1][1]}) and attempting to " +
-                         f"navigate to {_obj_to_nav_to.name} with "
-                         f"params {sample_arr}")
-
-        if CFG.simulate_nav:
-            # Run a closed-loop controller for navigation.
-            curr_plan = plan[:]
-            done_bit = False
-            while not done_bit:
-                # Get expected position and orientation from plan.
-                expected_pos = np.array(
-                    [curr_plan[0][0], curr_plan[0][1], robot_z])
-                expected_orn = p.getQuaternionFromEuler(
-                    np.array([robot_orn[0], robot_orn[1], curr_plan[0][2]]))
-                # In this case, we're at the final position we wanted to reach.
-                if len(curr_plan) == 1:
-                    done_bit = True
-                    logging.info(
-                        "PRIMITIVE: navigation policy completed execution!")
-                env.robots[0].set_position_orientation(expected_pos,
-                                                       expected_orn)
-                env.step(np.zeros(env.action_space.shape))
-                curr_plan.pop(0)
-        target_pos = np.array([desired_xpos, desired_ypos, robot_z])
-        target_orn = p.getQuaternionFromEuler(
-            np.array([robot_orn[0], robot_orn[1], desired_zrot]))
-        env.robots[0].set_position_orientation(target_pos, target_orn)
-        # this is running a zero action to step simulator so
-        # the environment updates to the correct final position
-        env.step(np.zeros(env.action_space.shape))
-
-    return navigateToOptionModel
-
-
-def create_grasp_option_model(
-        plan: List[List[float]], _original_orientation: List[List[float]],
-        obj_to_grasp: "URDFObject") -> Callable[[State, "BehaviorEnv"], None]:
-    """Instantiates and returns a grasp option model function given a plan,
-    which is a list of 6-element lists containing a series of (x, y, z, roll,
-    pitch, yaw) waypoints for the hand to pass through."""
-
-    # NOTE: -1 because there are 25 timesteps that we move along the vector
-    # between the hand the object for until finally grasping, and we want
-    # just the final orientation.
-    hand_i = -1
-    rh_final_grasp_postion = plan[hand_i][0:3]
-    rh_final_grasp_orn = plan[hand_i][3:6]
-
-    def graspObjectOptionModel(_state: State, env: "BehaviorEnv") -> None:
-        nonlocal hand_i
-        rh_orig_grasp_position = env.robots[0].parts[
-            "right_hand"].get_position()
-        rh_orig_grasp_orn = env.robots[0].parts["right_hand"].get_orientation()
-
-        # Simulate Arm Movement
-        if CFG.behavior_option_model_rrt:
-            for step in plan:
-                env.robots[0].parts["right_hand"].set_position_orientation(
-                    step[0:3], p.getQuaternionFromEuler(step[3:6]))
-                for _ in range(1):
-                    env.step(np.zeros(env.action_space.shape))
-
-        # 1 Teleport Hand to Grasp offset location
-        env.robots[0].parts["right_hand"].set_position_orientation(
-            rh_final_grasp_postion,
-            p.getQuaternionFromEuler(rh_final_grasp_orn))
-
-        # 1.1 step the environment a few timesteps to update location.
-        for _ in range(3):
-            env.step(np.zeros(env.action_space.shape))
-
-        # 2. Close hand and simulate grasp.
-        a = np.zeros(env.action_space.shape, dtype=float)
-        a[16] = 1.0
-        assisted_grasp_action = np.zeros(28, dtype=float)
-        assisted_grasp_action[26] = 1.0
-        if isinstance(obj_to_grasp.body_id, List):
-            grasp_obj_body_id = obj_to_grasp.body_id[0]
-        else:
-            grasp_obj_body_id = obj_to_grasp.body_id
-        # 3.1 Call code that does assisted grasping
-        # bypass_force_check is basically a hack we should
-        # turn it off for the final system and use a real grasp
-        # sampler
-        if env.robots[0].parts["right_hand"].object_in_hand is None:
-            env.robots[0].parts["right_hand"].trigger_fraction = 0
-        env.robots[0].parts["right_hand"].handle_assisted_grasping(
-            assisted_grasp_action,
-            override_ag_data=(grasp_obj_body_id, -1),
-            bypass_force_check=False)
-        # 3.2 step the environment a few timesteps to complete grasp
-        for _ in range(5):
-            env.step(a)
-
-        # Simulate Arm Movement (Backwards)
-        if CFG.behavior_option_model_rrt:
-            for step in reversed(plan):
-                env.robots[0].parts["right_hand"].set_position_orientation(
-                    step[0:3], p.getQuaternionFromEuler(step[3:6]))
-                for _ in range(1):
-                    env.step(np.zeros(env.action_space.shape))
-
-        # 4 Move Hand to Original Location
-        env.robots[0].parts["right_hand"].set_position_orientation(
-            rh_orig_grasp_position, rh_orig_grasp_orn)
-        if env.robots[0].parts["right_hand"].object_in_hand is not None:
-            # NOTE: This below line is necessary to update the visualizer.
-            # Also, it only works for URDF objects (but if the object is
-            # not a URDF object, grasping should have failed)
-            obj_to_grasp.force_wakeup()
-        # Step a zero-action in the environment to update the visuals of the
-        # environment.
-        env.step(np.zeros(env.action_space.shape))
-
-    return graspObjectOptionModel
-
-
-def create_place_option_model(
-        plan: List[List[float]], _original_orientation: List[List[float]],
-        obj_to_place_onto: "URDFObject"
-) -> Callable[[State, "BehaviorEnv"], None]:
-    """Instantiates and returns a place option model function given a plan,
-    which is a list of 6-element lists containing a series of (x, y, z, roll,
-    pitch, yaw) waypoints for the hand to pass through."""
-
-    def placeOntopObjectOptionModel(_init_state: State,
-                                    env: "BehaviorEnv") -> None:
-        obj_in_hand_idx = env.robots[0].parts["right_hand"].object_in_hand
-        obj_in_hand = [
-            obj for obj in env.scene.get_objects()
-            if obj.get_body_id() == obj_in_hand_idx
-        ][0]
-        rh_orig_grasp_position = env.robots[0].parts[
-            "right_hand"].get_position()
-        rh_orig_grasp_orn = env.robots[0].parts["right_hand"].get_orientation()
-        # If we're not overriding the learned samplers, then we will directly
-        # use the elements of `plan`, which in turn use the outputs of the
-        # learned samplers. Otherwise, we will ignore these and use our
-        # oracle sampler to give us values to use.
-        if not CFG.behavior_override_learned_samplers:
-            target_pos = plan[-1][0:3]
-            target_orn = plan[-1][3:6]
-        else:
-            rng = np.random.default_rng(prng.randint(10000))
-            sample_arr = sample_place_ontop_params(env, obj_to_place_onto, rng)
-            target_pos = np.add(sample_arr, \
-                obj_to_place_onto.get_position()).tolist()
-            target_orn = [0, np.pi * 7 / 6, 0]
-            logging.info(f"PRIMITIVE: Overriding sample ({plan[-1][0:3]}" +
-                         "and attempting to " +
-                         f"place ontop {obj_to_place_onto.name} with "
-                         f"params {target_pos}")
-
-        # Simulate Arm Movement
-        if CFG.behavior_option_model_rrt:
-            for step in plan:
-                env.robots[0].parts["right_hand"].set_position_orientation(
-                    step[0:3], p.getQuaternionFromEuler(step[3:6]))
-                for _ in range(1):
-                    env.step(np.zeros(env.action_space.shape))
-
-        env.robots[0].parts["right_hand"].set_position_orientation(
-            target_pos, p.getQuaternionFromEuler(target_orn))
-        env.robots[0].parts["right_hand"].force_release_obj()
-        obj_in_hand.set_position_orientation(
-            target_pos, p.getQuaternionFromEuler(target_orn))
-        obj_to_place_onto.force_wakeup()
-        # this is running a zero action to step simulator
-        env.step(np.zeros(env.action_space.shape))
-        # reset the released object to zero velocity so it doesn't
-        # fly away because of residual warp speeds from teleportation!
-        p.resetBaseVelocity(
-            obj_in_hand_idx,
-            linearVelocity=[0, 0, 0],
-            angularVelocity=[0, 0, 0],
-        )
-
-        # Simulate Arm Movement (Backwards)
-        if CFG.behavior_option_model_rrt:
-            for step in reversed(plan):
-                env.robots[0].parts["right_hand"].set_position_orientation(
-                    step[0:3], p.getQuaternionFromEuler(step[3:6]))
-                for _ in range(1):
-                    env.step(np.zeros(env.action_space.shape))
-
-        env.robots[0].parts["right_hand"].set_position_orientation(
-            rh_orig_grasp_position, rh_orig_grasp_orn)
-        # this is running a series of zero action to step simulator
-        # to let the object fall into its place
-        for _ in range(25):
-            env.step(np.zeros(env.action_space.shape))
-        # Check whether object is ontop of not a target object
-        objs_under = set()
-        for obj in env.scene.get_objects():
-            if not obj_in_hand.states[Touching].get_value(obj):
-                continue
-            adjacency = obj.states[VerticalAdjacency].get_value()
-            if obj_in_hand.get_body_id() in adjacency.positive_neighbors:
-                if "floor" not in obj.category:
-                    if obj != obj_to_place_onto:
-                        type_name = obj.category
-                        _type_name_to_type: Dict[str, Type] = {}
-                        for type_name in ALL_RELEVANT_OBJECT_TYPES:
-                            if type_name in _type_name_to_type:
-                                continue
-                            # In the future, we may need other object
-                            # attributes, but for the moment, we just
-                            # need position and orientation.
-                            obj_type = Type(
-                                type_name,
-                                [
-                                    "pos_x", "pos_y", "pos_z", "orn_0",
-                                    "orn_1", "orn_2", "orn_3"
-                                ],
-                            )
-                            _type_name_to_type[type_name] = obj_type
-                        if isinstance(obj, (URDFObject, RoomFloor)):
-                            if "board_game" in obj.name or \
-                                "video_game" in obj.name:
-                                obj_name = obj.name + ".n.01_1"
-                            else:
-                                obj_name = obj.bddl_object_scope
-                        else:
-                            assert isinstance(obj, (BRBody, BRHand, BREye))
-                            obj_name = "agent"
-                        # This checks if our obj type is in _type_name_to_type
-                        # which has all relevant objects. If not, it continues
-                        # and does not add the obj as an offending_object.
-                        if type_name in _type_name_to_type:
-                            obj_type = _type_name_to_type[type_name]
-                            try:
-                                objs_under.add(Object(obj_name, obj_type))
-                            except:  # pylint: disable=bare-except
-                                print("INVALID OBJECT TYPE:", obj_name,
-                                      obj_type)
-                                continue
-                        else:
-                            continue
-        if len(objs_under) != 0:
-            if not CFG.behavior_ignore_discover_failures:
-                raise utils.EnvironmentFailure(
-                    "collision", {"offending_objects": objs_under})
-
-    return placeOntopObjectOptionModel
-
-
-def create_open_option_model(
-        plan: List[List[float]], _original_orientation: List[List[float]],
-        obj_to_open: "URDFObject") -> Callable[[State, "BehaviorEnv"], None]:
-    """Instantiates and returns an open option model given a dummy plan."""
-    del plan
-
-    def openObjectOptionModel(_init_state: State, env: "BehaviorEnv") -> None:
-        logging.info(f"PRIMITIVE: Attempting to open {obj_to_open.name}")
-        if np.linalg.norm(
-                np.array(obj_to_open.get_position()) -
-                np.array(env.robots[0].get_position())) < 2:
-            if hasattr(obj_to_open,
-                       "states") and object_states.Open in obj_to_open.states:
-                obj_to_open.states[object_states.Open].set_value(True)
-            else:
-                logging.info("PRIMITIVE open failed, cannot be opened")
-        else:
-            logging.info("PRIMITIVE open failed, too far")
-        obj_to_open.force_wakeup()
-        # Step the simulator to update visuals.
-        env.step(np.zeros(env.action_space.shape))
-
-    return openObjectOptionModel
-
-
-def create_close_option_model(
-        plan: List[List[float]], _original_orientation: List[List[float]],
-        obj_to_close: "URDFObject") -> Callable[[State, "BehaviorEnv"], None]:
-    """Instantiates and returns an close option model given a dummy plan."""
-    del plan
-
-    def closeObjectOptionModel(_init_state: State, env: "BehaviorEnv") -> None:
-        logging.info(f"PRIMITIVE: Attempting to close {obj_to_close.name}")
-        if np.linalg.norm(
-                np.array(obj_to_close.get_position()) -
-                np.array(env.robots[0].get_position())) < 2:
-            if hasattr(obj_to_close,
-                       "states") and object_states.Open in obj_to_close.states:
-                obj_to_close.states[object_states.Open].set_value(False)
-            else:
-                logging.info("PRIMITIVE close failed, cannot be opened")
-        else:
-            logging.info("PRIMITIVE close failed, too far")
-        obj_to_close.force_wakeup()
-        # Step the simulator to update visuals.
-        env.step(np.zeros(env.action_space.shape))
-
-    return closeObjectOptionModel
-
-
-def create_place_inside_option_model(
-        plan: List[List[float]], _original_orientation: List[List[float]],
-        obj_to_place_into: "URDFObject"
-) -> Callable[[State, "BehaviorEnv"], None]:
-    """Instantiates and returns an placeInside option model given a dummy
-    plan."""
-
-    def placeInsideObjectOptionModel(_init_state: State,
-                                     env: "BehaviorEnv") -> None:
-        obj_in_hand_idx = env.robots[0].parts["right_hand"].object_in_hand
-        obj_in_hand = [
-            obj for obj in env.scene.get_objects()
-            if obj.get_body_id() == obj_in_hand_idx
-        ][0]
-        rh_orig_grasp_position = env.robots[0].parts[
-            "right_hand"].get_position()
-        rh_orig_grasp_orn = env.robots[0].parts["right_hand"].get_orientation()
-        if obj_in_hand is not None and obj_in_hand != obj_to_place_into and \
-            isinstance(obj_to_place_into, URDFObject):
-            logging.info(
-                f"PRIMITIVE: attempt to place {obj_in_hand.name} inside "
-                f"{obj_to_place_into.name}")
-            if np.linalg.norm(
-                    np.array(obj_to_place_into.get_position()) -
-                    np.array(env.robots[0].get_position())) < 2:
-                if (hasattr(obj_to_place_into, "states")
-                        and object_states.Open in obj_to_place_into.states
-                        and obj_to_place_into.states[object_states.Open].
-                        get_value()) or (hasattr(obj_to_place_into, "states")
-                                         and not object_states.Open
-                                         in obj_to_place_into.states):
-                    logging.info(f"PRIMITIVE: place {obj_in_hand.name} inside "
-                                 f"{obj_to_place_into.name} success")
-
-                    # If we're not overriding the learned samplers, then we
-                    # will directly use the elements of `plan`, which in turn
-                    # use the outputs of the learned samplers. Otherwise, we
-                    # will ignore these and use our oracle sampler to give us
-                    # values to use.
-                    if not CFG.behavior_override_learned_samplers:
-                        target_pos = plan[-1][0:3]
-                        target_orn = plan[-1][3:6]
-                    else:
-                        rng = np.random.default_rng(prng.randint(10000))
-                        place_rel_pos = sample_place_inside_params(
-                            obj_to_place_into, rng)
-                        target_pos_list = np.add(
-                            place_rel_pos, obj_to_place_into.get_position())
-                        target_pos_list[2] += 0.2
-                        target_pos = target_pos_list.tolist()
-                        target_orn = plan[-1][3:6]
-                        logging.info(
-                            f"PRIMITIVE: Overriding sample ({plan[-1][0:3]}" +
-                            f", {plan[-1][3:6]}) and attempting to " +
-                            f"place inside to {obj_to_place_into.name} with "
-                            f"params {target_pos}")
-
-                    # Simulate Arm Movement
-                    if CFG.behavior_option_model_rrt:
-                        for step in plan:
-                            env.robots[0].parts[
-                                "right_hand"].set_position_orientation(
-                                    step[0:3],
-                                    p.getQuaternionFromEuler(step[3:6]))
-                            for _ in range(1):
-                                env.step(np.zeros(env.action_space.shape))
-
-                    env.robots[0].parts["right_hand"].force_release_obj()
-                    obj_to_place_into.force_wakeup()
-                    obj_in_hand.set_position_orientation(
-                        target_pos, p.getQuaternionFromEuler(target_orn))
-                    # this is running a zero action to step simulator
-                    env.step(np.zeros(env.action_space.shape))
-                    # reset the released object to zero velocity so it
-                    # doesn't fly away because of residual warp speeds
-                    # from teleportation!
-                    p.resetBaseVelocity(
-                        obj_in_hand_idx,
-                        linearVelocity=[0, 0, 0],
-                        angularVelocity=[0, 0, 0],
-                    )
-                    # Simulate Arm Movement (Backwards)
-                    if CFG.behavior_option_model_rrt:
-                        for step in reversed(plan):
-                            env.robots[0].parts[
-                                "right_hand"].set_position_orientation(
-                                    step[0:3],
-                                    p.getQuaternionFromEuler(step[3:6]))
-                            for _ in range(1):
-                                env.step(np.zeros(env.action_space.shape))
-
-                    env.robots[0].parts["right_hand"].set_position_orientation(
-                        rh_orig_grasp_position, rh_orig_grasp_orn)
-                    # this is running a series of zero action to step
-                    # simulator to let the object fall into its place
-                    for _ in range(15):
-                        env.step(np.zeros(env.action_space.shape))
-                else:
-                    logging.info(
-                        f"PRIMITIVE: place {obj_in_hand.name} inside "
-                        f"{obj_to_place_into.name} fail, need open not open")
-            else:
-                logging.info(f"PRIMITIVE: place {obj_in_hand.name} inside "
-                             f"{obj_to_place_into.name} fail, too far")
-        else:
-            logging.info("PRIMITIVE: place failed with invalid obj params.")
-
-        obj_to_place_into.force_wakeup()
-        # Step the simulator to update visuals.
-        env.step(np.zeros(env.action_space.shape))
-
-    return placeInsideObjectOptionModel
-
-
-def create_place_under_option_model(
-    plan: List[List[float]], _original_orientation: List[List[float]],
-    obj_to_place_under: "URDFObject"
-) -> Callable[[State, "BehaviorEnv"], None]:
-    """Instantiates and returns an placeUnder option model given a dummy
-    plan."""
-
-    def placeUnderObjectOptionModel(_init_state: State,
-                                    env: "BehaviorEnv") -> None:
-        obj_in_hand_idx = env.robots[0].parts["right_hand"].object_in_hand
-        obj_in_hand = [
-            obj for obj in env.scene.get_objects()
-            if obj.get_body_id() == obj_in_hand_idx
-        ][0]
-        rh_orig_grasp_position = env.robots[0].parts[
-            "right_hand"].get_position()
-        rh_orig_grasp_orn = env.robots[0].parts["right_hand"].get_orientation()
-        if obj_in_hand is not None and obj_in_hand != obj_to_place_under and \
-            isinstance(obj_to_place_under, URDFObject):
-            logging.info(
-                f"PRIMITIVE: attempt to place {obj_in_hand.name} under "
-                f"{obj_to_place_under.name}")
-            if np.linalg.norm(
-                    np.array(obj_to_place_under.get_position()) -
-                    np.array(env.robots[0].get_position())) < 2:
-                if (hasattr(obj_to_place_under, "states")
-                        and object_states.Under in obj_to_place_under.states):
-                    if obj_in_hand.states[object_states.Under].get_value(
-                            obj_to_place_under) or obj_to_place_under.states[
-                                object_states.Under].get_value(obj_in_hand):
-                        logging.info(
-                            f"PRIMITIVE: place {obj_in_hand.name} under "
-                            f"{obj_to_place_under.name} success")
-
-                    # If we're not overriding the learned samplers, then we
-                    # will directly use the elements of `plan`, which in turn
-                    # use the outputs of the learned samplers. Otherwise, we
-                    # will ignore these and use our oracle sampler to give us
-                    # values to use.
-                    if not CFG.behavior_override_learned_samplers:
-                        target_pos = plan[-1][0:3]
-                        target_orn = plan[-1][3:6]
-                    else:
-                        rng = np.random.default_rng(prng.randint(10000))
-                        place_rel_pos = sample_place_under_params(
-                            env, obj_to_place_under, rng)
-                        target_pos_list = np.add(
-                            place_rel_pos, obj_to_place_under.get_position())
-                        target_pos_list[2] += 0.2
-                        target_pos = target_pos_list.tolist()
-                        target_orn = plan[-1][3:6]
-                        logging.info(
-                            f"PRIMITIVE: Overriding sample ({plan[-1][0:3]}" +
-                            f", {plan[-1][3:6]}) and attempting to " +
-                            f"place under to {obj_to_place_under.name} with "
-                            f"params {target_pos}")
-
-                    # Simulate Arm Movement
-                    if CFG.behavior_option_model_rrt:
-                        for step in plan:
-                            env.robots[0].parts[
-                                "right_hand"].set_position_orientation(
-                                    step[0:3],
-                                    p.getQuaternionFromEuler(step[3:6]))
-                            for _ in range(1):
-                                env.step(np.zeros(env.action_space.shape))
-
-                    env.robots[0].parts["right_hand"].force_release_obj()
-                    obj_to_place_under.force_wakeup()
-                    obj_in_hand.set_position_orientation(
-                        target_pos, p.getQuaternionFromEuler(target_orn))
-                    # this is running a zero action to step simulator
-                    env.step(np.zeros(env.action_space.shape))
-                    # reset the released object to zero velocity so it
-                    # doesn't fly away because of residual warp speeds
-                    # from teleportation!
-                    p.resetBaseVelocity(
-                        obj_in_hand_idx,
-                        linearVelocity=[0, 0, 0],
-                        angularVelocity=[0, 0, 0],
-                    )
-
-                    # Simulate Arm Movement (Backwards)
-                    if CFG.behavior_option_model_rrt:
-                        for step in reversed(plan):
-                            env.robots[0].parts[
-                                "right_hand"].set_position_orientation(
-                                    step[0:3],
-                                    p.getQuaternionFromEuler(step[3:6]))
-                            for _ in range(1):
-                                env.step(np.zeros(env.action_space.shape))
-
-                    env.robots[0].parts["right_hand"].set_position_orientation(
-                        rh_orig_grasp_position, rh_orig_grasp_orn)
-                    # this is running a series of zero action to step
-                    # simulator to let the object fall into its place
-                    for _ in range(15):
-                        env.step(np.zeros(env.action_space.shape))
-                else:
-                    logging.info(f"PRIMITIVE: place {obj_in_hand.name} under "
-                                 f"{obj_to_place_under.name} fail, not under")
-            else:
-                logging.info(f"PRIMITIVE: place {obj_in_hand.name} under "
-                             f"{obj_to_place_under.name} fail, too far")
-        else:
-            logging.info(
-                "PRIMITIVE: place under failed with invalid obj params.")
-
-        obj_to_place_under.force_wakeup()
-        # Step the simulator to update visuals.
-        env.step(np.zeros(env.action_space.shape))
-
-    return placeUnderObjectOptionModel
-
-
-def create_toggle_on_option_model(
-        plan: List[List[float]], _original_orientation: List[List[float]],
-        obj_to_toggled_on: "URDFObject"
-) -> Callable[[State, "BehaviorEnv"], None]:
-    """Instantiates and returns a toogle on option model given a dummy plan."""
-    del plan
-
-    def toggleOnObjectOptionModel(_init_state: State,
-                                  env: "BehaviorEnv") -> None:
-        logging.info(
-            f"PRIMITIVE: Attempting to toggle on {obj_to_toggled_on.name}")
-        if np.linalg.norm(
-                np.array(obj_to_toggled_on.get_position()) -
-                np.array(env.robots[0].get_position())) < 2:
-            if hasattr(
-                    obj_to_toggled_on, "states"
-            ) and object_states.ToggledOn in obj_to_toggled_on.states:
-                obj_to_toggled_on.states[object_states.ToggledOn].set_value(
-                    True)
-            else:
-                logging.info("PRIMITIVE toggle failed, cannot be toggled on")
-        else:
-            logging.info("PRIMITIVE toggle failed, too far")
-        obj_to_toggled_on.force_wakeup()
-        # Step the simulator to update visuals.
-        env.step(np.zeros(env.action_space.shape))
-
-    return toggleOnObjectOptionModel
-
-
-def create_place_nextto_option_model(
-    plan: List[List[float]], _original_orientation: List[List[float]],
-    obj_to_place_nextto: "URDFObject"
-) -> Callable[[State, "BehaviorEnv"], None]:
-    """Instantiates and returns an placeNextTo option model given a dummy
-    plan."""
-
-    def placeNextToObjectOptionModel(_init_state: State,
-                                     env: "BehaviorEnv") -> None:
-        obj_in_hand_idx = env.robots[0].parts["right_hand"].object_in_hand
-        obj_in_hand = [
-            obj for obj in env.scene.get_objects()
-            if obj.get_body_id() == obj_in_hand_idx
-        ][0]
-        rh_orig_grasp_position = env.robots[0].parts[
-            "right_hand"].get_position()
-        rh_orig_grasp_orn = env.robots[0].parts["right_hand"].get_orientation()
-        if obj_in_hand is not None and obj_in_hand != obj_to_place_nextto and \
-            isinstance(obj_to_place_nextto, URDFObject):
-            logging.info(
-                f"PRIMITIVE: attempt to place {obj_in_hand.name} next to "
-                f"{obj_to_place_nextto.name}")
-            if np.linalg.norm(
-                    np.array(obj_to_place_nextto.get_position()) -
-                    np.array(env.robots[0].get_position())) < 2:
-                if (hasattr(obj_to_place_nextto, "states") and
-                        object_states.NextTo in obj_to_place_nextto.states):
-                    if obj_in_hand.states[object_states.NextTo].get_value(
-                            obj_to_place_nextto) or obj_to_place_nextto.states[
-                                object_states.NextTo].get_value(obj_in_hand):
-                        logging.info(
-                            f"PRIMITIVE: place {obj_in_hand.name} next to "
-                            f"{obj_to_place_nextto.name} success")
-
-                    # If we're not overriding the learned samplers, then we
-                    # will directly use the elements of `plan`, which in turn
-                    # use the outputs of the learned samplers. Otherwise, we
-                    # will ignore these and use our oracle sampler to give us
-                    # values to use.
-                    if not CFG.behavior_override_learned_samplers:
-                        target_pos = plan[-1][0:3]
-                        target_orn = plan[-1][3:6]
-                    else:
-                        rng = np.random.default_rng(prng.randint(10000))
-                        place_rel_pos = sample_place_next_to_params(
-                            env, obj_to_place_nextto, rng)
-                        target_pos_list = np.add(
-                            place_rel_pos, obj_to_place_nextto.get_position())
-                        target_pos_list[2] += 0.2
-                        target_pos = target_pos_list.tolist()
-                        target_orn = plan[-1][3:6]
-                        logging.info(
-                            f"PRIMITIVE: Overriding sample ({plan[-1][0:3]}" +
-                            f", {plan[-1][3:6]}) and attempting to " +
-                            f"place next to {obj_to_place_nextto.name} with "
-                            f"params {target_pos}")
-
-                    # Simulate Arm Movement
-                    if CFG.behavior_option_model_rrt:
-                        for step in plan:
-                            env.robots[0].parts[
-                                "right_hand"].set_position_orientation(
-                                    step[0:3],
-                                    p.getQuaternionFromEuler(step[3:6]))
-                            for _ in range(1):
-                                env.step(np.zeros(env.action_space.shape))
-
-                    env.robots[0].parts["right_hand"].force_release_obj()
-                    obj_to_place_nextto.force_wakeup()
-                    obj_in_hand.set_position_orientation(
-                        target_pos, p.getQuaternionFromEuler(target_orn))
-                    # this is running a zero action to step simulator
-                    env.step(np.zeros(env.action_space.shape))
-                    # reset the released object to zero velocity so it
-                    # doesn't fly away because of residual warp speeds
-                    # from teleportation!
-                    p.resetBaseVelocity(
-                        obj_in_hand_idx,
-                        linearVelocity=[0, 0, 0],
-                        angularVelocity=[0, 0, 0],
-                    )
-
-                    # Simulate Arm Movement (Backwards)
-                    if CFG.behavior_option_model_rrt:
-                        for step in reversed(plan):
-                            env.robots[0].parts[
-                                "right_hand"].set_position_orientation(
-                                    step[0:3],
-                                    p.getQuaternionFromEuler(step[3:6]))
-                            for _ in range(1):
-                                env.step(np.zeros(env.action_space.shape))
-
-                    env.robots[0].parts["right_hand"].set_position_orientation(
-                        rh_orig_grasp_position, rh_orig_grasp_orn)
-                    # this is running a series of zero action to step
-                    # simulator to let the object fall into its place
-                    for _ in range(15):
-                        env.step(np.zeros(env.action_space.shape))
-                else:
-                    logging.info(
-                        f"PRIMITIVE: place {obj_in_hand.name} next to "
-                        f"{obj_to_place_nextto.name} fail, not next to")
-            else:
-                logging.info(f"PRIMITIVE: place {obj_in_hand.name} next to "
-                             f"{obj_to_place_nextto.name} fail, too far")
-        else:
-            logging.info(
-                "PRIMITIVE: place under failed with invalid obj params.")
-
-        obj_to_place_nextto.force_wakeup()
-        # Step the simulator to update visuals.
-        env.step(np.zeros(env.action_space.shape))
-
-    return placeNextToObjectOptionModel
-
-
-def create_clean_dusty_option_model(
-        plan: List[List[float]], _original_orientation: List[List[float]],
-        obj_to_clean: "URDFObject") -> Callable[[State, "BehaviorEnv"], None]:
-    """Instantiates and returns an clean dusty option model given a dummy
-    plan."""
-    del plan
-
-    def cleanDustyObjectOptionModel(_init_state: State,
-                                    env: "BehaviorEnv") -> None:
-        logging.info(f"PRIMITIVE: Attempting to clean {obj_to_clean.name}")
-        if np.linalg.norm(
-                np.array(obj_to_clean.get_position()) -
-                np.array(env.robots[0].get_position())) < 2:
-            if hasattr(
-                    obj_to_clean,
-                    "states") and object_states.Dusty in obj_to_clean.states:
-                obj_to_clean.states[object_states.Dusty].set_value(False)
-            else:
-                logging.info("PRIMITIVE clean failed, cannot be cleaned")
-        else:
-            logging.info("PRIMITIVE clean failed, too far")
-        obj_to_clean.force_wakeup()
-        # Step the simulator to update visuals.
-        env.step(np.zeros(env.action_space.shape))
-
-    return cleanDustyObjectOptionModel
->>>>>>> 3cd3ec34
+    return cleanDustyObjectOptionModel