--- conflicted
+++ resolved
@@ -124,12 +124,7 @@
 
     def graspObjectOptionModel(_state: State, env: "BehaviorEnv", distribution_samples=None) -> None:
         nonlocal hand_i
-<<<<<<< HEAD
-        rh_orig_grasp_position = env.robots[0].parts[
-            "right_hand"].get_position()
-        rh_orig_grasp_orn = env.robots[0].parts["right_hand"].get_orientation()
-
-
+        
         if distribution_samples is not None:
             obj_pos = obj_to_grasp.get_position()
             print("For grasp: ", distribution_samples.shape)
@@ -140,46 +135,6 @@
             for sphere, x_i, y_i, z_i in zip(env.viz_spheres, x, y, z):
                 sphere.set_position((x_i, y_i, z_i))
 
-        # 1 Teleport Hand to Grasp offset location
-        env.robots[0].parts["right_hand"].set_position_orientation(
-            rh_final_grasp_postion,
-            p.getQuaternionFromEuler(rh_final_grasp_orn))
-
-        # 3. Close hand and simulate grasp
-        a = np.zeros(env.action_space.shape, dtype=float)
-        a[16] = 1.0
-        assisted_grasp_action = np.zeros(28, dtype=float)
-        assisted_grasp_action[26] = 1.0
-        if isinstance(obj_to_grasp.body_id, List):
-            grasp_obj_body_id = obj_to_grasp.body_id[0]
-        else:
-            grasp_obj_body_id = obj_to_grasp.body_id
-        # 3.1 Call code that does assisted grasping
-        # bypass_force_check is basically a hack we should
-        # turn it off for the final system and use a real grasp
-        # sampler
-        if env.robots[0].parts["right_hand"].object_in_hand is None:
-            env.robots[0].parts["right_hand"].trigger_fraction = 0
-        env.robots[0].parts["right_hand"].handle_assisted_grasping(
-            assisted_grasp_action,
-            override_ag_data=(grasp_obj_body_id, -1),
-            bypass_force_check=True)
-        # 3.2 step the environment a few timesteps to complete grasp
-        for _ in range(5):
-            env.step(a)#, add_points=add_points)
-
-        # 4 Move Hand to Original Location
-        env.robots[0].parts["right_hand"].set_position_orientation(
-            rh_orig_grasp_position, rh_orig_grasp_orn)
-        if env.robots[0].parts["right_hand"].object_in_hand is not None:
-            # NOTE: This below line is necessary to update the visualizer.
-            # Also, it only works for URDF objects (but if the object is
-            # not a URDF object, grasping should have failed)
-            obj_to_grasp.force_wakeup()
-        # Step a zero-action in the environment to update the visuals of the
-        # environment.
-        env.step(np.zeros(env.action_space.shape))#, add_points=add_points)
-=======
         if isinstance(env.robots[0], BehaviorRobot):
             rh_orig_grasp_postion = env.robots[0].parts["right_hand"].get_position(
             )
@@ -257,7 +212,6 @@
             # Step a zero-action in the environment to update the visuals of the
             # environment.
             env.step(np.zeros(env.action_space.shape))
->>>>>>> 037b5e1d
 
     return graspObjectOptionModel
 
@@ -271,16 +225,7 @@
     pitch, yaw) waypoints for the hand to pass through."""
 
     def placeOntopObjectOptionModel(_init_state: State,
-<<<<<<< HEAD
                                     env: "BehaviorEnv", distribution_samples=None) -> None:
-        obj_in_hand_idx = env.robots[0].parts["right_hand"].object_in_hand
-        obj_in_hand = [
-            obj for obj in env.scene.get_objects()
-            if obj.get_body_id() == obj_in_hand_idx
-        ][0]
-        rh_orig_grasp_position = env.robots[0].parts[
-            "right_hand"].get_position()
-        rh_orig_grasp_orn = env.robots[0].parts["right_hand"].get_orientation()
         
         if distribution_samples is not None:
             obj_pos = obj_to_place_onto.get_position()
@@ -292,48 +237,6 @@
             for sphere, x_i, y_i, z_i in zip(env.viz_spheres, x, y, z):
                 sphere.set_position((x_i, y_i, z_i))
 
-
-        # If we're not overriding the learned samplers, then we will directly
-        # use the elements of `plan`, which in turn use the outputs of the
-        # learned samplers. Otherwise, we will ignore these and use our
-        # oracle sampler to give us values to use.
-        if not CFG.behavior_override_learned_samplers:
-            target_pos = plan[-1][0:3]
-            target_orn = plan[-1][3:6]
-        else:
-            rng = np.random.default_rng(prng.randint(10000))
-            sample_arr = sample_place_ontop_params(env, obj_to_place_onto, rng)
-            target_pos = np.add(sample_arr, \
-                obj_to_place_onto.get_position()).tolist()
-            target_pos[2] += 0.2
-            target_orn = [0, np.pi * 7 / 6, 0]
-            # logging.info(f"PRIMITIVE: Overriding sample ({plan[-1][0:3]}" +
-            #              "and attempting to " +
-            #              f"place ontop {obj_to_place_onto.name} with "
-            #              f"params {target_pos}")
-
-        env.robots[0].parts["right_hand"].set_position_orientation(
-            target_pos, p.getQuaternionFromEuler(target_orn))
-        env.robots[0].parts["right_hand"].force_release_obj()
-        obj_in_hand.set_position_orientation(
-            target_pos, p.getQuaternionFromEuler(target_orn))
-        obj_to_place_onto.force_wakeup()
-        # this is running a zero action to step simulator
-        env.step(np.zeros(env.action_space.shape))
-        # reset the released object to zero velocity so it doesn't
-        # fly away because of residual warp speeds from teleportation!
-        p.resetBaseVelocity(
-            obj_in_hand_idx,
-            linearVelocity=[0, 0, 0],
-            angularVelocity=[0, 0, 0],
-        )
-        env.robots[0].parts["right_hand"].set_position_orientation(
-            rh_orig_grasp_position, rh_orig_grasp_orn)
-        # this is running a series of zero action to step simulator
-        # to let the object fall into its place
-        for _ in range(15):
-=======
-                                    env: "BehaviorEnv") -> None:
         if isinstance(env.robots[0], BehaviorRobot):
             obj_in_hand_idx = env.robots[0].parts["right_hand"].object_in_hand
             obj_in_hand = [
@@ -343,6 +246,7 @@
             rh_orig_grasp_position = env.robots[0].parts[
                 "right_hand"].get_position()
             rh_orig_grasp_orn = env.robots[0].parts["right_hand"].get_orientation()
+
             # If we're not overriding the learned samplers, then we will directly
             # use the elements of `plan`, which in turn use the outputs of the
             # learned samplers. Otherwise, we will ignore these and use our
@@ -355,17 +259,19 @@
                 sample_arr = sample_place_ontop_params(env, obj_to_place_onto, rng)
                 target_pos = np.add(sample_arr, \
                     obj_to_place_onto.get_position()).tolist()
+                target_pos[2] += 0.2
                 target_orn = [0, np.pi * 7 / 6, 0]
                 logging.info(f"PRIMITIVE: Overriding sample ({plan[-1][0:3]}" +
                              "and attempting to " +
                              f"place ontop {obj_to_place_onto.name} with "
                              f"params {target_pos}")
+
             env.robots[0].parts["right_hand"].set_position_orientation(
                 target_pos, p.getQuaternionFromEuler(target_orn))
             env.robots[0].parts["right_hand"].force_release_obj()
             obj_in_hand.set_position_orientation(
                 target_pos, p.getQuaternionFromEuler(target_orn))
-            obj_to_place.force_wakeup()
+            obj_to_place_onto.force_wakeup()
             # this is running a zero action to step simulator
             env.step(np.zeros(env.action_space.shape))
             # reset the released object to zero velocity so it doesn't
@@ -397,6 +303,7 @@
                 sample_arr = sample_place_ontop_params(env, obj_to_place_onto, rng)
                 target_pos = np.add(sample_arr, \
                     obj_to_place_onto.get_position()).tolist()
+                target_pos[2] += 0.2
                 # target_orn = [0, np.pi * 7 / 6, 0]
                 logging.info(f"PRIMITIVE: Overriding sample ({plan[-1][0:3]}" +
                              "and attempting to " +
@@ -411,7 +318,6 @@
                 env.step(a)
             obj_to_place.force_wakeup()
             # this is running a zero action to step simulator
->>>>>>> 037b5e1d
             env.step(np.zeros(env.action_space.shape))
             # reset the released object to zero velocity so it doesn't
             # fly away because of residual warp speeds from teleportation!
@@ -542,29 +448,7 @@
     plan."""
 
     def placeInsideObjectOptionModel(_init_state: State,
-<<<<<<< HEAD
                                      env: "BehaviorEnv", distribution_samples=None) -> None:
-        obj_in_hand_idx = env.robots[0].parts["right_hand"].object_in_hand
-=======
-                                     env: "BehaviorEnv") -> None:
-        if isinstance(env.robots[0], BehaviorRobot):
-            obj_in_hand_idx = env.robots[0].parts["right_hand"].object_in_hand
-            rh_orig_grasp_position = env.robots[0].parts[
-                "right_hand"].get_position()
-            rh_orig_grasp_orn = env.robots[0].parts["right_hand"].get_orientation()
-        else:
-            obj_in_hand_idx = env.robots[0].object_in_hand
-            orig_joint_positions = get_joint_positions(env.robots[0].robot_ids[0], env.robots[0].joint_ids)
->>>>>>> 037b5e1d
-        obj_in_hand = [
-            obj for obj in env.scene.get_objects()
-            if obj.get_body_id() == obj_in_hand_idx
-        ][0]
-<<<<<<< HEAD
-        rh_orig_grasp_position = env.robots[0].parts[
-            "right_hand"].get_position()
-        rh_orig_grasp_orn = env.robots[0].parts["right_hand"].get_orientation()
-        
         if distribution_samples is not None:
             obj_pos = obj_to_place_into.get_position()
             x = obj_pos[0] + distribution_samples[0]
@@ -573,9 +457,19 @@
             # add_points = list(zip(*(x, y, z)))
             for sphere, x_i, y_i, z_i in zip(env.viz_spheres, x, y, z):
                 sphere.set_position((x_i, y_i, z_i))
-        
-=======
->>>>>>> 037b5e1d
+
+        if isinstance(env.robots[0], BehaviorRobot):
+            obj_in_hand_idx = env.robots[0].parts["right_hand"].object_in_hand
+            rh_orig_grasp_position = env.robots[0].parts[
+                "right_hand"].get_position()
+            rh_orig_grasp_orn = env.robots[0].parts["right_hand"].get_orientation()
+        else:
+            obj_in_hand_idx = env.robots[0].object_in_hand
+            orig_joint_positions = get_joint_positions(env.robots[0].robot_ids[0], env.robots[0].joint_ids)
+        obj_in_hand = [
+            obj for obj in env.scene.get_objects()
+            if obj.get_body_id() == obj_in_hand_idx
+        ][0]
         if obj_in_hand is not None and obj_in_hand != obj_to_place_into and \
             isinstance(obj_to_place_into, URDFObject):
             # logging.info(
@@ -610,17 +504,6 @@
                         target_pos_list[2] += 0.2
                         target_pos = target_pos_list.tolist()
                         target_orn = plan[-1][3:6]
-<<<<<<< HEAD
-                        # logging.info(
-                        #     f"PRIMITIVE: Overriding sample ({plan[-1][0:3]}" +
-                        #     f", {plan[-1][3:6]}) and attempting to " +
-                        #     f"place inside to {obj_to_place_into.name} with "
-                        #     f"params {target_pos}")
-                    env.robots[0].parts["right_hand"].force_release_obj()
-                    obj_to_place_into.force_wakeup()
-                    obj_in_hand.set_position_orientation(
-                        target_pos, p.getQuaternionFromEuler(target_orn))
-=======
                         logging.info(
                             f"PRIMITIVE: Overriding sample ({plan[-1][0:3]}" +
                             f", {plan[-1][3:6]}) and attempting to " +
@@ -640,7 +523,6 @@
                             env.step(a)
                         obj_to_place_into.force_wakeup()
 
->>>>>>> 037b5e1d
                     # this is running a zero action to step simulator
                     env.step(np.zeros(env.action_space.shape))
                     # reset the released object to zero velocity so it
