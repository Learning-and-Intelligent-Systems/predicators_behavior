--- conflicted
+++ resolved
@@ -45,18 +45,11 @@
 from predicators.behavior_utils.option_fns import create_dummy_policy, \
     create_grasp_policy, create_navigate_policy, create_place_policy
 from predicators.behavior_utils.option_model_fns import \
-<<<<<<< HEAD
-    create_close_option_model, create_grasp_option_model, \
-    create_navigate_option_model, create_open_option_model, \
-    create_place_inside_option_model, create_place_option_model, \
-    create_toggle_on_option_model, create_place_nextto_option_model
-=======
     create_clean_dusty_option_model, create_close_option_model, \
     create_grasp_option_model, create_navigate_option_model, \
     create_open_option_model, create_place_inside_option_model, \
     create_place_option_model, create_place_under_option_model, \
-    create_toggle_on_option_model
->>>>>>> b0ba2f1a
+    create_toggle_on_option_model, create_place_nextto_option_model
 from predicators.envs import BaseEnv
 from predicators.settings import CFG
 from predicators.structs import Action, Array, GroundAtom, Object, \
@@ -158,12 +151,9 @@
                          create_close_option_model,
                          create_place_inside_option_model,
                          create_toggle_on_option_model,
-<<<<<<< HEAD
                          create_place_nextto_option_model,
-=======
                          create_clean_dusty_option_model,
                          create_place_under_option_model,
->>>>>>> b0ba2f1a
                      ]
 
         # name, planner_fn, option_policy_fn, option_model_fn,
@@ -182,14 +172,11 @@
                          option_model_fns[5], 3, 1, (-1.0, 1.0)),
                         ("ToggleOn", planner_fns[3], option_policy_fns[3],
                          option_model_fns[6], 3, 1, (-1.0, 1.0)),
-<<<<<<< HEAD
-                        ("PlaceNextToOnTop", planner_fns[2], option_policy_fns[3], option_model_fns[7], 3, 1, (-1.0, 1.0))]
-=======
+                        ("PlaceNextToOnTop", planner_fns[2], option_policy_fns[3], option_model_fns[7], 3, 1, (-1.0, 1.0)),
                         ("CleanDusty", planner_fns[3], option_policy_fns[3],
                          option_model_fns[7], 3, 1, (-1.0, 1.0)),
                         ("PlaceUnder", planner_fns[2], option_policy_fns[3],
                          option_model_fns[8], 3, 1, (-1.0, 1.0))]
->>>>>>> b0ba2f1a
         self._options: Set[ParameterizedOption] = set()
         for (name, planner_fn, policy_fn, option_model_fn, param_dim, num_args,
              parameter_limits) in option_elems:
