"""Behavior (iGibson) environment."""
# pylint: disable=import-error

import functools
import itertools
import json
import os
from typing import Callable, Dict, List, Optional, Sequence, Set, Tuple, Union
import logging

import matplotlib
import numpy as np
import pybullet as p
from numpy.random._generator import Generator
from predicators.mpi_utils import proc_id, broadcast_object, num_procs
from predicators.settings import CFG

try:
    import bddl
    import igibson
    import pybullet as pyb
    from igibson import object_states
    from igibson.activity.bddl_backend import SUPPORTED_PREDICATES, \
        ObjectStateBinaryPredicate, ObjectStateUnaryPredicate
    from igibson.envs import behavior_env
    from igibson.object_states.on_floor import RoomFloor
    from igibson.objects.articulated_object import \
        ArticulatedObject  # pylint: disable=unused-import
    from igibson.objects.articulated_object import \
        URDFObject  # pylint: disable=unused-import
    from igibson.robots.behavior_robot import BRBody, BehaviorRobot
    from igibson.robots.fetch_gripper_robot import FetchGripper
    from igibson.simulator import Simulator  # pylint: disable=unused-import
    from igibson.utils.checkpoint_utils import save_checkpoint
    from igibson.utils.utils import modify_config_file
    _BEHAVIOR_IMPORTED = True
    bddl.set_backend("iGibson")  # pylint: disable=no-member
    if not os.path.exists(f"{CFG.tmp_dir}/tmp_behavior_states/mpi_{proc_id()}/"):
        os.makedirs(f"{CFG.tmp_dir}/tmp_behavior_states/mpi_{proc_id()}/")
except (ImportError, ModuleNotFoundError) as e:
    _BEHAVIOR_IMPORTED = False
from gym.spaces import Box

from predicators import utils
from predicators.behavior_utils.behavior_utils import \
    ALL_RELEVANT_OBJECT_TYPES, load_checkpoint_state, \
    check_hand_end_pose, get_closest_point_on_aabb
from predicators.behavior_utils.motion_planner_fns import make_dummy_plan, \
    make_grasp_plan, make_navigation_plan, make_place_plan
from predicators.behavior_utils.option_fns import create_dummy_policy, \
    create_grasp_policy, create_navigate_policy, create_place_policy
from predicators.behavior_utils.option_model_fns import \
    create_clean_dusty_option_model, create_close_option_model, \
    create_grasp_option_model, create_navigate_option_model, \
    create_open_option_model, create_place_inside_option_model, \
    create_place_nextto_option_model, create_place_option_model, \
    create_place_under_option_model, create_toggle_on_option_model
from predicators.envs import BaseEnv
from predicators.structs import Action, Array, GroundAtom, Object, \
    ParameterizedOption, Predicate, State, Task, Type, Video

class BehaviorEnv(BaseEnv):
    """BEHAVIOR (iGibson) environment."""

    def __init__(self, use_gui: bool = True) -> None:
        if not _BEHAVIOR_IMPORTED:
            raise ModuleNotFoundError("BEHAVIOR is not installed.")
        super().__init__()  # To ensure self._seed is defined.
        # Loads dictionary mapping tasks to vaild scenes in BEHAVIOR.
        if len(CFG.behavior_task_list) != 1:
            path_to_scene_file = \
                "predicators/behavior_utils/task_to_preselected_scenes.json"
            with open(path_to_scene_file, 'rb') as f:
                self.task_to_preselected_scenes: Dict[str,
                                                      List[str]] = json.load(f)
        path_to_broken_inst_file = \
            "predicators/behavior_utils/task_to_broken_inst_ids.json"
        with open(path_to_broken_inst_file, 'rb') as f:
            self.task_to_broken_instances: Dict[str, Dict[str, Dict[
                str, List[int]]]] = json.load(f)
        # behavior_randomize_init_state will always be False in this
        # config_file because we are not using their scene samplers.
        # We are loading pre-computed scenes. Below we load either the
        # pre-computed scene given by behavior_scene_name or randomly
        # select a valid pre-computed scene.
        if len(CFG.behavior_task_list) != 1:
            assert CFG.behavior_train_scene_name == \
                CFG.behavior_test_scene_name == "all"
            rng = np.random.default_rng(0)
            self._config_file = modify_config_file(
                os.path.join(igibson.root_path, CFG.behavior_config_file),
                CFG.behavior_task_list[0],
                self.get_random_scene_for_task(CFG.behavior_task_list[0],
<<<<<<< HEAD
                                           rng), False, self._seed)
        else:
            self._config_file = modify_config_file(
                os.path.join(igibson.root_path, CFG.behavior_config_file),
                CFG.behavior_task_list[0], CFG.behavior_train_scene_name,
                False, self._seed)
=======
                                               rng), False, CFG.behavior_robot, 
                CFG.seed)
        else:
            self._config_file = modify_config_file(
                os.path.join(igibson.root_path, CFG.behavior_config_file),
                CFG.behavior_task_list[0], CFG.behavior_train_scene_name, False,
                CFG.behavior_robot, CFG.seed)
>>>>>>> 037b5e1d

        self._rng = np.random.default_rng(self._seed)
        self.task_num = 0  # unique id to differentiate tasks
        self.task_instance_id = 0  # id used for scene
        if len(CFG.behavior_task_list) != 1:
            # self.task_list_indices = [
            #     int(self._rng.integers(0, len(CFG.behavior_task_list)))
            #     for _ in range(CFG.num_train_tasks + CFG.num_test_tasks)
            # ]
            # fixed and shuffled orders can't be reliably implemented for
            # the case where num_test_tasks > 0, because we don't know 
            # what order get_train and get_test tasks will be called in
            if CFG.behavior_task_order == "fixed":
                assert CFG.num_test_tasks == 0 or CFG.num_train_tasks == 0
                possible_task_indices = list(range(len(CFG.behavior_task_list)))
                self.task_list_indices = [idx for idx in possible_task_indices for _ in range(CFG.num_train_tasks + CFG.num_test_tasks)]
            elif CFG.behavior_task_order == "shuffled":
                assert CFG.num_test_tasks == 0 or CFG.num_train_tasks == 0
                possible_task_indices = list(range(len(CFG.behavior_task_list)))
                if proc_id() == 0:
                    shuffled_task_indices = self._rng.permutation(possible_task_indices).tolist()
                else:
                    shuffled_task_indices = None
                shuffled_task_indices = broadcast_object(shuffled_task_indices)
                self.task_list_indices = [idx for idx in shuffled_task_indices for _ in range(CFG.num_train_tasks + CFG.num_test_tasks)]
            elif CFG.behavior_task_order == "interleaved":
                possible_task_indices = list(range(len(CFG.behavior_task_list)))
                all_task_indices = possible_task_indices * (CFG.num_train_tasks + CFG.num_test_tasks)
                if proc_id() == 0:
                    self.task_list_indices = self._rng.permutation(all_task_indices).tolist()
                else:
                    self.task_list_indices = None
                self.task_list_indices = broadcast_object(self.task_list_indices)
            else:
                raise ValueError(f"{CFG.behavior_task_order} is not valid")
            assert self.task_list_indices == broadcast_object(self.task_list_indices, root=0)
            self.scene_list = [
                self.get_random_scene_for_task(CFG.behavior_task_list[i],
                                               self._rng)
                for i in self.task_list_indices
            ]
            assert self.scene_list == broadcast_object(self.scene_list, root=0)
        self.set_igibson_behavior_env(task_num=self.task_num,
                                      task_instance_id=self.task_instance_id,
                                      seed=self._seed)

        self._type_name_to_type: Dict[str, Type] = {}
        # a map between task nums and the snapshot id for saving/loading
        # purposes
        self.task_num_task_instance_id_to_igibson_seed: Dict[Tuple[int, int],
                                                             int] = {}
        # Everytime we load a new scene in BEHAVIOR we also need to set
        # the valid options again, because there might be new type combos.
        self.set_options()
        # Create option_name_to_option once
        self._option_name_to_option = {}
        for opt in self._options:
            self._option_name_to_option[opt.name] = opt

    def set_options(self) -> None:
        """Sets the underlying options for this particular task using the
        current type list."""
        planner_fns: List[Callable[[
            "behavior_env.BehaviorEnv", Union[
                "URDFObject", "RoomFloor"], Array, Optional[Generator]
        ], Optional[Tuple[List[List[float]], List[List[float]]]]]] = [
            make_navigation_plan, make_grasp_plan, make_place_plan,
            make_dummy_plan
        ]
        option_policy_fns: List[
            Callable[[List[List[float]], List[List[float]]],
                     Callable[[State, "behavior_env.BehaviorEnv"],
                              Tuple[Array, bool]]]] = [
                                  create_navigate_policy, create_grasp_policy,
                                  create_place_policy, create_dummy_policy
                              ]
        option_model_fns: List[
            Callable[[List[List[float]], List[List[float]], "URDFObject"],
                     Callable[[State, "behavior_env.BehaviorEnv"], None]]] = [
                         create_navigate_option_model,
                         create_grasp_option_model,
                         create_place_option_model,
                         create_open_option_model,
                         create_close_option_model,
                         create_place_inside_option_model,
                         create_toggle_on_option_model,
                         create_place_nextto_option_model,
                         create_clean_dusty_option_model,
                         create_place_under_option_model,
                     ]

        # name, planner_fn, option_policy_fn, option_model_fn,
        # param_dim, arity, parameter upper and lower bounds
        option_elems = [
            ("NavigateTo", planner_fns[0], option_policy_fns[0],
             option_model_fns[0], 2, 1, (-5.0, 5.0)),
            ("Grasp", planner_fns[1], option_policy_fns[1],
             option_model_fns[1], 3, 1, (-np.pi, np.pi)),
            ("PlaceOnTop", planner_fns[2], option_policy_fns[2],
             option_model_fns[2], 3, 1, (-1.0, 1.0)),
            ("Open", planner_fns[3], option_policy_fns[3], option_model_fns[3],
             3, 1, (-1.0, 1.0)),
            ("Close", planner_fns[3], option_policy_fns[3],
             option_model_fns[4], 3, 1, (-1.0, 1.0)),
            ("PlaceInside", planner_fns[2], option_policy_fns[3],
             option_model_fns[5], 3, 1, (-1.0, 1.0)),
            ("ToggleOn", planner_fns[3], option_policy_fns[3],
             option_model_fns[6], 3, 1, (-1.0, 1.0)),
            ("PlaceNextToOnTop", planner_fns[2], option_policy_fns[3],
             option_model_fns[7], 3, 1, (-1.0, 1.0)),
            ("CleanDusty", planner_fns[3], option_policy_fns[3],
             option_model_fns[8], 3, 1, (-1.0, 1.0)),
            ("PlaceUnder", planner_fns[2], option_policy_fns[3],
             option_model_fns[9], 3, 1, (-1.0, 1.0))
        ]
        self._options: Set[ParameterizedOption] = set()
        for (name, planner_fn, policy_fn, option_model_fn, param_dim, num_args,
             parameter_limits) in option_elems:
            # Create a different option for each type combo
            for types in itertools.product(self.task_relevant_types,
                                           repeat=num_args):
                option_name = self._create_type_combo_name(name, types)
                option = make_behavior_option(
                    option_name,
                    types=list(types),
                    params_space=Box(parameter_limits[0], parameter_limits[1],
                                     (param_dim, )),
                    planner_fn=planner_fn,
                    policy_fn=policy_fn,
                    option_model_fn=option_model_fn,
                    rng=self._rng,
                )
                self._options.add(option)

    def set_config_by_task_num(self, task_num: int) -> None:
        """A method that changes BEHAVIORs config_file.

        Necessary when loading in an environment with different task or scene,
        which is used when running our BEHAVIOR all environments option.
        Note: This requires a behavior_task_list of tasks.
        """
        task_index = self.task_list_indices[task_num]
        self._config_file = modify_config_file(
            os.path.join(igibson.root_path, CFG.behavior_config_file),
            CFG.behavior_task_list[task_index], self.scene_list[task_num],
<<<<<<< HEAD
            False, self._seed)
=======
            False, CFG.behavior_robot, CFG.seed)
>>>>>>> 037b5e1d

    def get_random_scene_for_task(self, behavior_task_name: str,
                                  rng: Generator) -> str:
        """A method that gets a valid random scene for a BEHAVIOR Task."""
        return rng.choice(self.task_to_preselected_scenes[behavior_task_name])

    @classmethod
    def get_name(cls) -> str:
        return "behavior"

    def simulate(self, state: State, action: Action) -> State:
        assert isinstance(state.simulator_state, str)
        self.task_num = int(state.simulator_state.split("-")[0])
        self.task_instance_id = int(state.simulator_state.split("-")[1])
        load_checkpoint_state(state, self, reset=True)

        a = action.arr
        self.igibson_behavior_env.step(a)
        # a[16] is used to indicate whether to grasp or release the currently-
        # held object. 1.0 indicates that the object should be grasped, and
        # -1.0 indicates it should be released
        if a[16] == 1.0:
            assisted_grasp_action = np.zeros(28, dtype=float)
            # We now need to create a 28-dimensional action to pass to
            # the assisted grasping code. Here, the 26th dimension dictates
            # whether to close the hand or not (1.0 indicates that the
            # hand should be closed)
            assisted_grasp_action[26] = 1.0
            _ = (self.igibson_behavior_env.robots[0].parts["right_hand"].
                 handle_assisted_grasping(assisted_grasp_action))
        elif a[16] == -1.0:
            obj_in_hand_idx = self.igibson_behavior_env.robots[0].parts[
                "right_hand"].object_in_hand
            released_obj = [
                obj for obj in self.igibson_behavior_env.scene.get_objects()
                if obj.get_body_id() == obj_in_hand_idx
            ][0]
            # force release object to avoid dealing with stateful assisted
            # grasping release mechanism
            self.igibson_behavior_env.robots[0].parts[
                "right_hand"].force_release_obj()
            # reset the released object to zero velocity
            pyb.resetBaseVelocity(
                released_obj.get_body_id(),
                linearVelocity=[0, 0, 0],
                angularVelocity=[0, 0, 0],
            )
        next_state = self.current_ig_state_to_state(
            use_test_scene=self.task_instance_id >= 10)
        return next_state

    def _generate_train_tasks(self) -> List[Task]:
        num_tasks_local = int(np.ceil(CFG.num_train_tasks * len(CFG.behavior_task_list) / num_procs()))
        return self._get_tasks(num=num_tasks_local, rng=self._train_rng)

    def _generate_test_tasks(self) -> List[Task]:
        num_tasks_local = int(np.ceil(CFG.num_test_tasks * len(CFG.behavior_task_list) / num_procs()))
        return self._get_tasks(num=num_tasks_local,
                               rng=self._test_rng,
                               testing=True)

    def _get_tasks(self,
                   num: int,
                   rng: np.random.Generator,
                   testing: bool = False) -> List[Task]:
        tasks: List[Task] = []
        i = 0
        while len(tasks) < num:
            i += 1
            # BEHAVIOR uses np.random everywhere. This is a somewhat
            # hacky workaround for that.
            curr_env_seed = rng.integers(0, (2**32) - 1)
            self.task_instance_id = 0
            if not testing:
                scene_name = CFG.behavior_train_scene_name
            else:
                scene_name = CFG.behavior_test_scene_name
            if CFG.behavior_randomize_init_state:
                # Get random scene for BEHAVIOR between O-9 and 10-20
                # if train or test, respectively.
                if False and CFG.num_test_tasks == 0:
                    self._task_instance_id = rng.integers(0, 20)
                else:
                    if testing:
                        self.task_instance_id = rng.integers(10, 20)
                    else:
                        self.task_instance_id = rng.integers(0, 10)
                # Check to see if task_instance_id is in broken_instances.
                if len(CFG.behavior_task_list) != 1:
                    task_name = CFG.behavior_task_list[self.task_list_indices[
                        self.task_num]]
                    scene_name = self.scene_list[self.task_num]
                else:
                    task_name = CFG.behavior_task_list[0]
                if task_name in self.task_to_broken_instances:
                    if scene_name in self.task_to_broken_instances[task_name]:
                        broken_instances = self.task_to_broken_instances[
                            task_name][scene_name]
                        if testing:
                            while self.task_instance_id in broken_instances[
                                    'test']:
                                self.task_instance_id = rng.integers(10, 20)
                        else:
                            while self.task_instance_id in broken_instances[
                                    'train']:
                                self.task_instance_id = rng.integers(0, 10)
                if len(CFG.behavior_task_list) != 1:
                    self.set_config_by_task_num(self.task_num)
                elif (CFG.behavior_train_scene_name !=
                      CFG.behavior_test_scene_name):
                    self._config_file = modify_config_file(
                        os.path.join(igibson.root_path,
                                     CFG.behavior_config_file),
                        CFG.behavior_task_list[0], scene_name, False, self._seed)
                
                self.set_igibson_behavior_env(
                    task_num=self.task_num,
                    task_instance_id=self.task_instance_id,
                    seed=curr_env_seed)
                self.set_options()
            self.igibson_behavior_env.reset()
            self.task_num_task_instance_id_to_igibson_seed[(
                self.task_num, self.task_instance_id)] = curr_env_seed
            behavior_task_name = CFG.behavior_task_list[0] if len(
                CFG.behavior_task_list) == 1 else "all"
            os.makedirs(f"{CFG.tmp_dir}/tmp_behavior_states/mpi_{proc_id()}/{scene_name}__" +
                        f"{behavior_task_name}__{CFG.num_train_tasks}__" +
                        f"{CFG.seed}__{self.task_num}__" +
                        f"{self.task_instance_id}",
                        exist_ok=True)

            # NOTE: We load_checkpoint_state here because there appears to
            # be a subtle difference between calling the predicate classifiers
            # on a particular state, and calling them after loading checkpoint
            # on that particular state. Doing this resolves that discrepancy.
            load_checkpoint_state(
                self.current_ig_state_to_state(use_test_scene=testing), self)

            # Initial state objects might not have settled yet, so we step the
            # simulator a few times to let the objects settle.
            for _ in range(15):
                self.igibson_behavior_env.step(
                    np.zeros(self.igibson_behavior_env.action_space.shape))
            init_state = self.current_ig_state_to_state(use_test_scene=testing)
            goal = self._get_task_goal()
            task = Task(init_state, goal)
            # If the goal already happens to hold in the init state, then
            # resample.
            if task.goal_holds(init_state):
                continue
            tasks.append(task)
            self.task_num += 1
            logging.info(f"{proc_id()}: {self.task_num} tasks created")
        logging.info("Created all tasks")
        return tasks

    def _get_task_goal(self) -> Set[GroundAtom]:
        # Currently assumes that the goal is a single AND of
        # ground atoms (this is also assumed by the planner).
        goal = set()
        assert len(
            self.igibson_behavior_env.task.ground_goal_state_options) == 1
        for head_expr in self.igibson_behavior_env.task.\
            ground_goal_state_options[0]:
            # BDDL expresses negative goals (such as 'not open').
            # Since our implementation of SeSamE assumes positive preconditions
            # and goals, we must parse these into positive expressions.
            if head_expr.terms[0] == 'not':
                # Currently, the only goals that include 'not' are those that
                # include 'not open' statements, so turn these into 'closed'.
                # import ipdb; ipdb.set_trace()
                # assert head_expr.terms[1] == 'open'
                # bddl_name = 'closed'
                if head_expr.terms[1] == 'open':
                    bddl_name = 'closed'
                elif head_expr.terms[1] == "dusty":
                    bddl_name = "not-dusty"
                else:
                    raise ValueError()
                obj_start_idx = 2
            else:
                bddl_name = head_expr.terms[0]  # untyped
                obj_start_idx = 1
            # For onfloor we will just use ontop of floor.
            if bddl_name == 'onfloor':
                bddl_name = 'ontop'
            ig_objs = [
                self._name_to_ig_object(t)
                for t in head_expr.terms[obj_start_idx:]
            ]
            objects = [self._ig_object_to_object(i) for i in ig_objs]
            pred_name = self._create_type_combo_name(bddl_name,
                                                     [o.type for o in objects])
            pred = self._name_to_predicate(pred_name)
            atom = GroundAtom(pred, objects)
            goal.add(atom)
        return goal

    @property
    def predicates(self) -> Set[Predicate]:
        predicates = set()
        pruned_types_lst = sorted(self.task_relevant_types)  # for determinism

        # First, extract predicates from iGibson
        for bddl_name in [
                "inside",
                "nextto",
                "ontop",
                "under",
                # "touching",
                # NOTE: OnFloor(robot, floor) does not evaluate to true
                # even though it's in the initial BDDL state, because
                # it uses geometry, and the behaviorbot actually floats
                # and doesn't touch the floor. But it doesn't matter.
                "onfloor",
                # "cooked",
                # "burnt",
                # "frozen",
                # "soaked",
                "open",
                # "dusty",
                # "stained",
                # "sliced",
                # "toggled_on", # This pred is broken, changes num of objs
        ]:
            bddl_predicate = SUPPORTED_PREDICATES[bddl_name]
            # We will create one predicate for every combination of types.
            # Ideally, we would filter out implausible type combinations
            # per predicate, but this should happen automatically when we
            # go to collect data and do NSRT learning.
            arity = self._bddl_predicate_arity(bddl_predicate)
            for type_combo in itertools.product(pruned_types_lst,
                                                repeat=arity):
                # It is unnecessary to track whether the agent is ontop,
                # inside or open things. Thus, we simply skip spawning
                # these predicates.
                if 'agent' in [t.name for t in type_combo]:
                    continue
                # For onfloor we will just use ontop of floor.
                if bddl_name == 'onfloor':
                    bddl_name = 'ontop'
                pred_name = self._create_type_combo_name(bddl_name, type_combo)
                classifier = self._create_classifier_from_bddl(bddl_predicate)
                pred = Predicate(pred_name, list(type_combo), classifier)
                predicates.add(pred)

        # Second, add in custom predicates.
        custom_predicate_specs = [
            ("reachable-nothing", self._reachable_nothing_classifier, 0),
            ("handempty", self._handempty_classifier, 0),
            ("holding", self._holding_classifier, 1),
            ("reachable", self._reachable_classifier, 1),
            ("openable", self._openable_classifier, 1),
            ("not-openable", self._not_openable_classifier, 1),
            ("closed", self._closed_classifier, 1),
            ("toggled_on", self._toggled_on_classifier, 1),
            ("toggled-off", self._toggled_off_classifier, 1),
            ("toggleable", self._toggleable_classifier, 1),
            ("cleaner", self._cleaner_classifier, 1),
            ("dustyable", self._dustyable_classifier, 1),
            ("dusty", self._dusty_classifier, 1),
            ("not-dusty", self._not_dusty_classifier, 1),
        ]

        for name, classifier, arity in custom_predicate_specs:
            for type_combo in itertools.product(pruned_types_lst,
                                                repeat=arity):
                pred_name = self._create_type_combo_name(name, type_combo)
                pred = Predicate(pred_name, list(type_combo), classifier)
                predicates.add(pred)

        return predicates

    @property
    def goal_predicates(self) -> Set[Predicate]:
        return self.predicates

    @property
    def types(self) -> Set[Type]:
        # NOTE: The commented out for-loop line and the type_name line
        # below are what we used to do before defining
        # ALL_RELEVANT_OBJECT_TYPES. They are useful to comment back in
        # when we want to debug a task by looking at the NSRTs (since
        # putting these back in and commenting out the current for loop
        # line will create only task-relevant typed NSRTs and not all
        # NSRTs for all relevant object types).
        # for ig_obj in self._get_task_relevant_objects():
        for type_name in ALL_RELEVANT_OBJECT_TYPES:
            # type_name = ig_obj.category
            if type_name in self._type_name_to_type:
                continue
            # In the future, we may need other object attributes,
            # but for the moment, we just need position and orientation.
            if type_name == "agent":
                obj_type = Type(
                    type_name,
                    [
                        "pos_x", "pos_y", "pos_z", "orn_0", "orn_1", "orn_2", 
                        "orn_3", "hand_pos_x", "hand_pos_y", "hand_pos_z", 
                        "hand_orn_0", "hand_orn_1", "hand_orn_2", "hand_orn_3"
                    ])
            else:
                obj_type = Type(
                    type_name,
                    [
                        "pos_x", "pos_y", "pos_z", "orn_0", "orn_1", "orn_2",
                        "orn_3", "bbox_0", "bbox_1", "bbox_2"
                    ],
                )
            self._type_name_to_type[type_name] = obj_type

        return set(self._type_name_to_type.values())

    @property
    def task_relevant_types(self) -> Set[Type]:
        """Gets a subset of types that are relevant to this particular BEHAVIOR
        problem."""
        # Get the types of all objects in this particular problem.
        curr_problem_type_names = set()
        for ig_obj in self._get_task_relevant_objects():
            curr_problem_type_names.add(ig_obj.category)
        pruned_types = set()
        for obj_type in self.types:
            if obj_type.name in curr_problem_type_names:
                pruned_types.add(obj_type)
        return pruned_types

    @property
    def options(self) -> Set[ParameterizedOption]:
        return self._options

    @property
    def option_name_to_option(self) -> Dict[str, ParameterizedOption]:
        """A method that returns a dictionary mapping option name strings to
        ParameterizedOptions.

        Useful when loading BEHAVIOR trajectories (which will have dummy
        options) and resetting the options used in the trajectories.
        """
        return self._option_name_to_option

    @property
    def action_space(self) -> Box:
        # 17-dimensional, between -1 and 1
        if isinstance(self.igibson_behavior_env.robots[0], BehaviorRobot):
            assert self.igibson_behavior_env.action_space.shape == (17, )
            assert np.all(self.igibson_behavior_env.action_space.low == -1)
            assert np.all(self.igibson_behavior_env.action_space.high == 1)
        elif isinstance(self.igibson_behavior_env.robots[0], FetchGripper):
            assert self.igibson_behavior_env.action_space.shape == (11, )
            assert np.all(self.igibson_behavior_env.action_space.low == -1)
            assert np.all(self.igibson_behavior_env.action_space.high == 1)
        else:
            raise ValueError("Robot can only be BehavorRobot or FetchGripper")
        return self.igibson_behavior_env.action_space

    def render_state_plt(
            self,
            state: State,
            task: Task,
            action: Optional[Action] = None,
            caption: Optional[str] = None) -> matplotlib.figure.Figure:
        raise NotImplementedError("This env does not use Matplotlib")

    def render_state(self,
                     state: State,
                     task: Task,
                     action: Optional[Action] = None,
                     caption: Optional[str] = None) -> Video:
        raise Exception("Cannot make videos for behavior env, change "
                        "behavior_mode in settings.py instead")

    def _get_task_relevant_objects(self) -> List["ArticulatedObject"]:
        # Sometimes other objects (not in the envs object scope) will cause
        # a Discovered Failure when interacting with a relevant object.
        # Here we add board_games one of those addtional items that have to
        # be added to the envs relevant objects.
        additional_objs = [
            obj for obj in self.igibson_behavior_env.scene.get_objects()
            if "board_game" in obj.name or "video_game" in obj.name
        ]
        return list(self.igibson_behavior_env.task.object_scope.values()
                    ) + additional_objs

    def set_igibson_behavior_env(self, task_num: int, task_instance_id: int,
                                 seed: int) -> None:
        """Sets/resets the igibson_behavior_env."""
        np.random.seed(seed)
        env_creation_attempts = 0
        save_video = CFG.env == "behavior" and CFG.behavior_save_video
        if CFG.env == "behavior":
            task_name = str(CFG.behavior_task_list)[2:-2]        
        # NOTE: this while loop is necessary because in some cases
        # when CFG.randomize_init_state is True, creating a new
        # iGibson env may fail and we need to keep trying until
        # ig_objs_bddl_scope doesn't contain any None's
        while True:
            if len(CFG.behavior_task_list) != 1:
                self.set_config_by_task_num(task_num)
            self.igibson_behavior_env = behavior_env.BehaviorEnv(
                config_file=self._config_file,
                mode=CFG.behavior_mode,
                action_timestep=CFG.behavior_action_timestep,
                physics_timestep=CFG.behavior_physics_timestep,
                action_filter="mobile_manipulation",
                instance_id=task_instance_id,
                rng=self._rng,
                num_viz_spheres=CFG.behavior_distribution_viz_num_samples
            )
            self.igibson_behavior_env.step(np.zeros(
                self.igibson_behavior_env.action_space.shape),
                                           save_video=save_video,
                                           task_name=task_name)
            ig_objs_bddl_scope = [
                self._ig_object_name(obj) for obj in list(
                    self.igibson_behavior_env.task.object_scope.values())
            ]
            if None not in ig_objs_bddl_scope or env_creation_attempts > 9:
                break
            env_creation_attempts += 1

        if env_creation_attempts > 9:
            raise RuntimeError("ERROR: Failed to sample iGibson BEHAVIOR "
                               "environment that meets bddl initial "
                               "conditions!")
        if isinstance(self.igibson_behavior_env.robots[0], BehaviorRobot):
            self.igibson_behavior_env.robots[0].initial_z_offset = 0.7
        else:
            self.igibson_behavior_env.robots[0].initial_z_offset = 0.01
        self.igibson_behavior_env.use_rrt = CFG.behavior_option_model_rrt

    # Do not add @functools.lru_cache(maxsize=None) here this will
    # lead to wrong mappings when we load a different scene
    def _ig_object_to_object(self, ig_obj: "ArticulatedObject") -> Object:
        type_name = ig_obj.category
        # NOTE: Since we don't necessarily have the full set of
        # types we might need to solve a new domain, it is often
        # useful to uncomment the below try-except block to
        # print out types that need to be added to ALL_RELEVANT_OBJECT_TYPES.
        # try:
        obj_type = self._type_name_to_type[type_name]
        # except KeyError:
        #     for ig_obj in self._get_task_relevant_objects():
        #         if ig_obj.category not in ALL_RELEVANT_OBJECT_TYPES:
        #             print(ig_obj.category)
        #     import ipdb; ipdb.set_trace()
        ig_obj_name = self._ig_object_name(ig_obj)
        return Object(ig_obj_name, obj_type)

    # Do not add @functools.lru_cache(maxsize=None) here this will
    # lead to wrong mappings when we load a different scene
    def object_to_ig_object(self, obj: Object) -> "ArticulatedObject":
        """Maintains a mapping of objects to underlying igibson objects."""
        return self._name_to_ig_object(obj.name)

    # Do not add @functools.lru_cache(maxsize=None) here this will
    # lead to wrong mappings when we load a different scene
    def _name_to_ig_object(self, name: str) -> "ArticulatedObject":
        for ig_obj in self._get_task_relevant_objects():
            # Name is extended with sub-type in some behavior tasks
            if self._ig_object_name(ig_obj).startswith(name):
                return ig_obj
        raise ValueError(f"No IG object found for name {name}.")

    @functools.lru_cache(maxsize=None)
    def _name_to_predicate(self, name: str) -> Predicate:
        for pred in self.predicates:
            if name == pred.name:
                return pred
        raise ValueError(f"No predicate found for name {name}.")

    def current_ig_state_to_state(self,
                                  save_state: bool = True,
                                  use_test_scene: bool = False) -> State:
        """Function to create a predicators State from the current underlying
        iGibson simulator state."""
        state_data = {}
        for ig_obj in self._get_task_relevant_objects():
            obj = self._ig_object_to_object(ig_obj)
            # In the future, we may need other object attributes,
            # but for the moment, we just need position and orientation.
            assert ig_obj.bounding_box is not None or isinstance(ig_obj, RoomFloor), "We assume only RoomFloors have no bbox"
            if isinstance(ig_obj, BRBody):
                robot_obj = self.igibson_behavior_env.robots[0]
                obj_state = np.hstack([
                    robot_obj.get_position(),
                    robot_obj.get_orientation(),
                    robot_obj.parts["right_hand"].get_position(),
                    robot_obj.parts["right_hand"].get_orientation()
                ])
            else:
                obj_state = np.hstack([
                    ig_obj.get_position(),
                    ig_obj.get_orientation(),
                    ig_obj.bounding_box if ig_obj.bounding_box is not None else np.ones(3)   
                ])
            state_data[obj] = obj_state

        # NOTE: we set simulator state to none as a 'dummy' value.
        # we should never load a simulator state that was saved when
        # save_state was set to False!
        simulator_state = None
        if save_state:
            behavior_task_name = CFG.behavior_task_list[0] if len(
                CFG.behavior_task_list) == 1 else "all"
            if len(CFG.behavior_task_list) != 1:
                scene_name = self.scene_list[self.task_num]
            elif use_test_scene:
                scene_name = CFG.behavior_test_scene_name
            else:
                scene_name = CFG.behavior_train_scene_name
            simulator_state = save_checkpoint(
                self.igibson_behavior_env.simulator,
                f"{CFG.tmp_dir}/tmp_behavior_states/mpi_{proc_id()}/{scene_name}__" +
                f"{behavior_task_name}__{CFG.num_train_tasks}__" +
                f"{CFG.seed}__{self.task_num}__" + f"{self.task_instance_id}/")
        return utils.BehaviorState(
            state_data,
            f"{self.task_num}-{self.task_instance_id}-{simulator_state}")

    def _create_classifier_from_bddl(
        self,
        bddl_predicate: "bddl.AtomicFormula",
    ) -> Callable[[State, Sequence[Object]], bool]:

        def _classifier(s: State,
                        o: Sequence[Object],
                        skip_allclose_check: bool = False) -> bool:
            # Behavior's predicates store the current object states
            # internally and use them to classify groundings of the
            # predicate. Because of this, we will assert that whenever
            # a predicate classifier is called, the internal simulator
            # state is equal to the state input to the classifier.
            self.check_state_closeness_and_load(s, skip_allclose_check)

            arity = self._bddl_predicate_arity(bddl_predicate)
            if arity == 1:
                assert len(o) == 1
                ig_obj = self.object_to_ig_object(o[0])
                bddl_ground_atom = bddl_predicate.STATE_CLASS(ig_obj)
                bddl_ground_atom.initialize(
                    self.igibson_behavior_env.simulator)
                return bddl_ground_atom.get_value()
            if arity == 2:
                assert len(o) == 2
                ig_obj = self.object_to_ig_object(o[0])
                other_ig_obj = self.object_to_ig_object(o[1])
                bddl_partial_ground_atom = bddl_predicate.STATE_CLASS(ig_obj)
                bddl_partial_ground_atom.initialize(
                    self.igibson_behavior_env.simulator)
                return bddl_partial_ground_atom.get_value(other_ig_obj)

            raise ValueError("BDDL predicate has unexpected arity.")

        return _classifier

    def check_state_closeness_and_load(self,
                                       state: State,
                                       skip_allclose_check: bool = False
                                       ) -> None:
        """Method that checks if the current iGibson BEHAVIOR state is close to
        the one passed in, and loads checkpoint to match the one passed in if
        not."""
        # If we're using a model-free GNN approach, then the states
        # don't have associated simulator states and we thus cannot check
        # `allclose` or load...
        if CFG.approach == "gnn_option_policy" and not \
            CFG.gnn_option_policy_solve_with_shooting:
            return
        # Additionally, if this function has been called with
        # skip_allclose_check set to true, then we should simply
        # return without checking anything.
        if skip_allclose_check:
            return
        if not isinstance(state, utils.BehaviorState):
            state = utils.BehaviorState(state.data, state.simulator_state)
        if not state.allclose(
                self.current_ig_state_to_state(
                    save_state=False,
                    use_test_scene=self.task_instance_id >= 10)):
            load_checkpoint_state(state, self)

    def _reachable_classifier(self,
                              state: State,
                              objs: Sequence[Object],
                              skip_allclose_check: bool = False) -> bool:
        self.check_state_closeness_and_load(state, skip_allclose_check)
        assert len(objs) == 1
        ig_obj = self.object_to_ig_object(objs[0])
        # We assume we're running BEHAVIOR with only 1 agent
        # in the scene.
        assert len(self.igibson_behavior_env.robots) == 1
        robot_obj = self.igibson_behavior_env.robots[0]
        # If the two objects are the same (i.e reachable(agent, agent)),
        # we always want to return False so that when we learn
        # operators, such predicates don't needlessly appear in preconditions.
        if self._holding_classifier(state=state,
                                    objs=[objs[0]],
                                    skip_allclose_check=skip_allclose_check):
            return False
        # We also always want reachable-agent to be False so it doesn't
        # appear in any preconditions.
        if ig_obj.name == "agent":
            return False

<<<<<<< HEAD
        robot_x, robot_y, _ = robot_obj.get_position()
        obj_x, obj_y, _ = ig_obj.get_position()
        _, _, robot_yaw = p.getEulerFromQuaternion(robot_obj.get_orientation())

        facing_yaw = np.arctan2(robot_y - obj_y, robot_x - obj_x) - np.pi
        yaw_delta = robot_yaw - facing_yaw
        while yaw_delta > np.pi:
            yaw_delta -= (2 * np.pi)
        while yaw_delta < -np.pi:
            yaw_delta += (2 * np.pi)
        assert -np.pi <= yaw_delta <= np.pi
        facing = abs(yaw_delta) < (30 * np.pi / 180)
        return (np.linalg.norm(  # type: ignore
            np.array(robot_obj.get_position()) -
            np.array(ig_obj.get_position())) < 2 and facing)
=======
        robot_pos = robot_obj.get_position()
        obj_aabb = ig_obj.states[object_states.AABB].get_value()
        obj_closest_point = get_closest_point_on_aabb(robot_pos, obj_aabb[0], obj_aabb[1])
        if isinstance(robot_obj, BehaviorRobot):
            return (np.linalg.norm(  # type: ignore
                np.array(robot_pos) -
                np.array(obj_closest_point)) < 2)

        # Note: these are magic numbers computed from visualizing a scene.
        # It corresponds to a 120 degree section of a cylinder with a hole 
        robot = self.igibson_behavior_env.robots[0]
        robot_quat = robot.get_orientation()
        robot_eul = pyb.getEulerFromQuaternion(robot_quat)
        theta = robot_eul[2]
        gamma = np.arctan2(obj_closest_point[1] - robot_pos[1], obj_closest_point[0] - robot_pos[0]) - theta
        if gamma > np.pi:
            gamma -= 2 * np.pi
        elif gamma <= -np.pi:
            gamma += 2 * np.pi
        return check_hand_end_pose(self.igibson_behavior_env, ig_obj,
                                    np.zeros(3, dtype=float), ignore_collisions=True)


>>>>>>> 037b5e1d

    def _reachable_nothing_classifier(
            self,
            state: State,
            objs: Sequence[Object],
            skip_allclose_check: bool = False) -> bool:
        self.check_state_closeness_and_load(state, skip_allclose_check)
        assert len(objs) == 0
        for obj in state:
            if self._reachable_classifier(
                    state=state,
                    objs=[obj],
                    skip_allclose_check=skip_allclose_check):
                return False
        return True

    def _get_grasped_objects(self, state: State) -> Set[Object]:
        grasped_objs = set()
        for obj in state:
            ig_obj = self.object_to_ig_object(obj)

            # NOTE: The below block is necessary because somehow the body_id
            # is sometimes a 1-element list...
            if isinstance(ig_obj.body_id, list):
                # For some reason sofa is a 4 part body, so we use the
                # first body in the list as the sofa's obj body
                ig_obj.body_id = ig_obj.body_id[0]

            if np.any(self.igibson_behavior_env.robots[0].is_grasping(
                    ig_obj.body_id)):
                grasped_objs.add(obj)

        return grasped_objs

    def _handempty_classifier(self,
                              state: State,
                              objs: Sequence[Object],
                              skip_allclose_check: bool = False) -> bool:
        self.check_state_closeness_and_load(state, skip_allclose_check)
        assert len(objs) == 0
        grasped_objs = self._get_grasped_objects(state)
        return len(grasped_objs) == 0

    def _holding_classifier(self,
                            state: State,
                            objs: Sequence[Object],
                            skip_allclose_check: bool = False) -> bool:
        self.check_state_closeness_and_load(state, skip_allclose_check)
        assert len(objs) == 1
        grasped_objs = self._get_grasped_objects(state)
        return objs[0] in grasped_objs

    def _openable_classifier(self,
                             state: State,
                             objs: Sequence[Object],
                             skip_allclose_check: bool = False) -> bool:
        self.check_state_closeness_and_load(state, skip_allclose_check)
        assert len(objs) == 1
        ig_obj = self.object_to_ig_object(objs[0])
        obj_openable = hasattr(
            ig_obj, "states") and object_states.Open in ig_obj.states
        return obj_openable

    def _not_openable_classifier(self,
                                 state: State,
                                 objs: Sequence[Object],
                                 skip_allclose_check: bool = False) -> bool:
        return not self._openable_classifier(state, objs, skip_allclose_check)

    def _closed_classifier(self,
                           state: State,
                           objs: Sequence[Object],
                           skip_allclose_check: bool = False) -> bool:
        self.check_state_closeness_and_load(state, skip_allclose_check)
        assert len(objs) == 1
        ig_obj = self.object_to_ig_object(objs[0])
        # NOTE: If an object is not openable, we default to setting
        # it to not be closed. It will also not be open.
        obj_openable = self._openable_classifier(
            state, objs, skip_allclose_check=skip_allclose_check)
        if obj_openable:
            return not ig_obj.states[object_states.Open].get_value()
        return False

    def _toggled_on_classifier(self,
                               state: State,
                               objs: Sequence[Object],
                               skip_allclose_check: bool = False) -> bool:
        self.check_state_closeness_and_load(state, skip_allclose_check)
        assert len(objs) == 1
        ig_obj = self.object_to_ig_object(objs[0])
        obj_toggleable = self._toggleable_classifier(state, objs)
        if obj_toggleable:
            if ig_obj.states[object_states.ToggledOn].get_value():
                return True
        return False

    def _toggled_off_classifier(self,
                                state: State,
                                objs: Sequence[Object],
                                skip_allclose_check: bool = False) -> bool:
        self.check_state_closeness_and_load(state, skip_allclose_check)
        assert len(objs) == 1
        return not self._toggled_on_classifier(state, objs)

    def _toggleable_classifier(self,
                               state: State,
                               objs: Sequence[Object],
                               skip_allclose_check: bool = False) -> bool:
        self.check_state_closeness_and_load(state, skip_allclose_check)
        assert len(objs) == 1
        ig_obj = self.object_to_ig_object(objs[0])
        obj_toggleable = hasattr(
            ig_obj, "states") and object_states.ToggledOn in ig_obj.states
        return obj_toggleable

    def _cleaner_classifier(self,
                            state: State,
                            objs: Sequence[Object],
                            skip_allclose_check: bool = False) -> bool:
        self.check_state_closeness_and_load(state, skip_allclose_check)
        assert len(objs) == 1
        ig_obj = self.object_to_ig_object(objs[0])
        obj_cleaner = hasattr(
            ig_obj, "states") and object_states.CleaningTool in ig_obj.states
        return obj_cleaner

    def _dustyable_classifier(self,
                              state: State,
                              objs: Sequence[Object],
                              skip_allclose_check: bool = False) -> bool:
        self.check_state_closeness_and_load(state, skip_allclose_check)
        assert len(objs) == 1
        ig_obj = self.object_to_ig_object(objs[0])
        obj_dustyable = hasattr(
            ig_obj, "states") and object_states.Dusty in ig_obj.states
        return obj_dustyable

    def _dusty_classifier(self,
                          state: State,
                          objs: Sequence[Object],
                          skip_allclose_check: bool = False) -> bool:
        self.check_state_closeness_and_load(state, skip_allclose_check)
        assert len(objs) == 1
        ig_obj = self.object_to_ig_object(objs[0])
        obj_dustyable = self._dustyable_classifier(state, objs)
        if obj_dustyable:
            return ig_obj.states[object_states.Dusty].get_value()
        return False

    def _not_dusty_classifier(self,
                              state: State,
                              objs: Sequence[Object],
                              skip_allclose_check: bool = False) -> bool:
        self.check_state_closeness_and_load(state, skip_allclose_check)
        assert len(objs) == 1
        ig_obj = self.object_to_ig_object(objs[0])
        obj_dustyable = self._dustyable_classifier(state, objs)
        if obj_dustyable:
            return not ig_obj.states[object_states.Dusty].get_value()
        return False

    @staticmethod
    def _ig_object_name(ig_obj: "ArticulatedObject") -> str:
        if isinstance(ig_obj, (URDFObject, RoomFloor)):
            if "board_game" in ig_obj.name or "video_game" in ig_obj.name:
                return ig_obj.name + ".n.01_1"
            return ig_obj.bddl_object_scope
        # Robot does not have a field "bddl_object_scope", so we define
        # its name manually.
        assert isinstance(ig_obj, (BRBody, FetchGripper)), f"ig_obj type: {type(ig_obj)}"
        return "agent"

    @staticmethod
    def _bddl_predicate_arity(bddl_predicate: "bddl.AtomicFormula") -> int:
        # NOTE: isinstance does not work here, maybe because of the
        # way that these bddl_predicate classes are created?
        if ObjectStateUnaryPredicate in bddl_predicate.__bases__:
            return 1
        if ObjectStateBinaryPredicate in bddl_predicate.__bases__:
            return 2
        raise ValueError("BDDL predicate has unexpected arity.")

    @staticmethod
    def _create_type_combo_name(original_name: str,
                                type_combo: Sequence[Type]) -> str:
        if len(type_combo) == 0:
            return original_name
        type_names = "-".join(t.name for t in type_combo)
        return f"{original_name}-{type_names}"


def make_behavior_option(
        name: str, types: Sequence[Type], params_space: Box,
        planner_fn: Callable[[
            "behavior_env.BehaviorEnv", Union[
                "URDFObject", "RoomFloor"], Array, Optional[Generator]
        ], Optional[Tuple[List[List[float]], List[List[float]]]]],
        policy_fn: Callable[[List[List[float]], List[List[float]]],
                            Callable[[State, "behavior_env.BehaviorEnv"],
                                     Tuple[Array, bool]]],
        option_model_fn: Callable[
            [List[List[float]], List[List[float]], "URDFObject"],
            Callable[[State, "behavior_env.BehaviorEnv"],
                     None]], rng: Generator) -> ParameterizedOption:
    """Makes an option for a BEHAVIOR env using custom implemented
    controller_fn."""

    def policy(state: State, memory: Dict, _objects: Sequence[Object],
               _params: Array) -> Action:
        # Neccessary to make picklable.
        from predicators.envs import \
            get_or_create_env  # pylint: disable=import-outside-toplevel
        env = get_or_create_env("behavior")
        assert isinstance(env, BehaviorEnv)

        assert "has_terminated" in memory
        # must call initiable() first, and it must return True
        assert memory.get("policy_controller") is not None
        assert not memory["has_terminated"]
        action_arr, memory["has_terminated"] = memory["policy_controller"](
            state, env.igibson_behavior_env)
        return Action(action_arr)

    def initiable(state: State, memory: Dict, objects: Sequence[Object],
                  params: Array, distribution_samples: Optional[Array] = None) -> bool:
        # Neccessary to make picklable.
        from predicators.envs import \
            get_or_create_env  # pylint: disable=import-outside-toplevel
        env = get_or_create_env("behavior")
        assert isinstance(env, BehaviorEnv)

        # Load the checkpoint associated with state.simulator_state
        # to make sure that we run low-level planning from the intended
        # state.
        load_checkpoint_state(state, env)

        igo = [env.object_to_ig_object(o) for o in objects]
        assert len(igo) == 1

        if memory.get("planner_result") is not None:
            # In this case, a low-level plan has already been found for this
            # option (most likely, this will occur when executing a
            # series of options after having planned).
            return True

        # NOTE: the below type ignore comment is necessary because mypy
        # doesn't like that rng is being passed by keyword (seems to be
        # an issue with mypy: https://github.com/python/mypy/issues/1655)
        planner_result = planner_fn(env.igibson_behavior_env,
                                    igo[0],
                                    params,
                                    rng=rng,
                                    distribution_samples=distribution_samples)  # type: ignore
        if planner_result is not None:
            # We can unpack the planner result into the rrt_plan and the
            # original orientation of the robot or hand.
            memory["planner_result"] = planner_result
            # We know planner_result[0] is the rrt_plan and planner_result[1]
            # is the original orientation
            memory["policy_controller"] = policy_fn(
                memory["planner_result"][0], memory["planner_result"][1])
            memory["model_controller"] = option_model_fn(
                memory["planner_result"][0], memory["planner_result"][1],
                igo[0])
            memory["has_terminated"] = False
        return planner_result is not None

    def terminal(_state: State, memory: Dict, _objects: Sequence[Object],
                 _params: Array) -> bool:
        assert "has_terminated" in memory
        return memory["has_terminated"]

    return ParameterizedOption(
        name,
        types=types,
        params_space=params_space,
        policy=policy,
        initiable=initiable,
        terminal=terminal,
    )<|MERGE_RESOLUTION|>--- conflicted
+++ resolved
@@ -91,22 +91,13 @@
                 os.path.join(igibson.root_path, CFG.behavior_config_file),
                 CFG.behavior_task_list[0],
                 self.get_random_scene_for_task(CFG.behavior_task_list[0],
-<<<<<<< HEAD
-                                           rng), False, self._seed)
-        else:
-            self._config_file = modify_config_file(
-                os.path.join(igibson.root_path, CFG.behavior_config_file),
-                CFG.behavior_task_list[0], CFG.behavior_train_scene_name,
-                False, self._seed)
-=======
                                                rng), False, CFG.behavior_robot, 
-                CFG.seed)
+                self._seed)
         else:
             self._config_file = modify_config_file(
                 os.path.join(igibson.root_path, CFG.behavior_config_file),
                 CFG.behavior_task_list[0], CFG.behavior_train_scene_name, False,
-                CFG.behavior_robot, CFG.seed)
->>>>>>> 037b5e1d
+                CFG.behavior_robot, self._seed)
 
         self._rng = np.random.default_rng(self._seed)
         self.task_num = 0  # unique id to differentiate tasks
@@ -252,11 +243,7 @@
         self._config_file = modify_config_file(
             os.path.join(igibson.root_path, CFG.behavior_config_file),
             CFG.behavior_task_list[task_index], self.scene_list[task_num],
-<<<<<<< HEAD
-            False, self._seed)
-=======
-            False, CFG.behavior_robot, CFG.seed)
->>>>>>> 037b5e1d
+            False, CFG.behavior_robot, self._seed)
 
     def get_random_scene_for_task(self, behavior_task_name: str,
                                   rng: Generator) -> str:
@@ -862,47 +849,25 @@
         if ig_obj.name == "agent":
             return False
 
-<<<<<<< HEAD
-        robot_x, robot_y, _ = robot_obj.get_position()
-        obj_x, obj_y, _ = ig_obj.get_position()
-        _, _, robot_yaw = p.getEulerFromQuaternion(robot_obj.get_orientation())
-
-        facing_yaw = np.arctan2(robot_y - obj_y, robot_x - obj_x) - np.pi
-        yaw_delta = robot_yaw - facing_yaw
-        while yaw_delta > np.pi:
-            yaw_delta -= (2 * np.pi)
-        while yaw_delta < -np.pi:
-            yaw_delta += (2 * np.pi)
-        assert -np.pi <= yaw_delta <= np.pi
-        facing = abs(yaw_delta) < (30 * np.pi / 180)
-        return (np.linalg.norm(  # type: ignore
-            np.array(robot_obj.get_position()) -
-            np.array(ig_obj.get_position())) < 2 and facing)
-=======
-        robot_pos = robot_obj.get_position()
-        obj_aabb = ig_obj.states[object_states.AABB].get_value()
-        obj_closest_point = get_closest_point_on_aabb(robot_pos, obj_aabb[0], obj_aabb[1])
-        if isinstance(robot_obj, BehaviorRobot):
+    if isinstance(robot_obj, BehaviorRobot):
+            robot_x, robot_y, _ = robot_obj.get_position()
+            obj_x, obj_y, _ = ig_obj.get_position()
+            _, _, robot_yaw = p.getEulerFromQuaternion(robot_obj.get_orientation())
+
+            facing_yaw = np.arctan2(robot_y - obj_y, robot_x - obj_x) - np.pi
+            yaw_delta = robot_yaw - facing_yaw
+            while yaw_delta > np.pi:
+                yaw_delta -= (2 * np.pi)
+            while yaw_delta < -np.pi:
+                yaw_delta += (2 * np.pi)
+            assert -np.pi <= yaw_delta <= np.pi
+            facing = abs(yaw_delta) < (30 * np.pi / 180)
             return (np.linalg.norm(  # type: ignore
-                np.array(robot_pos) -
-                np.array(obj_closest_point)) < 2)
-
-        # Note: these are magic numbers computed from visualizing a scene.
-        # It corresponds to a 120 degree section of a cylinder with a hole 
-        robot = self.igibson_behavior_env.robots[0]
-        robot_quat = robot.get_orientation()
-        robot_eul = pyb.getEulerFromQuaternion(robot_quat)
-        theta = robot_eul[2]
-        gamma = np.arctan2(obj_closest_point[1] - robot_pos[1], obj_closest_point[0] - robot_pos[0]) - theta
-        if gamma > np.pi:
-            gamma -= 2 * np.pi
-        elif gamma <= -np.pi:
-            gamma += 2 * np.pi
+                np.array(robot_obj.get_position()) -
+                np.array(ig_obj.get_position())) < 2 and facing)
+
         return check_hand_end_pose(self.igibson_behavior_env, ig_obj,
                                     np.zeros(3, dtype=float), ignore_collisions=True)
-
-
->>>>>>> 037b5e1d
 
     def _reachable_nothing_classifier(
             self,
