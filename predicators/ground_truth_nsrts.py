"""Definitions of ground truth NSRTs for all environments."""

import itertools
from typing import List, Sequence, Set, Union, cast

import numpy as np
from numpy.random._generator import Generator

<<<<<<< HEAD
from predicators.behavior_utils.behavior_utils import OPENABLE_OBJECT_TYPES, \
    PICK_PLACE_OBJECT_TYPES, PLACE_INTO_SURFACE_OBJECT_TYPES, \
    PLACE_ONTOP_SURFACE_OBJECT_TYPES, TOGGLEABLE_OBJECT_TYPES, PLACE_NEXT_TO_SURFACE_OBJECT_TYPES, \
    sample_navigation_params, sample_place_inside_params, \
    sample_place_ontop_params, sample_place_next_to_params
=======
from predicators.behavior_utils.behavior_utils import CLEANING_OBJECT_TYPES, \
    DUSTYABLE_OBJECT_TYPES, OPENABLE_OBJECT_TYPES, PICK_PLACE_OBJECT_TYPES, \
    PLACE_INTO_SURFACE_OBJECT_TYPES, PLACE_ONTOP_SURFACE_OBJECT_TYPES, \
    PLACE_UNDER_SURFACE_OBJECT_TYPES, TOGGLEABLE_OBJECT_TYPES, \
    sample_navigation_params, sample_place_inside_params, \
    sample_place_ontop_params, sample_place_under_params
>>>>>>> b0ba2f1a
from predicators.envs import get_or_create_env
from predicators.envs.behavior import BehaviorEnv
from predicators.envs.doors import DoorsEnv
from predicators.envs.painting import PaintingEnv
from predicators.envs.pddl_env import _PDDLEnv
from predicators.envs.playroom import PlayroomEnv
from predicators.envs.repeated_nextto_painting import RepeatedNextToPaintingEnv
from predicators.envs.satellites import SatellitesEnv
from predicators.envs.tools import ToolsEnv
from predicators.settings import CFG
from predicators.structs import NSRT, Array, GroundAtom, LiftedAtom, Object, \
    ParameterizedOption, Predicate, State, Type, Variable
from predicators.utils import null_sampler

try:  # pragma: no cover
    from igibson.external.pybullet_tools.utils import get_aabb, get_aabb_extent
    from igibson.object_states.on_floor import \
        RoomFloor  # pylint: disable=unused-import
    from igibson.objects.articulated_object import \
        URDFObject  # pylint: disable=unused-import
    from igibson.utils import sampling_utils
except (ImportError, ModuleNotFoundError) as e:  # pragma: no cover
    pass


def get_gt_nsrts(env_name: str, predicates: Set[Predicate],
                 options: Set[ParameterizedOption]) -> Set[NSRT]:
    """Create ground truth NSRTs for an env."""
    if env_name in ("cover", "cover_hierarchical_types", "cover_typed_options",
                    "cover_regrasp", "cover_multistep_options",
                    "pybullet_cover", "cover_handempty"):
        nsrts = _get_cover_gt_nsrts(env_name)
    elif env_name == "cluttered_table":
        nsrts = _get_cluttered_table_gt_nsrts(env_name)
    elif env_name == "cluttered_table_place":
        nsrts = _get_cluttered_table_gt_nsrts(env_name, with_place=True)
    elif env_name in ("blocks", "pybullet_blocks", "blocks_clear"):
        nsrts = _get_blocks_gt_nsrts(env_name)
    elif env_name == "behavior":
        nsrts = _get_behavior_gt_nsrts()  # pragma: no cover
    elif env_name in ("painting", "repeated_nextto_painting"):
        nsrts = _get_painting_gt_nsrts(env_name)
    elif env_name == "tools":
        nsrts = _get_tools_gt_nsrts(env_name)
    elif env_name in ("playroom", "playroom_simple", "playroom_hard"):
        nsrts = _get_playroom_gt_nsrts(env_name)
    elif env_name in ("repeated_nextto", "repeated_nextto_ambiguous"):
        nsrts = _get_repeated_nextto_gt_nsrts(env_name)
    elif env_name == "repeated_nextto_single_option":
        nsrts = _get_repeated_nextto_single_option_gt_nsrts(env_name)
    elif env_name == "screws":
        nsrts = _get_screws_gt_nsrts(env_name)
    elif env_name.startswith("pddl_"):
        nsrts = _get_pddl_env_gt_nsrts(env_name)
    elif env_name == "touch_point":
        nsrts = _get_touch_point_gt_nsrts(env_name)
    elif env_name == "stick_button":
        nsrts = _get_stick_button_gt_nsrts(env_name)
    elif env_name == "doors":
        nsrts = _get_doors_gt_nsrts(env_name)
    elif env_name == "narrow_passage":
        nsrts = _get_narrow_passage_gt_nsrts(env_name)
    elif env_name == "coffee":
        nsrts = _get_coffee_gt_nsrts(env_name)
    elif env_name in ("satellites", "satellites_simple"):
        nsrts = _get_satellites_gt_nsrts(env_name)
    else:
        raise NotImplementedError("Ground truth NSRTs not implemented")
    # Filter out excluded predicates from NSRTs, and filter out NSRTs whose
    # options are excluded.
    final_nsrts = set()
    for nsrt in nsrts:
        if nsrt.option not in options:
            continue
        nsrt = nsrt.filter_predicates(predicates)
        final_nsrts.add(nsrt)
    return final_nsrts


def _get_from_env_by_names(env_name: str, names: Sequence[str],
                           env_attr: str) -> List:
    """Helper for loading types, predicates, and options by name."""
    env = get_or_create_env(env_name)
    name_to_env_obj = {}
    for o in getattr(env, env_attr):
        name_to_env_obj[o.name] = o
    assert set(name_to_env_obj).issuperset(set(names))
    return [name_to_env_obj[name] for name in names]


def _get_types_by_names(env_name: str, names: Sequence[str]) -> List[Type]:
    """Load types from an env given their names."""
    return _get_from_env_by_names(env_name, names, "types")


def _get_predicates_by_names(env_name: str,
                             names: Sequence[str]) -> List[Predicate]:
    """Load predicates from an env given their names."""
    return _get_from_env_by_names(env_name, names, "predicates")


def _get_options_by_names(env_name: str,
                          names: Sequence[str]) -> List[ParameterizedOption]:
    """Load parameterized options from an env given their names."""
    return _get_from_env_by_names(env_name, names, "options")


def _get_cover_gt_nsrts(env_name: str) -> Set[NSRT]:
    """Create ground truth NSRTs for CoverEnv or environments that inherit from
    CoverEnv."""
    # Types
    block_type, target_type, robot_type = _get_types_by_names(
        env_name, ["block", "target", "robot"])

    # Objects
    block = Variable("?block", block_type)
    robot = Variable("?robot", robot_type)
    target = Variable("?target", target_type)

    # Predicates
    IsBlock, IsTarget, Covers, HandEmpty, Holding = \
        _get_predicates_by_names(env_name, ["IsBlock", "IsTarget", "Covers",
                                           "HandEmpty", "Holding"])

    # Options
    if env_name in ("cover", "pybullet_cover", "cover_hierarchical_types",
                    "cover_regrasp", "cover_handempty"):
        PickPlace, = _get_options_by_names(env_name, ["PickPlace"])
    elif env_name in ("cover_typed_options", "cover_multistep_options"):
        Pick, Place = _get_options_by_names(env_name, ["Pick", "Place"])

    nsrts = set()

    # Pick
    parameters = [block]
    holding_predicate_args = [block]
    handempty_predicate_args = []
    if env_name == "cover_multistep_options":
        parameters.append(robot)
        holding_predicate_args.append(robot)
    elif env_name == "cover_handempty":
        parameters.append(robot)
        handempty_predicate_args.append(robot)
    preconditions = {
        LiftedAtom(IsBlock, [block]),
        LiftedAtom(HandEmpty, handempty_predicate_args)
    }
    add_effects = {LiftedAtom(Holding, holding_predicate_args)}
    delete_effects = {LiftedAtom(HandEmpty, handempty_predicate_args)}

    if env_name in ("cover", "pybullet_cover", "cover_hierarchical_types",
                    "cover_regrasp", "cover_handempty"):
        option = PickPlace
        option_vars = []
    elif env_name == "cover_typed_options":
        option = Pick
        option_vars = [block]
    elif env_name == "cover_multistep_options":
        option = Pick
        option_vars = [block, robot]

    if env_name == "cover_multistep_options":

        def pick_sampler(state: State, goal: Set[GroundAtom],
                         rng: np.random.Generator,
                         objs: Sequence[Object]) -> Array:
            # The only things that change are the block's grasp, and the
            # robot's grip, holding, x, and y.
            assert len(objs) == 2
            block, robot = objs
            assert block.is_instance(block_type)
            assert robot.is_instance(robot_type)
            bx, by = state.get(block, "x"), state.get(block, "y")
            rx, ry = state.get(robot, "x"), state.get(robot, "y")
            bw = state.get(block, "width")

            if CFG.cover_multistep_goal_conditioned_sampling:
                # Goal conditioned sampling currently assumes one goal.
                assert len(goal) == 1
                goal_atom = next(iter(goal))
                t = goal_atom.objects[1]
                tx, tw = state.get(t, "x"), state.get(t, "width")
                thr_found = False  # target hand region
                # Loop over objects in state to find target hand region,
                # whose center should overlap with the target.
                for obj in state.data:
                    if obj.type.name == "target_hand_region":
                        tlb = state.get(obj, "lb")
                        tub = state.get(obj, "ub")
                        tm = (tlb + tub) / 2  # midpoint of hand region
                        if tx - tw / 2 < tm < tx + tw / 2:
                            thr_found = True
                            break
                assert thr_found

            if CFG.cover_multistep_degenerate_oracle_samplers:
                desired_x = float(bx)
            elif CFG.cover_multistep_goal_conditioned_sampling:
                # Block position adjusted by target/ thr offset
                desired_x = bx + (tm - tx)
            else:
                desired_x = rng.uniform(bx - bw / 2, bx + bw / 2)
            # This option changes the grasp for the block from -1.0 to 1.0, so
            # the delta is 1.0 - (-1.0) = 2.0
            block_param = [2.0]
            # The grip changes from -1.0 to 1.0.
            # The holding changes from -1.0 to 1.0.
            # x, y, grip, holding
            robot_param = [desired_x - rx, by - ry, 2.0, 2.0]
            param = block_param + robot_param
            return np.array(param, dtype=np.float32)
    else:

        def pick_sampler(state: State, goal: Set[GroundAtom],
                         rng: np.random.Generator,
                         objs: Sequence[Object]) -> Array:
            del goal  # unused
            if env_name == "cover_handempty":
                assert len(objs) == 2
            else:
                assert len(objs) == 1
            b = objs[0]
            assert b.is_instance(block_type)
            if env_name == "cover_typed_options":
                lb = float(-state.get(b, "width") / 2)
                ub = float(state.get(b, "width") / 2)
            elif env_name in ("cover", "pybullet_cover",
                              "cover_hierarchical_types", "cover_regrasp",
                              "cover_handempty"):
                lb = float(state.get(b, "pose") - state.get(b, "width") / 2)
                lb = max(lb, 0.0)
                ub = float(state.get(b, "pose") + state.get(b, "width") / 2)
                ub = min(ub, 1.0)
            return np.array(rng.uniform(lb, ub, size=(1, )), dtype=np.float32)

    pick_nsrt = NSRT("Pick", parameters, preconditions, add_effects,
                     delete_effects, set(), option, option_vars, pick_sampler)
    nsrts.add(pick_nsrt)

    # Place (to Cover)
    parameters = [block, target]
    holding_predicate_args = [block]
    if env_name == "cover_multistep_options":
        parameters = [block, robot, target]
        holding_predicate_args.append(robot)
    elif env_name == "cover_handempty":
        parameters.append(robot)
    preconditions = {
        LiftedAtom(IsBlock, [block]),
        LiftedAtom(IsTarget, [target]),
        LiftedAtom(Holding, holding_predicate_args)
    }
    add_effects = {
        LiftedAtom(HandEmpty, handempty_predicate_args),
        LiftedAtom(Covers, [block, target])
    }
    delete_effects = {LiftedAtom(Holding, holding_predicate_args)}
    if env_name == "cover_regrasp":
        Clear, = _get_predicates_by_names("cover_regrasp", ["Clear"])
        preconditions.add(LiftedAtom(Clear, [target]))
        delete_effects.add(LiftedAtom(Clear, [target]))

    if env_name in ("cover", "pybullet_cover", "cover_hierarchical_types",
                    "cover_regrasp", "cover_handempty"):
        option = PickPlace
        option_vars = []
    elif env_name == "cover_typed_options":
        option = Place
        option_vars = [target]
    elif env_name == "cover_multistep_options":
        option = Place
        option_vars = [block, robot, target]

    if env_name == "cover_multistep_options":

        def place_sampler(state: State, goal: Set[GroundAtom],
                          rng: np.random.Generator,
                          objs: Sequence[Object]) -> Array:

            if CFG.cover_multistep_goal_conditioned_sampling:
                # Goal conditioned sampling currently assumes one goal.
                assert len(goal) == 1
                goal_atom = next(iter(goal))
                t = goal_atom.objects[1]
                tx, tw = state.get(t, "x"), state.get(t, "width")
                thr_found = False  # target hand region
                # Loop over objects in state to find target hand region,
                # whose center should overlap with the target.
                for obj in state.data:
                    if obj.type.name == "target_hand_region":
                        lb = state.get(obj, "lb")
                        ub = state.get(obj, "ub")
                        m = (lb + ub) / 2  # midpoint of hand region
                        if tx - tw / 2 < m < tx + tw / 2:
                            thr_found = True
                            break
                assert thr_found

            assert len(objs) == 3
            block, robot, target = objs
            assert block.is_instance(block_type)
            assert robot.is_instance(robot_type)
            assert target.is_instance(target_type)
            rx = state.get(robot, "x")
            tx, tw = state.get(target, "x"), state.get(target, "width")
            if CFG.cover_multistep_degenerate_oracle_samplers:
                desired_x = float(tx)
            elif CFG.cover_multistep_goal_conditioned_sampling:
                desired_x = m  # midpoint of hand region
            else:
                desired_x = rng.uniform(tx - tw / 2, tx + tw / 2)
            delta_x = desired_x - rx
            # This option changes the grasp for the block from 1.0 to -1.0, so
            # the delta is -1.0 - 1.0 = -2.0.
            # x, grasp
            block_param = [delta_x, -2.0]
            # The grip changes from 1.0 to -1.0.
            # The holding changes from 1.0 to -1.0.
            # x, grip, holding
            robot_param = [delta_x, -2.0, -2.0]
            param = block_param + robot_param
            return np.array(param, dtype=np.float32)
    else:

        def place_sampler(state: State, goal: Set[GroundAtom],
                          rng: np.random.Generator,
                          objs: Sequence[Object]) -> Array:
            del goal  # unused
            if env_name == "cover_handempty":
                assert len(objs) == 3
                t = objs[1]
            else:
                assert len(objs) == 2
                t = objs[-1]
            assert t.is_instance(target_type)
            lb = float(state.get(t, "pose") - state.get(t, "width") / 10)
            lb = max(lb, 0.0)
            ub = float(state.get(t, "pose") + state.get(t, "width") / 10)
            ub = min(ub, 1.0)
            return np.array(rng.uniform(lb, ub, size=(1, )), dtype=np.float32)

    place_nsrt = NSRT("Place",
                      parameters, preconditions, add_effects, delete_effects,
                      set(), option, option_vars, place_sampler)
    nsrts.add(place_nsrt)

    # Place (not on any target)
    if env_name == "cover_regrasp":
        parameters = [block]
        preconditions = {
            LiftedAtom(IsBlock, [block]),
            LiftedAtom(Holding, [block])
        }
        add_effects = {
            LiftedAtom(HandEmpty, handempty_predicate_args),
        }
        delete_effects = {LiftedAtom(Holding, [block])}
        option = PickPlace
        option_vars = []

        def place_on_table_sampler(state: State, goal: Set[GroundAtom],
                                   rng: np.random.Generator,
                                   objs: Sequence[Object]) -> Array:
            # Always at the current location.
            del goal, rng  # this sampler is deterministic
            assert len(objs) == 1
            held_obj = objs[0]
            x = state.get(held_obj, "pose") + state.get(held_obj, "grasp")
            return np.array([x], dtype=np.float32)

        place_on_table_nsrt = NSRT("PlaceOnTable", parameters,
                                   preconditions, add_effects, delete_effects,
                                   set(), option, option_vars,
                                   place_on_table_sampler)
        nsrts.add(place_on_table_nsrt)

    return nsrts


def _get_cluttered_table_gt_nsrts(env_name: str,
                                  with_place: bool = False) -> Set[NSRT]:
    """Create ground truth NSRTs for ClutteredTableEnv."""
    can_type, = _get_types_by_names(env_name, ["can"])

    HandEmpty, Holding, Untrashed = _get_predicates_by_names(
        env_name, ["HandEmpty", "Holding", "Untrashed"])

    if with_place:
        Grasp, Place = _get_options_by_names(env_name, ["Grasp", "Place"])
    else:
        Grasp, Dump = _get_options_by_names(env_name, ["Grasp", "Dump"])

    nsrts = set()

    # Grasp
    can = Variable("?can", can_type)
    parameters = [can]
    option_vars = [can]
    option = Grasp
    preconditions = {LiftedAtom(HandEmpty, []), LiftedAtom(Untrashed, [can])}
    add_effects = {LiftedAtom(Holding, [can])}
    delete_effects = {LiftedAtom(HandEmpty, [])}

    def grasp_sampler(state: State, goal: Set[GroundAtom],
                      rng: np.random.Generator,
                      objs: Sequence[Object]) -> Array:
        del goal  # unused
        assert len(objs) == 1
        can = objs[0]
        # Need a max here in case the can is trashed already, in which case
        # both pose_x and pose_y will be -999.
        end_x = max(0.0, state.get(can, "pose_x"))
        end_y = max(0.0, state.get(can, "pose_y"))
        if with_place:
            start_x, start_y = 0.2, 0.1
        else:
            start_x, start_y = rng.uniform(0.0, 1.0,
                                           size=2)  # start from anywhere
        return np.array([start_x, start_y, end_x, end_y], dtype=np.float32)

    grasp_nsrt = NSRT("Grasp",
                      parameters, preconditions, add_effects, delete_effects,
                      set(), option, option_vars, grasp_sampler)
    nsrts.add(grasp_nsrt)

    if not with_place:
        # Dump
        can = Variable("?can", can_type)
        parameters = [can]
        option_vars = []
        option = Dump
        preconditions = {
            LiftedAtom(Holding, [can]),
            LiftedAtom(Untrashed, [can])
        }
        add_effects = {LiftedAtom(HandEmpty, [])}
        delete_effects = {
            LiftedAtom(Holding, [can]),
            LiftedAtom(Untrashed, [can])
        }
        dump_nsrt = NSRT("Dump", parameters, preconditions, add_effects,
                         delete_effects, set(), option, option_vars,
                         null_sampler)
        nsrts.add(dump_nsrt)

    else:
        # Place
        can = Variable("?can", can_type)
        parameters = [can]
        option_vars = [can]
        option = Place
        preconditions = {
            LiftedAtom(Holding, [can]),
            LiftedAtom(Untrashed, [can])
        }
        add_effects = {LiftedAtom(HandEmpty, [])}
        delete_effects = {LiftedAtom(Holding, [can])}

        def place_sampler(state: State, goal: Set[GroundAtom],
                          rng: np.random.Generator,
                          objs: Sequence[Object]) -> Array:
            start_x, start_y = 0.2, 0.1
            # Goal-conditioned sampling
            if CFG.cluttered_table_place_goal_conditioned_sampling:
                # Get the pose of the goal object
                assert len(goal) == 1
                goal_atom = next(iter(goal))
                assert goal_atom.predicate == Holding
                goal_obj = goal_atom.objects[0]
                goal_x = state.get(goal_obj, "pose_x")
                goal_y = state.get(goal_obj, "pose_y")
                # Place up w.r.t the goal, and to some distance left
                # or right such that we're not going out of x bounds
                # 0 to 0.4.
                end_y = goal_y * 1.1
                end_x = goal_x + 0.2
                if end_x > 0.4:
                    end_x = goal_x - 0.2
                return np.array([start_x, start_y, end_x, end_y],
                                dtype=np.float32)
            # Non-goal-conditioned sampling
            del state, goal, objs
            return np.array(
                [start_x, start_y,
                 rng.uniform(0, 0.4),
                 rng.uniform(0, 1.0)],
                dtype=np.float32)

        place_nsrt = NSRT("Place", parameters, preconditions, add_effects,
                          delete_effects, set(), option, option_vars,
                          place_sampler)
        nsrts.add(place_nsrt)

    return nsrts


def _get_blocks_gt_nsrts(env_name: str) -> Set[NSRT]:
    """Create ground truth NSRTs for BlocksEnv."""
    block_type, robot_type = _get_types_by_names(env_name, ["block", "robot"])

    On, OnTable, GripperOpen, Holding, Clear = _get_predicates_by_names(
        env_name, ["On", "OnTable", "GripperOpen", "Holding", "Clear"])

    Pick, Stack, PutOnTable = _get_options_by_names(
        env_name, ["Pick", "Stack", "PutOnTable"])

    nsrts = set()

    # PickFromTable
    block = Variable("?block", block_type)
    robot = Variable("?robot", robot_type)
    parameters = [block, robot]
    option_vars = [robot, block]
    option = Pick
    preconditions = {
        LiftedAtom(OnTable, [block]),
        LiftedAtom(Clear, [block]),
        LiftedAtom(GripperOpen, [robot])
    }
    add_effects = {LiftedAtom(Holding, [block])}
    delete_effects = {
        LiftedAtom(OnTable, [block]),
        LiftedAtom(Clear, [block]),
        LiftedAtom(GripperOpen, [robot])
    }

    pickfromtable_nsrt = NSRT("PickFromTable", parameters, preconditions,
                              add_effects, delete_effects, set(), option,
                              option_vars, null_sampler)
    nsrts.add(pickfromtable_nsrt)

    # Unstack
    block = Variable("?block", block_type)
    otherblock = Variable("?otherblock", block_type)
    robot = Variable("?robot", robot_type)
    parameters = [block, otherblock, robot]
    option_vars = [robot, block]
    option = Pick
    preconditions = {
        LiftedAtom(On, [block, otherblock]),
        LiftedAtom(Clear, [block]),
        LiftedAtom(GripperOpen, [robot])
    }
    add_effects = {
        LiftedAtom(Holding, [block]),
        LiftedAtom(Clear, [otherblock])
    }
    delete_effects = {
        LiftedAtom(On, [block, otherblock]),
        LiftedAtom(Clear, [block]),
        LiftedAtom(GripperOpen, [robot])
    }
    unstack_nsrt = NSRT("Unstack",
                        parameters, preconditions, add_effects, delete_effects,
                        set(), option, option_vars, null_sampler)
    nsrts.add(unstack_nsrt)

    # Stack
    block = Variable("?block", block_type)
    otherblock = Variable("?otherblock", block_type)
    robot = Variable("?robot", robot_type)
    parameters = [block, otherblock, robot]
    option_vars = [robot, otherblock]
    option = Stack
    preconditions = {
        LiftedAtom(Holding, [block]),
        LiftedAtom(Clear, [otherblock])
    }
    add_effects = {
        LiftedAtom(On, [block, otherblock]),
        LiftedAtom(Clear, [block]),
        LiftedAtom(GripperOpen, [robot])
    }
    delete_effects = {
        LiftedAtom(Holding, [block]),
        LiftedAtom(Clear, [otherblock])
    }

    stack_nsrt = NSRT("Stack", parameters, preconditions, add_effects,
                      delete_effects, set(), option, option_vars, null_sampler)
    nsrts.add(stack_nsrt)

    # PutOnTable
    block = Variable("?block", block_type)
    robot = Variable("?robot", robot_type)
    parameters = [block, robot]
    option_vars = [robot]
    option = PutOnTable
    preconditions = {LiftedAtom(Holding, [block])}
    add_effects = {
        LiftedAtom(OnTable, [block]),
        LiftedAtom(Clear, [block]),
        LiftedAtom(GripperOpen, [robot])
    }
    delete_effects = {LiftedAtom(Holding, [block])}

    def putontable_sampler(state: State, goal: Set[GroundAtom],
                           rng: np.random.Generator,
                           objs: Sequence[Object]) -> Array:
        del state, goal, objs  # unused
        # Note: normalized coordinates w.r.t. workspace.
        x = rng.uniform()
        y = rng.uniform()
        return np.array([x, y], dtype=np.float32)

    putontable_nsrt = NSRT("PutOnTable", parameters, preconditions,
                           add_effects, delete_effects, set(), option,
                           option_vars, putontable_sampler)
    nsrts.add(putontable_nsrt)

    return nsrts


def _get_painting_gt_nsrts(env_name: str) -> Set[NSRT]:
    """Create ground truth NSRTs for PaintingEnv."""
    obj_type, box_type, lid_type, shelf_type, robot_type = \
        _get_types_by_names(env_name, ["obj", "box", "lid", "shelf", "robot"])

    (InBox, InShelf, IsBoxColor, IsShelfColor, GripperOpen, OnTable, \
        NotOnTable, HoldingTop, HoldingSide, Holding, IsWet, IsDry, IsDirty, \
        IsClean) = \
        _get_predicates_by_names(
            env_name, ["InBox", "InShelf", "IsBoxColor", "IsShelfColor",
                        "GripperOpen", "OnTable", "NotOnTable", "HoldingTop",
                        "HoldingSide", "Holding", "IsWet", "IsDry", "IsDirty",
                        "IsClean"])

    Pick, Wash, Dry, Paint, Place, OpenLid = _get_options_by_names(
        env_name, ["Pick", "Wash", "Dry", "Paint", "Place", "OpenLid"])

    if env_name == "repeated_nextto_painting":
        (NextTo, NextToBox, NextToShelf, NextToTable) = \
         _get_predicates_by_names(
             env_name, ["NextTo", "NextToBox", "NextToShelf", "NextToTable"])
        MoveToObj, MoveToBox, MoveToShelf = _get_options_by_names(
            env_name, ["MoveToObj", "MoveToBox", "MoveToShelf"])

    nsrts = set()

    # PickFromTop
    obj = Variable("?obj", obj_type)
    robot = Variable("?robot", robot_type)
    parameters = [obj, robot]
    option_vars = [robot, obj]
    option = Pick
    preconditions = {
        LiftedAtom(GripperOpen, [robot]),
        LiftedAtom(OnTable, [obj])
    }
    if env_name == "repeated_nextto_painting":
        preconditions.add(LiftedAtom(NextTo, [robot, obj]))
    add_effects = {LiftedAtom(Holding, [obj]), LiftedAtom(HoldingTop, [obj])}
    delete_effects = {LiftedAtom(GripperOpen, [robot])}

    def pickfromtop_sampler(state: State, goal: Set[GroundAtom],
                            rng: np.random.Generator,
                            objs: Sequence[Object]) -> Array:
        del state, goal, rng, objs  # unused
        return np.array([1.0], dtype=np.float32)

    pickfromtop_nsrt = NSRT("PickFromTop", parameters, preconditions,
                            add_effects, delete_effects, set(), option,
                            option_vars, pickfromtop_sampler)
    nsrts.add(pickfromtop_nsrt)

    # PickFromSide
    obj = Variable("?obj", obj_type)
    robot = Variable("?robot", robot_type)
    parameters = [obj, robot]
    option_vars = [robot, obj]
    option = Pick
    preconditions = {
        LiftedAtom(GripperOpen, [robot]),
        LiftedAtom(OnTable, [obj])
    }
    if env_name == "repeated_nextto_painting":
        preconditions.add(LiftedAtom(NextTo, [robot, obj]))
    add_effects = {LiftedAtom(Holding, [obj]), LiftedAtom(HoldingSide, [obj])}
    delete_effects = {LiftedAtom(GripperOpen, [robot])}

    def pickfromside_sampler(state: State, goal: Set[GroundAtom],
                             rng: np.random.Generator,
                             objs: Sequence[Object]) -> Array:
        del state, goal, rng, objs  # unused
        return np.array([0.0], dtype=np.float32)

    pickfromside_nsrt = NSRT("PickFromSide", parameters, preconditions,
                             add_effects, delete_effects, set(), option,
                             option_vars, pickfromside_sampler)
    nsrts.add(pickfromside_nsrt)

    # Wash
    obj = Variable("?obj", obj_type)
    robot = Variable("?robot", robot_type)
    parameters = [obj, robot]
    option_vars = [robot]
    option = Wash
    preconditions = {
        LiftedAtom(Holding, [obj]),
        LiftedAtom(IsDry, [obj]),
        LiftedAtom(IsDirty, [obj])
    }
    if env_name == "repeated_nextto_painting":
        preconditions.add(LiftedAtom(NextTo, [robot, obj]))
    add_effects = {LiftedAtom(IsWet, [obj]), LiftedAtom(IsClean, [obj])}
    delete_effects = {LiftedAtom(IsDry, [obj]), LiftedAtom(IsDirty, [obj])}

    wash_nsrt = NSRT("Wash", parameters, preconditions, add_effects,
                     delete_effects, set(), option, option_vars, null_sampler)
    nsrts.add(wash_nsrt)

    # Dry
    obj = Variable("?obj", obj_type)
    robot = Variable("?robot", robot_type)
    parameters = [obj, robot]
    option_vars = [robot]
    option = Dry
    preconditions = {
        LiftedAtom(Holding, [obj]),
        LiftedAtom(IsWet, [obj]),
    }
    if env_name == "repeated_nextto_painting":
        preconditions.add(LiftedAtom(NextTo, [robot, obj]))
    add_effects = {LiftedAtom(IsDry, [obj])}
    delete_effects = {LiftedAtom(IsWet, [obj])}

    dry_nsrt = NSRT("Dry", parameters, preconditions, add_effects,
                    delete_effects, set(), option, option_vars, null_sampler)
    nsrts.add(dry_nsrt)

    # PaintToBox
    obj = Variable("?obj", obj_type)
    box = Variable("?box", box_type)
    robot = Variable("?robot", robot_type)
    parameters = [obj, box, robot]
    option_vars = [robot]
    option = Paint
    preconditions = {
        LiftedAtom(Holding, [obj]),
        LiftedAtom(IsDry, [obj]),
        LiftedAtom(IsClean, [obj])
    }
    if env_name == "repeated_nextto_painting":
        preconditions.add(LiftedAtom(NextTo, [robot, obj]))
    add_effects = {LiftedAtom(IsBoxColor, [obj, box])}
    delete_effects = set()

    def painttobox_sampler(state: State, goal: Set[GroundAtom],
                           rng: np.random.Generator,
                           objs: Sequence[Object]) -> Array:
        del goal, rng  # unused
        box_color = state.get(objs[1], "color")
        return np.array([box_color], dtype=np.float32)

    painttobox_nsrt = NSRT("PaintToBox", parameters, preconditions,
                           add_effects, delete_effects, set(), option,
                           option_vars, painttobox_sampler)
    nsrts.add(painttobox_nsrt)

    # PaintToShelf
    obj = Variable("?obj", obj_type)
    shelf = Variable("?shelf", shelf_type)
    robot = Variable("?robot", robot_type)
    parameters = [obj, shelf, robot]
    option_vars = [robot]
    option = Paint
    preconditions = {
        LiftedAtom(Holding, [obj]),
        LiftedAtom(IsDry, [obj]),
        LiftedAtom(IsClean, [obj])
    }
    if env_name == "repeated_nextto_painting":
        preconditions.add(LiftedAtom(NextTo, [robot, obj]))
    add_effects = {LiftedAtom(IsShelfColor, [obj, shelf])}
    delete_effects = set()

    def painttoshelf_sampler(state: State, goal: Set[GroundAtom],
                             rng: np.random.Generator,
                             objs: Sequence[Object]) -> Array:
        del goal, rng  # unused
        shelf_color = state.get(objs[1], "color")
        return np.array([shelf_color], dtype=np.float32)

    painttoshelf_nsrt = NSRT("PaintToShelf", parameters, preconditions,
                             add_effects, delete_effects, set(), option,
                             option_vars, painttoshelf_sampler)
    nsrts.add(painttoshelf_nsrt)

    # PlaceInBox
    obj = Variable("?obj", obj_type)
    box = Variable("?box", box_type)
    robot = Variable("?robot", robot_type)
    parameters = [obj, box, robot]
    option_vars = [robot]
    option = Place
    preconditions = {
        LiftedAtom(Holding, [obj]),
        LiftedAtom(HoldingTop, [obj]),
    }
    if env_name == "repeated_nextto_painting":
        preconditions.add(LiftedAtom(NextToBox, [robot, box]))
        preconditions.add(LiftedAtom(NextTo, [robot, obj]))
    add_effects = {
        LiftedAtom(InBox, [obj, box]),
        LiftedAtom(GripperOpen, [robot]),
        LiftedAtom(NotOnTable, [obj]),
    }
    delete_effects = {
        LiftedAtom(HoldingTop, [obj]),
        LiftedAtom(Holding, [obj]),
        LiftedAtom(OnTable, [obj]),
    }
    if env_name == "repeated_nextto_painting":
        # (Not)OnTable is affected by moving, not placing, in rnt_painting.
        # So we remove it from the add and delete effects here.
        add_effects.remove(LiftedAtom(NotOnTable, [obj]))
        delete_effects.remove(LiftedAtom(OnTable, [obj]))

    def placeinbox_sampler(state: State, goal: Set[GroundAtom],
                           rng: np.random.Generator,
                           objs: Sequence[Object]) -> Array:
        del goal  # unused
        x = state.get(objs[0], "pose_x")
        if env_name == "painting":
            y = rng.uniform(PaintingEnv.box_lb, PaintingEnv.box_ub)
            z = state.get(objs[0], "pose_z")
        elif env_name == "repeated_nextto_painting":
            y = rng.uniform(RepeatedNextToPaintingEnv.box_lb,
                            RepeatedNextToPaintingEnv.box_ub)
            z = RepeatedNextToPaintingEnv.obj_z
        return np.array([x, y, z], dtype=np.float32)

    placeinbox_nsrt = NSRT("PlaceInBox", parameters, preconditions,
                           add_effects, delete_effects, set(), option,
                           option_vars, placeinbox_sampler)
    nsrts.add(placeinbox_nsrt)

    # PlaceInShelf
    obj = Variable("?obj", obj_type)
    shelf = Variable("?shelf", shelf_type)
    robot = Variable("?robot", robot_type)
    parameters = [obj, shelf, robot]
    option_vars = [robot]
    option = Place
    preconditions = {
        LiftedAtom(Holding, [obj]),
        LiftedAtom(HoldingSide, [obj]),
    }
    if env_name == "repeated_nextto_painting":
        preconditions.add(LiftedAtom(NextToShelf, [robot, shelf]))
        preconditions.add(LiftedAtom(NextTo, [robot, obj]))
    add_effects = {
        LiftedAtom(InShelf, [obj, shelf]),
        LiftedAtom(GripperOpen, [robot]),
        LiftedAtom(NotOnTable, [obj]),
    }
    delete_effects = {
        LiftedAtom(HoldingSide, [obj]),
        LiftedAtom(Holding, [obj]),
        LiftedAtom(OnTable, [obj]),
    }
    if env_name == "repeated_nextto_painting":
        # (Not)OnTable is affected by moving, not placing, in rnt_painting.
        # So we remove it from the add and delete effects here.
        add_effects.remove(LiftedAtom(NotOnTable, [obj]))
        delete_effects.remove(LiftedAtom(OnTable, [obj]))

    def placeinshelf_sampler(state: State, goal: Set[GroundAtom],
                             rng: np.random.Generator,
                             objs: Sequence[Object]) -> Array:
        del goal  # unused
        x = state.get(objs[0], "pose_x")
        if env_name == "painting":
            y = rng.uniform(PaintingEnv.shelf_lb, PaintingEnv.shelf_ub)
            z = state.get(objs[0], "pose_z")
        elif env_name == "repeated_nextto_painting":
            y = rng.uniform(RepeatedNextToPaintingEnv.shelf_lb,
                            RepeatedNextToPaintingEnv.shelf_ub)
            z = RepeatedNextToPaintingEnv.obj_z
        return np.array([x, y, z], dtype=np.float32)

    placeinshelf_nsrt = NSRT("PlaceInShelf", parameters, preconditions,
                             add_effects, delete_effects, set(), option,
                             option_vars, placeinshelf_sampler)
    nsrts.add(placeinshelf_nsrt)

    # OpenLid
    lid = Variable("?lid", lid_type)
    robot = Variable("?robot", robot_type)
    parameters = [lid, robot]
    option_vars = [robot, lid]
    option = OpenLid
    preconditions = {LiftedAtom(GripperOpen, [robot])}
    add_effects = set()
    delete_effects = set()

    openlid_nsrt = NSRT("OpenLid",
                        parameters, preconditions, add_effects, delete_effects,
                        set(), option, option_vars, null_sampler)
    nsrts.add(openlid_nsrt)

    # PlaceOnTable
    obj = Variable("?obj", obj_type)
    robot = Variable("?robot", robot_type)
    parameters = [obj, robot]
    option_vars = [robot]
    option = Place
    if env_name == "painting":
        # The environment is a little weird: the object is technically
        # already OnTable when we go to place it on the table, because
        # of how the classifier is implemented.
        preconditions = {
            LiftedAtom(Holding, [obj]),
            LiftedAtom(OnTable, [obj]),
        }
        add_effects = {
            LiftedAtom(GripperOpen, [robot]),
        }
        delete_effects = {
            LiftedAtom(Holding, [obj]),
            LiftedAtom(HoldingTop, [obj]),
            LiftedAtom(HoldingSide, [obj]),
        }
    elif env_name == "repeated_nextto_painting":
        preconditions = {
            LiftedAtom(Holding, [obj]),
            LiftedAtom(NextTo, [robot, obj]),
            LiftedAtom(NextToTable, [robot]),
        }
        add_effects = {
            LiftedAtom(GripperOpen, [robot]),
            LiftedAtom(OnTable, [obj]),
        }
        delete_effects = {
            LiftedAtom(Holding, [obj]),
            LiftedAtom(HoldingTop, [obj]),
            LiftedAtom(HoldingSide, [obj]),
            LiftedAtom(NotOnTable, [obj]),
        }

    def placeontable_sampler(state: State, goal: Set[GroundAtom],
                             rng: np.random.Generator,
                             objs: Sequence[Object]) -> Array:
        del goal  # unused
        x = state.get(objs[0], "pose_x")
        if env_name == "painting":
            # Always release the object where it is, to avoid the
            # possibility of collisions with other objects.
            y = state.get(objs[0], "pose_y")
            z = state.get(objs[0], "pose_z")
        elif env_name == "repeated_nextto_painting":
            # Release the object at a randomly-chosen position on the table
            # such that it is NextTo the robot.
            robot_y = state.get(objs[1], "pose_y")
            table_lb = RepeatedNextToPaintingEnv.table_lb
            table_ub = RepeatedNextToPaintingEnv.table_ub
            y = state.get(objs[0], "pose_y")
            z = state.get(objs[0], "pose_z")
            if table_lb < robot_y < table_ub:
                nextto_thresh = RepeatedNextToPaintingEnv.nextto_thresh
                y_sample_lb = max(table_lb, robot_y - nextto_thresh)
                y_sample_ub = min(table_ub, robot_y + nextto_thresh)
                y = rng.uniform(y_sample_lb, y_sample_ub)
                z = RepeatedNextToPaintingEnv.obj_z
        return np.array([x, y, z], dtype=np.float32)

    placeontable_nsrt = NSRT("PlaceOnTable", parameters, preconditions,
                             add_effects, delete_effects, set(), option,
                             option_vars, placeontable_sampler)
    nsrts.add(placeontable_nsrt)

    if env_name == "repeated_nextto_painting":

        def moveto_sampler(state: State, goal: Set[GroundAtom],
                           _rng: np.random.Generator,
                           objs: Sequence[Object]) -> Array:
            del goal  # unused
            y = state.get(objs[1], "pose_y")
            return np.array([y], dtype=np.float32)

        # MoveToObj
        robot = Variable("?robot", robot_type)
        targetobj = Variable("?targetobj", obj_type)
        parameters = [robot, targetobj]
        option_vars = [robot, targetobj]
        option = MoveToObj
        preconditions = {
            LiftedAtom(GripperOpen, [robot]),
            LiftedAtom(OnTable, [targetobj]),
        }
        add_effects = {
            LiftedAtom(NextTo, [robot, targetobj]),
            LiftedAtom(NextToTable, [robot])
        }
        delete_effects = set()
        # Moving could have us end up NextTo other objects, and
        # can turn off being next to the box or the shelf.
        ignore_effects = {NextTo, NextToBox, NextToShelf}

        movetoobj_nsrt = NSRT("MoveToObj", parameters, preconditions,
                              add_effects, delete_effects, ignore_effects,
                              option, option_vars, moveto_sampler)
        nsrts.add(movetoobj_nsrt)

        # MoveToBox
        robot = Variable("?robot", robot_type)
        targetbox = Variable("?targetbox", box_type)
        obj = Variable("?obj", obj_type)
        parameters = [robot, targetbox, obj]
        option_vars = [robot, targetbox]
        option = MoveToBox
        preconditions = {
            LiftedAtom(NextTo, [robot, obj]),
            LiftedAtom(Holding, [obj]),
        }
        add_effects = {
            LiftedAtom(NextToBox, [robot, targetbox]),
            LiftedAtom(NextTo, [robot, obj]),
            LiftedAtom(NotOnTable, [obj])
        }
        delete_effects = {
            LiftedAtom(NextToTable, [robot]),
            LiftedAtom(OnTable, [obj])
        }
        # Moving could have us end up NextTo other objects.
        ignore_effects = {NextTo}
        movetobox_nsrt = NSRT("MoveToBox", parameters, preconditions,
                              add_effects, delete_effects, ignore_effects,
                              option, option_vars, moveto_sampler)
        nsrts.add(movetobox_nsrt)

        # MoveToShelf
        robot = Variable("?robot", robot_type)
        targetshelf = Variable("?targetshelf", shelf_type)
        obj = Variable("?obj", obj_type)
        parameters = [robot, targetshelf, obj]
        option_vars = [robot, targetshelf]
        option = MoveToShelf
        preconditions = {
            LiftedAtom(NextTo, [robot, obj]),
            LiftedAtom(Holding, [obj]),
        }
        add_effects = {
            LiftedAtom(NextToShelf, [robot, targetshelf]),
            LiftedAtom(NextTo, [robot, obj]),
            LiftedAtom(NotOnTable, [obj])
        }
        delete_effects = {
            LiftedAtom(NextToTable, [robot]),
            LiftedAtom(OnTable, [obj])
        }
        # Moving could have us end up NextTo other objects.
        ignore_effects = {NextTo}
        movetoshelf_nsrt = NSRT("MoveToShelf", parameters, preconditions,
                                add_effects, delete_effects, ignore_effects,
                                option, option_vars, moveto_sampler)
        nsrts.add(movetoshelf_nsrt)

    return nsrts


def _get_tools_gt_nsrts(env_name: str) -> Set[NSRT]:
    """Create ground truth NSRTs for ToolsEnv."""
    robot_type, screw_type, screwdriver_type, nail_type, hammer_type, \
        bolt_type, wrench_type, contraption_type = _get_types_by_names(
            env_name, ["robot", "screw", "screwdriver", "nail", "hammer",
                      "bolt", "wrench", "contraption"])

    HandEmpty, HoldingScrew, HoldingScrewdriver, HoldingNail, HoldingHammer, \
        HoldingBolt, HoldingWrench, ScrewPlaced, NailPlaced, BoltPlaced, \
        ScrewFastened, NailFastened, BoltFastened, ScrewdriverGraspable, \
        HammerGraspable = _get_predicates_by_names(
            env_name, ["HandEmpty", "HoldingScrew", "HoldingScrewdriver",
                      "HoldingNail", "HoldingHammer", "HoldingBolt",
                      "HoldingWrench", "ScrewPlaced", "NailPlaced",
                      "BoltPlaced", "ScrewFastened", "NailFastened",
                      "BoltFastened", "ScrewdriverGraspable",
                      "HammerGraspable"])

    PickScrew, PickScrewdriver, PickNail, PickHammer, PickBolt, PickWrench, \
        Place, FastenScrewWithScrewdriver, FastenScrewByHand, \
        FastenNailWithHammer, FastenBoltWithWrench = _get_options_by_names(
            env_name, ["PickScrew", "PickScrewdriver", "PickNail", "PickHammer",
                      "PickBolt", "PickWrench", "Place",
                      "FastenScrewWithScrewdriver", "FastenScrewByHand",
                      "FastenNailWithHammer", "FastenBoltWithWrench"])

    def placeback_sampler(state: State, goal: Set[GroundAtom],
                          rng: np.random.Generator,
                          objs: Sequence[Object]) -> Array:
        # Sampler for placing an item back in its initial spot.
        del goal, rng  # unused
        _, item = objs
        pose_x = state.get(item, "pose_x")
        pose_y = state.get(item, "pose_y")
        return np.array([pose_x, pose_y], dtype=np.float32)

    def placeoncontraption_sampler(state: State, goal: Set[GroundAtom],
                                   rng: np.random.Generator,
                                   objs: Sequence[Object]) -> Array:
        # Sampler for placing an item on a contraption.
        del goal  # unused
        _, _, contraption = objs
        pose_lx = state.get(contraption, "pose_lx")
        pose_ly = state.get(contraption, "pose_ly")
        pose_ux = pose_lx + ToolsEnv.contraption_size
        pose_uy = pose_ly + ToolsEnv.contraption_size
        # Note: Here we just use the average (plus noise), to make sampler
        # learning easier. We found that it's harder to learn to imitate the
        # more preferable sampler, which uses rng.uniform over the bounds.
        pose_x = pose_lx + (pose_ux - pose_lx) / 2.0 + rng.uniform() * 0.01
        pose_y = pose_ly + (pose_uy - pose_ly) / 2.0 + rng.uniform() * 0.01
        return np.array([pose_x, pose_y], dtype=np.float32)

    nsrts = set()

    # PickScrew
    robot = Variable("?robot", robot_type)
    screw = Variable("?screw", screw_type)
    parameters = [robot, screw]
    option_vars = [robot, screw]
    option = PickScrew
    preconditions = {
        LiftedAtom(HandEmpty, [robot]),
    }
    add_effects = {LiftedAtom(HoldingScrew, [screw])}
    delete_effects = {
        LiftedAtom(HandEmpty, [robot]),
    }
    nsrts.add(
        NSRT("PickScrew", parameters, preconditions, add_effects,
             delete_effects, set(), option, option_vars, null_sampler))

    # PickScrewdriver
    robot = Variable("?robot", robot_type)
    screwdriver = Variable("?screwdriver", screwdriver_type)
    parameters = [robot, screwdriver]
    option_vars = [robot, screwdriver]
    option = PickScrewdriver
    preconditions = {
        LiftedAtom(HandEmpty, [robot]),
        LiftedAtom(ScrewdriverGraspable, [screwdriver])
    }
    add_effects = {LiftedAtom(HoldingScrewdriver, [screwdriver])}
    delete_effects = {LiftedAtom(HandEmpty, [robot])}
    nsrts.add(
        NSRT("PickScrewDriver", parameters, preconditions, add_effects,
             delete_effects, set(), option, option_vars, null_sampler))

    # PickNail
    robot = Variable("?robot", robot_type)
    nail = Variable("?nail", nail_type)
    parameters = [robot, nail]
    option_vars = [robot, nail]
    option = PickNail
    preconditions = {
        LiftedAtom(HandEmpty, [robot]),
    }
    add_effects = {LiftedAtom(HoldingNail, [nail])}
    delete_effects = {
        LiftedAtom(HandEmpty, [robot]),
    }
    nsrts.add(
        NSRT("PickNail", parameters, preconditions, add_effects,
             delete_effects, set(), option, option_vars, null_sampler))

    # PickHammer
    robot = Variable("?robot", robot_type)
    hammer = Variable("?hammer", hammer_type)
    parameters = [robot, hammer]
    option_vars = [robot, hammer]
    option = PickHammer
    preconditions = {
        LiftedAtom(HandEmpty, [robot]),
        LiftedAtom(HammerGraspable, [hammer])
    }
    add_effects = {LiftedAtom(HoldingHammer, [hammer])}
    delete_effects = {LiftedAtom(HandEmpty, [robot])}
    nsrts.add(
        NSRT("PickHammer", parameters, preconditions, add_effects,
             delete_effects, set(), option, option_vars, null_sampler))

    # PickBolt
    robot = Variable("?robot", robot_type)
    bolt = Variable("?bolt", bolt_type)
    parameters = [robot, bolt]
    option_vars = [robot, bolt]
    option = PickBolt
    preconditions = {
        LiftedAtom(HandEmpty, [robot]),
    }
    add_effects = {LiftedAtom(HoldingBolt, [bolt])}
    delete_effects = {
        LiftedAtom(HandEmpty, [robot]),
    }
    nsrts.add(
        NSRT("PickBolt", parameters, preconditions, add_effects,
             delete_effects, set(), option, option_vars, null_sampler))

    # PickWrench
    robot = Variable("?robot", robot_type)
    wrench = Variable("?wrench", wrench_type)
    parameters = [robot, wrench]
    option_vars = [robot, wrench]
    option = PickWrench
    preconditions = {LiftedAtom(HandEmpty, [robot])}
    add_effects = {LiftedAtom(HoldingWrench, [wrench])}
    delete_effects = {LiftedAtom(HandEmpty, [robot])}
    nsrts.add(
        NSRT("PickWrench", parameters, preconditions, add_effects,
             delete_effects, set(), option, option_vars, null_sampler))

    # PlaceScrewdriverBack
    robot = Variable("?robot", robot_type)
    screwdriver = Variable("?screwdriver", screwdriver_type)
    parameters = [robot, screwdriver]
    option_vars = [robot]
    option = Place
    preconditions = {
        LiftedAtom(HoldingScrewdriver, [screwdriver]),
        LiftedAtom(ScrewdriverGraspable, [screwdriver])
    }
    add_effects = {LiftedAtom(HandEmpty, [robot])}
    delete_effects = {LiftedAtom(HoldingScrewdriver, [screwdriver])}
    nsrts.add(
        NSRT("PlaceScrewdriverBack", parameters, preconditions, add_effects,
             delete_effects, set(), option, option_vars, placeback_sampler))

    # PlaceHammerBack
    robot = Variable("?robot", robot_type)
    hammer = Variable("?hammer", hammer_type)
    parameters = [robot, hammer]
    option_vars = [robot]
    option = Place
    preconditions = {
        LiftedAtom(HoldingHammer, [hammer]),
        LiftedAtom(HammerGraspable, [hammer])
    }
    add_effects = {LiftedAtom(HandEmpty, [robot])}
    delete_effects = {LiftedAtom(HoldingHammer, [hammer])}
    nsrts.add(
        NSRT("PlaceHammerBack", parameters, preconditions, add_effects,
             delete_effects, set(), option, option_vars, placeback_sampler))

    # PlaceWrenchBack
    robot = Variable("?robot", robot_type)
    wrench = Variable("?wrench", wrench_type)
    parameters = [robot, wrench]
    option_vars = [robot]
    option = Place
    preconditions = {LiftedAtom(HoldingWrench, [wrench])}
    add_effects = {LiftedAtom(HandEmpty, [robot])}
    delete_effects = {LiftedAtom(HoldingWrench, [wrench])}
    nsrts.add(
        NSRT("PlaceWrenchBack", parameters, preconditions, add_effects,
             delete_effects, set(), option, option_vars, placeback_sampler))

    # PlaceScrewOnContraption
    robot = Variable("?robot", robot_type)
    screw = Variable("?screw", screw_type)
    contraption = Variable("?contraption", contraption_type)
    parameters = [robot, screw, contraption]
    option_vars = [robot]
    option = Place
    preconditions = {LiftedAtom(HoldingScrew, [screw])}
    add_effects = {
        LiftedAtom(HandEmpty, [robot]),
        LiftedAtom(ScrewPlaced, [screw, contraption])
    }
    delete_effects = {LiftedAtom(HoldingScrew, [screw])}
    nsrts.add(
        NSRT("PlaceScrewOnContraption", parameters, preconditions, add_effects,
             delete_effects, set(), option, option_vars,
             placeoncontraption_sampler))

    # PlaceNailOnContraption
    robot = Variable("?robot", robot_type)
    nail = Variable("?nail", nail_type)
    contraption = Variable("?contraption", contraption_type)
    parameters = [robot, nail, contraption]
    option_vars = [robot]
    option = Place
    preconditions = {LiftedAtom(HoldingNail, [nail])}
    add_effects = {
        LiftedAtom(HandEmpty, [robot]),
        LiftedAtom(NailPlaced, [nail, contraption])
    }
    delete_effects = {LiftedAtom(HoldingNail, [nail])}
    nsrts.add(
        NSRT("PlaceNailOnContraption", parameters, preconditions, add_effects,
             delete_effects, set(), option, option_vars,
             placeoncontraption_sampler))

    # PlaceBoltOnContraption
    robot = Variable("?robot", robot_type)
    bolt = Variable("?bolt", bolt_type)
    contraption = Variable("?contraption", contraption_type)
    parameters = [robot, bolt, contraption]
    option_vars = [robot]
    option = Place
    preconditions = {LiftedAtom(HoldingBolt, [bolt])}
    add_effects = {
        LiftedAtom(HandEmpty, [robot]),
        LiftedAtom(BoltPlaced, [bolt, contraption])
    }
    delete_effects = {LiftedAtom(HoldingBolt, [bolt])}
    nsrts.add(
        NSRT("PlaceBoltOnContraption", parameters, preconditions, add_effects,
             delete_effects, set(), option, option_vars,
             placeoncontraption_sampler))

    # FastenScrewWithScrewdriver
    robot = Variable("?robot", robot_type)
    screw = Variable("?screw", screw_type)
    screwdriver = Variable("?screwdriver", screwdriver_type)
    contraption = Variable("?contraption", contraption_type)
    parameters = [robot, screw, screwdriver, contraption]
    option_vars = [robot, screw, screwdriver, contraption]
    option = FastenScrewWithScrewdriver
    preconditions = {
        LiftedAtom(HoldingScrewdriver, [screwdriver]),
        LiftedAtom(ScrewPlaced, [screw, contraption])
    }
    add_effects = {LiftedAtom(ScrewFastened, [screw])}
    delete_effects = set()
    nsrts.add(
        NSRT("FastenScrewWithScrewdriver", parameters, preconditions,
             add_effects, delete_effects, set(), option, option_vars,
             null_sampler))

    # FastenScrewByHand
    robot = Variable("?robot", robot_type)
    screw = Variable("?screw", screw_type)
    contraption = Variable("?contraption", contraption_type)
    parameters = [robot, screw, contraption]
    option_vars = [robot, screw, contraption]
    option = FastenScrewByHand
    preconditions = {
        LiftedAtom(HandEmpty, [robot]),
        LiftedAtom(ScrewPlaced, [screw, contraption])
    }
    add_effects = {LiftedAtom(ScrewFastened, [screw])}
    delete_effects = set()
    nsrts.add(
        NSRT("FastenScrewByHand", parameters, preconditions, add_effects,
             delete_effects, set(), option, option_vars, null_sampler))

    # FastenNailWithHammer
    robot = Variable("?robot", robot_type)
    nail = Variable("?nail", nail_type)
    hammer = Variable("?hammer", hammer_type)
    contraption = Variable("?contraption", contraption_type)
    parameters = [robot, nail, hammer, contraption]
    option_vars = [robot, nail, hammer, contraption]
    option = FastenNailWithHammer
    preconditions = {
        LiftedAtom(HoldingHammer, [hammer]),
        LiftedAtom(NailPlaced, [nail, contraption])
    }
    add_effects = {LiftedAtom(NailFastened, [nail])}
    delete_effects = set()
    nsrts.add(
        NSRT("FastenNailWithHammer", parameters, preconditions, add_effects,
             delete_effects, set(), option, option_vars, null_sampler))

    # FastenBoltWithWrench
    robot = Variable("?robot", robot_type)
    bolt = Variable("?bolt", bolt_type)
    wrench = Variable("?wrench", wrench_type)
    contraption = Variable("?contraption", contraption_type)
    parameters = [robot, bolt, wrench, contraption]
    option_vars = [robot, bolt, wrench, contraption]
    option = FastenBoltWithWrench
    preconditions = {
        LiftedAtom(HoldingWrench, [wrench]),
        LiftedAtom(BoltPlaced, [bolt, contraption])
    }
    add_effects = {LiftedAtom(BoltFastened, [bolt])}
    delete_effects = set()
    nsrts.add(
        NSRT("FastenBoltWithWrench", parameters, preconditions, add_effects,
             delete_effects, set(), option, option_vars, null_sampler))

    return nsrts


def _get_playroom_gt_nsrts(env_name: str) -> Set[NSRT]:
    """Create ground truth NSRTs for Playroom Env and variants."""
    block_type, robot_type, dial_type = \
        _get_types_by_names(env_name, ["block", "robot", "dial"])

    On, OnTable, GripperOpen, Holding, Clear, NextToTable, NextToDial, \
        LightOn, LightOff = \
            _get_predicates_by_names(
            env_name, ["On", "OnTable", "GripperOpen", "Holding", "Clear",
            "NextToTable", "NextToDial", "LightOn", "LightOff"])

    Pick, Stack, PutOnTable, TurnOnDial, TurnOffDial = \
        _get_options_by_names(env_name,
        ["Pick", "Stack", "PutOnTable", "TurnOnDial", "TurnOffDial"])

    if env_name == "playroom_simple":
        MoveTableToDial, = _get_options_by_names("playroom_simple",
                                                 ["MoveTableToDial"])
    else:  # playroom or playroom_hard
        door_type, region_type = _get_types_by_names(env_name,
                                                     ["door", "region"])

        NextToDoor, InRegion, Borders, Connects, IsBoringRoom, IsPlayroom, \
            IsBoringRoomDoor, IsPlayroomDoor, DoorOpen, DoorClosed = \
                _get_predicates_by_names(env_name,
                ["NextToDoor", "InRegion", "Borders",
                "Connects", "IsBoringRoom", "IsPlayroom", "IsBoringRoomDoor",
                "IsPlayroomDoor", "DoorOpen", "DoorClosed"])

        MoveToDoor, MoveDoorToTable, MoveDoorToDial, OpenDoor, CloseDoor = \
                _get_options_by_names(env_name,
            ["MoveToDoor", "MoveDoorToTable", "MoveDoorToDial", "OpenDoor", \
                "CloseDoor"])

    nsrts = set()

    # PickFromTable
    block = Variable("?block", block_type)
    robot = Variable("?robot", robot_type)
    parameters = [robot, block]
    option_vars = [robot, block]
    option = Pick
    preconditions = {
        LiftedAtom(OnTable, [block]),
        LiftedAtom(Clear, [block]),
        LiftedAtom(GripperOpen, [robot]),
        LiftedAtom(NextToTable, [robot])
    }
    add_effects = {LiftedAtom(Holding, [block])}
    delete_effects = {
        LiftedAtom(OnTable, [block]),
        LiftedAtom(Clear, [block]),
        LiftedAtom(GripperOpen, [robot])
    }

    def pickfromtable_sampler(state: State, goal: Set[GroundAtom],
                              rng: np.random.Generator,
                              objs: Sequence[Object]) -> Array:
        del goal, rng  # unused
        assert len(objs) == 2
        _, block = objs
        assert block.is_instance(block_type)
        # find rotation of robot that faces the table
        x, y = state.get(block, "pose_x"), state.get(block, "pose_y")
        cls = PlayroomEnv
        table_x = (cls.table_x_lb + cls.table_x_ub) / 2
        table_y = (cls.table_y_lb + cls.table_y_ub) / 2
        rotation = np.arctan2(table_y - y, table_x - x) / np.pi
        return np.array([rotation], dtype=np.float32)

    pickfromtable_nsrt = NSRT("PickFromTable", parameters, preconditions,
                              add_effects, delete_effects, set(), option,
                              option_vars, pickfromtable_sampler)
    nsrts.add(pickfromtable_nsrt)

    # Unstack
    block = Variable("?block", block_type)
    otherblock = Variable("?otherblock", block_type)
    robot = Variable("?robot", robot_type)
    parameters = [block, otherblock, robot]
    option_vars = [robot, block]
    option = Pick
    preconditions = {
        LiftedAtom(On, [block, otherblock]),
        LiftedAtom(Clear, [block]),
        LiftedAtom(GripperOpen, [robot]),
        LiftedAtom(NextToTable, [robot])
    }
    add_effects = {
        LiftedAtom(Holding, [block]),
        LiftedAtom(Clear, [otherblock])
    }
    delete_effects = {
        LiftedAtom(On, [block, otherblock]),
        LiftedAtom(Clear, [block]),
        LiftedAtom(GripperOpen, [robot])
    }

    def unstack_sampler(state: State, goal: Set[GroundAtom],
                        rng: np.random.Generator,
                        objs: Sequence[Object]) -> Array:
        del goal, rng  # unused
        assert len(objs) == 3
        block, _, _ = objs
        assert block.is_instance(block_type)
        # find rotation of robot that faces the table
        x, y = state.get(block, "pose_x"), state.get(block, "pose_y")
        cls = PlayroomEnv
        table_x = (cls.table_x_lb + cls.table_x_ub) / 2
        table_y = (cls.table_y_lb + cls.table_y_ub) / 2
        rotation = np.arctan2(table_y - y, table_x - x) / np.pi
        return np.array([rotation], dtype=np.float32)

    unstack_nsrt = NSRT("Unstack",
                        parameters, preconditions, add_effects, delete_effects,
                        set(), option, option_vars, unstack_sampler)
    nsrts.add(unstack_nsrt)

    # Stack
    block = Variable("?block", block_type)
    otherblock = Variable("?otherblock", block_type)
    robot = Variable("?robot", robot_type)
    parameters = [block, otherblock, robot]
    option_vars = [robot, otherblock]
    option = Stack
    preconditions = {
        LiftedAtom(Holding, [block]),
        LiftedAtom(Clear, [otherblock]),
        LiftedAtom(NextToTable, [robot])
    }
    add_effects = {
        LiftedAtom(On, [block, otherblock]),
        LiftedAtom(Clear, [block]),
        LiftedAtom(GripperOpen, [robot])
    }
    delete_effects = {
        LiftedAtom(Holding, [block]),
        LiftedAtom(Clear, [otherblock])
    }

    def stack_sampler(state: State, goal: Set[GroundAtom],
                      rng: np.random.Generator,
                      objs: Sequence[Object]) -> Array:
        del goal, rng  # unused
        assert len(objs) == 3
        _, otherblock, _ = objs
        assert otherblock.is_instance(block_type)
        # find rotation of robot that faces the table
        x, y = state.get(otherblock, "pose_x"), state.get(otherblock, "pose_y")
        cls = PlayroomEnv
        table_x = (cls.table_x_lb + cls.table_x_ub) / 2
        table_y = (cls.table_y_lb + cls.table_y_ub) / 2
        rotation = np.arctan2(table_y - y, table_x - x) / np.pi
        return np.array([rotation], dtype=np.float32)

    stack_nsrt = NSRT("Stack",
                      parameters, preconditions, add_effects, delete_effects,
                      set(), option, option_vars, stack_sampler)
    nsrts.add(stack_nsrt)

    # PutOnTable
    block = Variable("?block", block_type)
    robot = Variable("?robot", robot_type)
    parameters = [block, robot]
    option_vars = [robot]
    option = PutOnTable
    preconditions = {
        LiftedAtom(Holding, [block]),
        LiftedAtom(NextToTable, [robot])
    }
    add_effects = {
        LiftedAtom(OnTable, [block]),
        LiftedAtom(Clear, [block]),
        LiftedAtom(GripperOpen, [robot])
    }
    delete_effects = {LiftedAtom(Holding, [block])}

    def putontable_sampler(state: State, goal: Set[GroundAtom],
                           rng: np.random.Generator,
                           objs: Sequence[Object]) -> Array:
        del state, goal, objs  # unused
        x = rng.uniform()
        y = rng.uniform()
        # find rotation of robot that faces the table
        cls = PlayroomEnv
        table_x = (cls.table_x_lb + cls.table_x_ub) / 2
        table_y = (cls.table_y_lb + cls.table_y_ub) / 2
        rotation = np.arctan2(table_y - y, table_x - x) / np.pi
        return np.array([x, y, rotation], dtype=np.float32)

    putontable_nsrt = NSRT("PutOnTable", parameters, preconditions,
                           add_effects, delete_effects, set(), option,
                           option_vars, putontable_sampler)
    nsrts.add(putontable_nsrt)

    # TurnOnDial
    robot = Variable("?robot", robot_type)
    dial = Variable("?dial", dial_type)
    parameters = [robot, dial]
    option_vars = [robot, dial]
    option = TurnOnDial
    preconditions = {
        LiftedAtom(NextToDial, [robot, dial]),
        LiftedAtom(LightOff, [dial]),
        LiftedAtom(GripperOpen, [robot])
    }
    add_effects = {LiftedAtom(LightOn, [dial])}
    delete_effects = {LiftedAtom(LightOff, [dial])}

    def toggledial_sampler(state: State, goal: Set[GroundAtom],
                           rng: np.random.Generator,
                           objs: Sequence[Object]) -> Array:
        del state, goal, rng, objs  # unused
        return np.array([-0.2, 0, 0, 0.0], dtype=np.float32)

    turnondial_nsrt = NSRT("TurnOnDial", parameters, preconditions,
                           add_effects, delete_effects, set(), option,
                           option_vars, toggledial_sampler)
    nsrts.add(turnondial_nsrt)

    # TurnOffDial
    robot = Variable("?robot", robot_type)
    dial = Variable("?dial", dial_type)
    parameters = [robot, dial]
    option_vars = [robot, dial]
    option = TurnOffDial
    preconditions = {
        LiftedAtom(NextToDial, [robot, dial]),
        LiftedAtom(LightOn, [dial]),
        LiftedAtom(GripperOpen, [robot])
    }
    add_effects = {LiftedAtom(LightOff, [dial])}
    delete_effects = {LiftedAtom(LightOn, [dial])}
    turnoffdial_nsrt = NSRT("TurnOffDial", parameters, preconditions,
                            add_effects, delete_effects, set(), option,
                            option_vars, toggledial_sampler)
    nsrts.add(turnoffdial_nsrt)

    if env_name == "playroom_simple":
        # MoveTableToDial
        robot = Variable("?robot", robot_type)
        dial = Variable("?dial", dial_type)
        parameters = [robot, dial]
        option_vars = [robot, dial]
        option = MoveTableToDial
        preconditions = {LiftedAtom(NextToTable, [robot])}
        add_effects = {LiftedAtom(NextToDial, [robot, dial])}
        delete_effects = {LiftedAtom(NextToTable, [robot])}

        def movetabletodial_sampler(state: State, goal: Set[GroundAtom],
                                    rng: np.random.Generator,
                                    objs: Sequence[Object]) -> Array:
            del state, goal, rng, objs  # unused
            return np.array([0.0, 0.0, 0.0], dtype=np.float32)

        movetabletodial_nsrt = NSRT("MoveTableToDial", parameters,
                                    preconditions, add_effects, delete_effects,
                                    set(), option, option_vars,
                                    movetabletodial_sampler)
        nsrts.add(movetabletodial_nsrt)
    else:  # playroom or playroom_hard
        # AdvanceThroughDoor
        robot = Variable("?robot", robot_type)
        door = Variable("?door", door_type)
        from_region = Variable("?from", region_type)
        to_region = Variable("?to", region_type)
        parameters = [robot, door, from_region, to_region]
        option_vars = [robot, from_region, door]
        option = MoveToDoor
        preconditions = {
            LiftedAtom(InRegion, [robot, from_region]),
            LiftedAtom(Connects, [door, from_region, to_region]),
            LiftedAtom(DoorOpen, [door]),
            LiftedAtom(NextToDoor, [robot, door])
        }
        add_effects = {LiftedAtom(InRegion, [robot, to_region])}
        delete_effects = {LiftedAtom(InRegion, [robot, from_region])}

        def advancethroughdoor_sampler(state: State, goal: Set[GroundAtom],
                                       rng: np.random.Generator,
                                       objs: Sequence[Object]) -> Array:
            del goal, rng  # unused
            assert len(objs) == 4
            robot, door, _, _ = objs
            assert robot.is_instance(robot_type)
            assert door.is_instance(door_type)
            if state.get(robot, "pose_x") < state.get(door, "pose_x"):
                return np.array([0.2, 0.0, 0.0], dtype=np.float32)
            return np.array([-0.2, 0.0, -1.0], dtype=np.float32)

        advancethroughdoor_nsrt = NSRT("AdvanceThroughDoor", parameters,
                                       preconditions, add_effects,
                                       delete_effects, set(), option,
                                       option_vars, advancethroughdoor_sampler)
        nsrts.add(advancethroughdoor_nsrt)

        # MoveTableToDoor
        robot = Variable("?robot", robot_type)
        door = Variable("?door", door_type)
        region = Variable("?region", region_type)
        parameters = [robot, door, region]
        option_vars = [robot, region, door]
        option = MoveToDoor
        preconditions = {
            LiftedAtom(IsBoringRoom, [region]),
            LiftedAtom(InRegion, [robot, region]),
            LiftedAtom(NextToTable, [robot]),
            LiftedAtom(IsBoringRoomDoor, [door])
        }
        add_effects = {LiftedAtom(NextToDoor, [robot, door])}
        delete_effects = {LiftedAtom(NextToTable, [robot])}

        def movetabletodoor_sampler(state: State, goal: Set[GroundAtom],
                                    rng: np.random.Generator,
                                    objs: Sequence[Object]) -> Array:
            del state, goal, rng, objs  # unused
            return np.array([-0.2, 0.0, 0.0], dtype=np.float32)

        movetabletodoor_nsrt = NSRT("MoveTableToDoor", parameters,
                                    preconditions, add_effects, delete_effects,
                                    set(), option, option_vars,
                                    movetabletodoor_sampler)
        nsrts.add(movetabletodoor_nsrt)

        # MoveDoorToTable
        robot = Variable("?robot", robot_type)
        door = Variable("?door", door_type)
        region = Variable("?region", region_type)
        parameters = [robot, door, region]
        option_vars = [robot, region]
        option = MoveDoorToTable
        preconditions = {
            LiftedAtom(IsBoringRoom, [region]),
            LiftedAtom(InRegion, [robot, region]),
            LiftedAtom(NextToDoor, [robot, door]),
            LiftedAtom(IsBoringRoomDoor, [door])
        }
        add_effects = {LiftedAtom(NextToTable, [robot])}
        delete_effects = {LiftedAtom(NextToDoor, [robot, door])}

        def movedoortotable_sampler(state: State, goal: Set[GroundAtom],
                                    rng: np.random.Generator,
                                    objs: Sequence[Object]) -> Array:
            del state, goal, rng, objs  # unused
            return np.array([0.0, 0.0, 0.0], dtype=np.float32)

        movedoortotable_nsrt = NSRT("MoveDoorToTable", parameters,
                                    preconditions, add_effects, delete_effects,
                                    set(), option, option_vars,
                                    movedoortotable_sampler)
        nsrts.add(movedoortotable_nsrt)

        # MoveDoorToDoor
        robot = Variable("?robot", robot_type)
        fromdoor = Variable("?fromdoor", door_type)
        todoor = Variable("?todoor", door_type)
        region = Variable("?region", region_type)
        parameters = [robot, fromdoor, todoor, region]
        option_vars = [robot, region, todoor]
        option = MoveToDoor
        preconditions = {
            LiftedAtom(Borders, [fromdoor, region, todoor]),
            LiftedAtom(InRegion, [robot, region]),
            LiftedAtom(NextToDoor, [robot, fromdoor])
        }
        add_effects = {LiftedAtom(NextToDoor, [robot, todoor])}
        delete_effects = {LiftedAtom(NextToDoor, [robot, fromdoor])}

        def movedoortodoor_sampler(state: State, goal: Set[GroundAtom],
                                   rng: np.random.Generator,
                                   objs: Sequence[Object]) -> Array:
            del goal, rng  # unused
            assert len(objs) == 4
            _, fromdoor, todoor, _ = objs
            assert fromdoor.is_instance(door_type)
            assert todoor.is_instance(door_type)
            if state.get(fromdoor, "pose_x") < state.get(todoor, "pose_x"):
                return np.array([-0.1, 0.0, 0.0], dtype=np.float32)
            return np.array([0.1, 0.0, -1.0], dtype=np.float32)

        movedoortodoor_nsrt = NSRT("MoveDoorToDoor", parameters,
                                   preconditions, add_effects, delete_effects,
                                   set(), option, option_vars,
                                   movedoortodoor_sampler)
        nsrts.add(movedoortodoor_nsrt)

        # MoveDoorToDial
        robot = Variable("?robot", robot_type)
        door = Variable("?door", door_type)
        dial = Variable("?dial", dial_type)
        region = Variable("?region", region_type)
        parameters = [robot, door, dial, region]
        option_vars = [robot, region, dial]
        option = MoveDoorToDial
        preconditions = {
            LiftedAtom(IsPlayroom, [region]),
            LiftedAtom(InRegion, [robot, region]),
            LiftedAtom(IsPlayroomDoor, [door]),
            LiftedAtom(NextToDoor, [robot, door])
        }
        add_effects = {LiftedAtom(NextToDial, [robot, dial])}
        delete_effects = {LiftedAtom(NextToDoor, [robot, door])}

        def movedoortodial_sampler(state: State, goal: Set[GroundAtom],
                                   rng: np.random.Generator,
                                   objs: Sequence[Object]) -> Array:
            del state, goal, rng, objs  # unused
            return np.array([0.0, 0.0, 0.0], dtype=np.float32)

        movedoortodial_nsrt = NSRT("MoveDoorToDial", parameters,
                                   preconditions, add_effects, delete_effects,
                                   set(), option, option_vars,
                                   movedoortodial_sampler)
        nsrts.add(movedoortodial_nsrt)

        # MoveDialToDoor
        robot = Variable("?robot", robot_type)
        dial = Variable("?dial", dial_type)
        door = Variable("?door", door_type)
        region = Variable("?region", region_type)
        parameters = [robot, dial, door, region]
        option_vars = [robot, region, door]
        option = MoveToDoor
        preconditions = {
            LiftedAtom(IsPlayroom, [region]),
            LiftedAtom(InRegion, [robot, region]),
            LiftedAtom(IsPlayroomDoor, [door]),
            LiftedAtom(NextToDial, [robot, dial])
        }
        add_effects = {LiftedAtom(NextToDoor, [robot, door])}
        delete_effects = {LiftedAtom(NextToDial, [robot, dial])}

        def movedialtodoor_sampler(state: State, goal: Set[GroundAtom],
                                   rng: np.random.Generator,
                                   objs: Sequence[Object]) -> Array:
            del state, goal, rng, objs  # unused
            return np.array([0.1, 0.0, -1.0], dtype=np.float32)

        movedialtodoor_nsrt = NSRT("MoveDialToDoor", parameters,
                                   preconditions, add_effects, delete_effects,
                                   set(), option, option_vars,
                                   movedialtodoor_sampler)
        nsrts.add(movedialtodoor_nsrt)

        # OpenDoor
        robot = Variable("?robot", robot_type)
        door = Variable("?door", door_type)
        parameters = [robot, door]
        option_vars = [robot, door]
        option = OpenDoor
        preconditions = {
            LiftedAtom(NextToDoor, [robot, door]),
            LiftedAtom(DoorClosed, [door]),
            LiftedAtom(GripperOpen, [robot])
        }
        add_effects = {LiftedAtom(DoorOpen, [door])}
        delete_effects = {LiftedAtom(DoorClosed, [door])}

        def toggledoor_sampler(state: State, goal: Set[GroundAtom],
                               rng: np.random.Generator,
                               objs: Sequence[Object]) -> Array:
            del goal, rng  # unused
            assert len(objs) == 2
            robot, door = objs
            assert robot.is_instance(robot_type)
            assert door.is_instance(door_type)
            x, door_x = state.get(robot, "pose_x"), state.get(door, "pose_x")
            rotation = 0.0 if x < door_x else -1.0
            dx = -0.2 if x < door_x else 0.2
            return np.array([dx, 0, 0, rotation], dtype=np.float32)

        opendoor_nsrt = NSRT("OpenDoor", parameters, preconditions,
                             add_effects, delete_effects, set(), option,
                             option_vars, toggledoor_sampler)
        nsrts.add(opendoor_nsrt)

        # CloseDoor
        robot = Variable("?robot", robot_type)
        door = Variable("?door", door_type)
        parameters = [robot, door]
        option_vars = [robot, door]
        option = CloseDoor
        preconditions = {
            LiftedAtom(NextToDoor, [robot, door]),
            LiftedAtom(DoorOpen, [door]),
            LiftedAtom(GripperOpen, [robot])
        }
        add_effects = {LiftedAtom(DoorClosed, [door])}
        delete_effects = {LiftedAtom(DoorOpen, [door])}
        closedoor_nsrt = NSRT("CloseDoor", parameters, preconditions,
                              add_effects, delete_effects, set(), option,
                              option_vars, toggledoor_sampler)
        nsrts.add(closedoor_nsrt)

    return nsrts


def _get_repeated_nextto_gt_nsrts(env_name: str) -> Set[NSRT]:
    """Create ground truth NSRTs for RepeatedNextToEnv."""
    robot_type, dot_type = _get_types_by_names(env_name, ["robot", "dot"])

    NextTo, NextToNothing, Grasped = _get_predicates_by_names(
        env_name, ["NextTo", "NextToNothing", "Grasped"])

    Move, Grasp = _get_options_by_names(env_name, ["Move", "Grasp"])

    nsrts = set()

    # Move
    robot = Variable("?robot", robot_type)
    targetdot = Variable("?targetdot", dot_type)
    parameters = [robot, targetdot]
    option_vars = [robot, targetdot]
    option = Move
    preconditions: Set[LiftedAtom] = set()
    add_effects = {LiftedAtom(NextTo, [robot, targetdot])}
    delete_effects: Set[LiftedAtom] = set()
    # Moving could have us end up NextTo other objects. It could also
    # include NextToNothing as a delete effect.
    ignore_effects = {NextTo, NextToNothing}
    move_nsrt = NSRT("Move", parameters, preconditions, add_effects,
                     delete_effects, ignore_effects, option, option_vars,
                     lambda s, g, rng, o: np.zeros(1, dtype=np.float32))
    nsrts.add(move_nsrt)

    # Grasp
    robot = Variable("?robot", robot_type)
    targetdot = Variable("?targetdot", dot_type)
    parameters = [robot, targetdot]
    option_vars = [robot, targetdot]
    option = Grasp
    preconditions = {LiftedAtom(NextTo, [robot, targetdot])}
    add_effects = {LiftedAtom(Grasped, [robot, targetdot])}
    delete_effects = {LiftedAtom(NextTo, [robot, targetdot])}
    # After grasping, it's possible that you could end up NextToNothing,
    # but it's also possible that you remain next to something else.
    # Note that NextTo isn't an ignore effect here because it's not
    # something we'd be unsure about for any object. For every object we
    # are NextTo but did not grasp, we will stay NextTo it.
    ignore_effects = {NextToNothing}
    grasp_nsrt = NSRT("Grasp", parameters, preconditions, add_effects,
                      delete_effects, ignore_effects, option, option_vars,
                      null_sampler)
    nsrts.add(grasp_nsrt)

    return nsrts


def _get_repeated_nextto_single_option_gt_nsrts(env_name: str) -> Set[NSRT]:
    """Create ground truth NSRTs for RepeatedNextToSingleOptionEnv."""
    rn_grasp_nsrt, rn_move_nsrt = sorted(
        _get_repeated_nextto_gt_nsrts("repeated_nextto"),
        key=lambda nsrt: nsrt.name)
    assert rn_grasp_nsrt.name == "Grasp"
    assert rn_move_nsrt.name == "Move"

    MoveGrasp, = _get_options_by_names(env_name, ["MoveGrasp"])

    nsrts = set()

    # Move
    move_nsrt = NSRT(
        rn_move_nsrt.name, rn_move_nsrt.parameters, rn_move_nsrt.preconditions,
        rn_move_nsrt.add_effects, rn_move_nsrt.delete_effects,
        rn_move_nsrt.ignore_effects, MoveGrasp, rn_move_nsrt.option_vars,
        lambda s, g, rng, o: np.array([-1.0, 0.0], dtype=np.float32))
    nsrts.add(move_nsrt)

    # Grasp
    grasp_nsrt = NSRT(
        rn_grasp_nsrt.name, rn_grasp_nsrt.parameters,
        rn_grasp_nsrt.preconditions, rn_grasp_nsrt.add_effects,
        rn_grasp_nsrt.delete_effects, rn_grasp_nsrt.ignore_effects, MoveGrasp,
        rn_grasp_nsrt.option_vars,
        lambda s, g, rng, o: np.array([1.0, 0.0], dtype=np.float32))
    nsrts.add(grasp_nsrt)

    return nsrts


def _get_screws_gt_nsrts(env_name: str) -> Set[NSRT]:
    """Create ground truth NSRTs for ScrewsEnv."""
    screw_type, gripper_type, receptacle_type = _get_types_by_names(
        env_name, ["screw", "gripper", "receptacle"])
    GripperCanPickScrew, AboveReceptacle, HoldingScrew, ScrewInReceptacle = \
        _get_predicates_by_names(
        env_name, [
            "GripperCanPickScrew", "AboveReceptacle", "HoldingScrew",
            "ScrewInReceptacle"
        ])
    MoveToScrew, MoveToReceptacle, MagnetizeGripper, DemagnetizeGripper = \
        _get_options_by_names(
        env_name, [
            "MoveToScrew", "MoveToReceptacle", "MagnetizeGripper",
            "DemagnetizeGripper"
        ])

    nsrts: Set[NSRT] = set()

    # MoveToScrew
    robot = Variable("?robot", gripper_type)
    screw = Variable("?screw", screw_type)
    parameters = [robot, screw]
    option_vars = [robot, screw]
    option = MoveToScrew
    preconditions: Set[LiftedAtom] = set()
    add_effects = {LiftedAtom(GripperCanPickScrew, [robot, screw])}
    delete_effects: Set[LiftedAtom] = set()
    ignore_effects = {GripperCanPickScrew}
    move_to_screw_nsrt = NSRT("MoveToScrew", parameters, preconditions,
                              add_effects, delete_effects, ignore_effects,
                              option, option_vars, null_sampler)
    nsrts.add(move_to_screw_nsrt)

    # MoveToReceptacle
    robot = Variable("?robot", gripper_type)
    receptacle = Variable("?receptacle", receptacle_type)
    screw = Variable("?screw", screw_type)
    parameters = [robot, receptacle, screw]
    option_vars = [robot, receptacle, screw]
    option = MoveToReceptacle
    preconditions = {LiftedAtom(HoldingScrew, [robot, screw])}
    add_effects = {LiftedAtom(AboveReceptacle, [robot, receptacle])}
    ignore_effects = {GripperCanPickScrew}
    move_to_receptacle_nsrt = NSRT("MoveToReceptacle", parameters,
                                   preconditions, add_effects, delete_effects,
                                   ignore_effects, option, option_vars,
                                   null_sampler)
    nsrts.add(move_to_receptacle_nsrt)

    # MagnetizeGripper
    robot = Variable("?robot", gripper_type)
    screw = Variable("?screw", screw_type)
    parameters = [robot, screw]
    option_vars = [robot]
    option = MagnetizeGripper
    preconditions = {LiftedAtom(GripperCanPickScrew, [robot, screw])}
    add_effects = {LiftedAtom(HoldingScrew, [robot, screw])}
    ignore_effects = {HoldingScrew}
    magnetize_gripper_nsrt = NSRT("MagnetizeGripper", parameters,
                                  preconditions, add_effects, delete_effects,
                                  ignore_effects, option, option_vars,
                                  null_sampler)
    nsrts.add(magnetize_gripper_nsrt)

    # DemagnetizeGripper
    robot = Variable("?robot", gripper_type)
    screw = Variable("?screw", screw_type)
    receptacle = Variable("?receptacle", receptacle_type)
    parameters = [robot, screw, receptacle]
    option_vars = [robot]
    option = DemagnetizeGripper
    preconditions = {
        LiftedAtom(HoldingScrew, [robot, screw]),
        LiftedAtom(AboveReceptacle, [robot, receptacle])
    }
    add_effects = {LiftedAtom(ScrewInReceptacle, [screw, receptacle])}
    delete_effects = {LiftedAtom(HoldingScrew, [robot, screw])}
    ignore_effects = {HoldingScrew}
    demagnetize_gripper_nsrt = NSRT("DemagnetizeGripper", parameters,
                                    preconditions, add_effects, delete_effects,
                                    ignore_effects, option, option_vars,
                                    null_sampler)
    nsrts.add(demagnetize_gripper_nsrt)

    return nsrts


def _get_touch_point_gt_nsrts(env_name: str) -> Set[NSRT]:
    """Create ground truth NSRTs for TouchPointEnv."""
    robot_type, target_type = _get_types_by_names(env_name,
                                                  ["robot", "target"])
    Touched, = _get_predicates_by_names(env_name, ["Touched"])
    MoveTo, = _get_options_by_names(env_name, ["MoveTo"])

    nsrts = set()

    # MoveTo
    robot = Variable("?robot", robot_type)
    target = Variable("?target", target_type)
    parameters = [robot, target]
    option_vars = [robot, target]
    option = MoveTo
    preconditions: Set[LiftedAtom] = set()
    add_effects = {LiftedAtom(Touched, [robot, target])}
    delete_effects: Set[LiftedAtom] = set()
    ignore_effects: Set[Predicate] = set()
    move_nsrt = NSRT("MoveTo", parameters, preconditions, add_effects,
                     delete_effects, ignore_effects, option, option_vars,
                     null_sampler)
    nsrts.add(move_nsrt)

    return nsrts


def _get_stick_button_gt_nsrts(env_name: str) -> Set[NSRT]:
    """Create ground truth NSRTs for StickButtonEnv."""
    robot_type, button_type, stick_type = _get_types_by_names(
        env_name, ["robot", "button", "stick"])
    Pressed, RobotAboveButton, StickAboveButton, \
        Grasped, HandEmpty, AboveNoButton = _get_predicates_by_names(
            env_name, ["Pressed", "RobotAboveButton",
            "StickAboveButton", "Grasped", "HandEmpty", "AboveNoButton"])
    RobotPressButton, PickStick, StickPressButton = _get_options_by_names(
        env_name, ["RobotPressButton", "PickStick", "StickPressButton"])

    nsrts = set()

    # RobotPressButtonFromNothing
    robot = Variable("?robot", robot_type)
    button = Variable("?button", button_type)
    parameters = [robot, button]
    option_vars = [robot, button]
    option = RobotPressButton
    preconditions = {
        LiftedAtom(HandEmpty, [robot]),
        LiftedAtom(AboveNoButton, []),
    }
    add_effects = {
        LiftedAtom(Pressed, [button]),
        LiftedAtom(RobotAboveButton, [robot, button])
    }
    delete_effects = {LiftedAtom(AboveNoButton, [])}
    ignore_effects: Set[Predicate] = set()
    robot_press_button_nsrt = NSRT("RobotPressButtonFromNothing", parameters,
                                   preconditions, add_effects, delete_effects,
                                   ignore_effects, option, option_vars,
                                   null_sampler)
    nsrts.add(robot_press_button_nsrt)

    # RobotPressButtonFromButton
    robot = Variable("?robot", robot_type)
    button = Variable("?button", button_type)
    from_button = Variable("?from-button", button_type)
    parameters = [robot, button, from_button]
    option_vars = [robot, button]
    option = RobotPressButton
    preconditions = {
        LiftedAtom(HandEmpty, [robot]),
        LiftedAtom(RobotAboveButton, [robot, from_button]),
    }
    add_effects = {
        LiftedAtom(Pressed, [button]),
        LiftedAtom(RobotAboveButton, [robot, button])
    }
    delete_effects = {LiftedAtom(RobotAboveButton, [robot, from_button])}
    ignore_effects = set()
    robot_press_button_nsrt = NSRT("RobotPressButtonFromButton", parameters,
                                   preconditions, add_effects, delete_effects,
                                   ignore_effects, option, option_vars,
                                   null_sampler)
    nsrts.add(robot_press_button_nsrt)

    # PickStickFromNothing
    robot = Variable("?robot", robot_type)
    stick = Variable("?stick", stick_type)
    parameters = [robot, stick]
    option_vars = [robot, stick]
    option = PickStick
    preconditions = {
        LiftedAtom(HandEmpty, [robot]),
        LiftedAtom(AboveNoButton, []),
    }
    add_effects = {
        LiftedAtom(Grasped, [robot, stick]),
    }
    delete_effects = {LiftedAtom(HandEmpty, [robot])}
    ignore_effects = set()

    def pick_stick_sampler(state: State, goal: Set[GroundAtom],
                           rng: np.random.Generator,
                           objs: Sequence[Object]) -> Array:
        del state, goal, objs  # unused
        # Normalized x position along the long dimension of the stick, in the
        # center of the short dimension.
        pick_pos = rng.uniform(0, 1)
        return np.array([pick_pos], dtype=np.float32)

    pick_stick_nsrt = NSRT("PickStickFromNothing", parameters, preconditions,
                           add_effects, delete_effects, ignore_effects, option,
                           option_vars, pick_stick_sampler)
    nsrts.add(pick_stick_nsrt)

    # PickStickFromButton
    robot = Variable("?robot", robot_type)
    stick = Variable("?stick", stick_type)
    button = Variable("?from-button", button_type)
    parameters = [robot, stick, button]
    option_vars = [robot, stick]
    option = PickStick
    preconditions = {
        LiftedAtom(HandEmpty, [robot]),
        LiftedAtom(RobotAboveButton, [robot, button])
    }
    add_effects = {
        LiftedAtom(Grasped, [robot, stick]),
        LiftedAtom(AboveNoButton, [])
    }
    delete_effects = {
        LiftedAtom(HandEmpty, [robot]),
        LiftedAtom(RobotAboveButton, [robot, button]),
    }
    ignore_effects = set()
    pick_stick_nsrt = NSRT("PickStickFromButton", parameters, preconditions,
                           add_effects, delete_effects, ignore_effects, option,
                           option_vars, pick_stick_sampler)
    nsrts.add(pick_stick_nsrt)

    # StickPressButtonFromNothing
    robot = Variable("?robot", robot_type)
    stick = Variable("?stick", stick_type)
    button = Variable("?button", button_type)
    parameters = [robot, stick, button]
    option_vars = [robot, stick, button]
    option = StickPressButton
    preconditions = {
        LiftedAtom(Grasped, [robot, stick]),
        LiftedAtom(AboveNoButton, []),
    }
    add_effects = {
        LiftedAtom(StickAboveButton, [stick, button]),
        LiftedAtom(Pressed, [button])
    }
    delete_effects = {LiftedAtom(AboveNoButton, [])}
    ignore_effects = set()
    stick_button_nsrt = NSRT("StickPressButtonFromNothing", parameters,
                             preconditions, add_effects, delete_effects,
                             ignore_effects, option, option_vars, null_sampler)
    nsrts.add(stick_button_nsrt)

    # StickPressButtonFromButton
    robot = Variable("?robot", robot_type)
    stick = Variable("?stick", stick_type)
    button = Variable("?button", button_type)
    from_button = Variable("?from-button", button_type)
    parameters = [robot, stick, button, from_button]
    option_vars = [robot, stick, button]
    option = StickPressButton
    preconditions = {
        LiftedAtom(Grasped, [robot, stick]),
        LiftedAtom(StickAboveButton, [stick, from_button])
    }
    add_effects = {
        LiftedAtom(StickAboveButton, [stick, button]),
        LiftedAtom(Pressed, [button])
    }
    delete_effects = {LiftedAtom(StickAboveButton, [stick, from_button])}
    ignore_effects = set()
    stick_button_nsrt = NSRT("StickPressButtonFromButton", parameters,
                             preconditions, add_effects, delete_effects,
                             ignore_effects, option, option_vars, null_sampler)
    nsrts.add(stick_button_nsrt)

    return nsrts


def _get_doors_gt_nsrts(env_name: str) -> Set[NSRT]:
    """Create ground truth NSRTs for DoorsEnv."""
    robot_type, door_type, room_type = _get_types_by_names(
        env_name, ["robot", "door", "room"])
    InRoom, InDoorway, InMainRoom, TouchingDoor, DoorIsOpen, DoorInRoom, \
        DoorsShareRoom = _get_predicates_by_names(env_name, ["InRoom",
            "InDoorway", "InMainRoom", "TouchingDoor", "DoorIsOpen",
            "DoorInRoom", "DoorsShareRoom"])
    MoveToDoor, OpenDoor, MoveThroughDoor = _get_options_by_names(
        env_name, ["MoveToDoor", "OpenDoor", "MoveThroughDoor"])

    nsrts = set()

    # MoveToDoorFromMainRoom
    # This operator should only be used on the first step of a plan.
    robot = Variable("?robot", robot_type)
    room = Variable("?room", room_type)
    door = Variable("?door", door_type)
    parameters = [robot, room, door]
    option_vars = [robot, door]
    option = MoveToDoor
    preconditions = {
        LiftedAtom(InRoom, [robot, room]),
        LiftedAtom(InMainRoom, [robot, room]),
        LiftedAtom(DoorInRoom, [door, room]),
    }
    add_effects = {
        LiftedAtom(TouchingDoor, [robot, door]),
        LiftedAtom(InDoorway, [robot, door])
    }
    delete_effects = {LiftedAtom(InMainRoom, [robot, room])}
    ignore_effects: Set[Predicate] = set()
    move_to_door_nsrt = NSRT("MoveToDoorFromMainRoom", parameters,
                             preconditions, add_effects, delete_effects,
                             ignore_effects, option, option_vars, null_sampler)
    nsrts.add(move_to_door_nsrt)

    # MoveToDoorFromDoorWay
    robot = Variable("?robot", robot_type)
    start_door = Variable("?start_door", door_type)
    end_door = Variable("?end_door", door_type)
    parameters = [robot, start_door, end_door]
    option_vars = [robot, end_door]
    option = MoveToDoor
    preconditions = {
        LiftedAtom(InDoorway, [robot, start_door]),
        LiftedAtom(DoorsShareRoom, [start_door, end_door]),
    }
    add_effects = {
        LiftedAtom(TouchingDoor, [robot, end_door]),
        LiftedAtom(InDoorway, [robot, end_door])
    }
    delete_effects = {LiftedAtom(InDoorway, [robot, start_door])}
    ignore_effects = set()
    move_to_door_nsrt = NSRT("MoveToDoorFromDoorWay", parameters,
                             preconditions, add_effects, delete_effects,
                             ignore_effects, option, option_vars, null_sampler)
    nsrts.add(move_to_door_nsrt)

    # OpenDoor
    robot = Variable("?robot", robot_type)
    door = Variable("?door", door_type)
    parameters = [door, robot]
    option_vars = [door, robot]
    option = OpenDoor
    preconditions = {
        LiftedAtom(TouchingDoor, [robot, door]),
        LiftedAtom(InDoorway, [robot, door]),
    }
    add_effects = {LiftedAtom(DoorIsOpen, [door])}
    delete_effects = {
        LiftedAtom(TouchingDoor, [robot, door]),
    }
    ignore_effects = set()

    # Allow protected access because this is an oracle. Used in the sampler.
    env = get_or_create_env(env_name)
    assert isinstance(env, DoorsEnv)
    get_open_door_target_value = env._get_open_door_target_value  # pylint: disable=protected-access

    # Even though this option does not need to be parameterized, we make it so,
    # because we want to match the parameter space of the option that will
    # get learned during option learning. This is useful for when we want
    # to use sampler_learner = "oracle" too.
    def open_door_sampler(state: State, goal: Set[GroundAtom],
                          rng: np.random.Generator,
                          objs: Sequence[Object]) -> Array:
        del rng, goal  # unused
        door, _ = objs
        assert door.is_instance(door_type)
        # Calculate the desired change in the doors "rotation" feature.
        # Allow protected access because this is an oracle.
        mass = state.get(door, "mass")
        friction = state.get(door, "friction")
        target_rot = state.get(door, "target_rot")
        target_val = get_open_door_target_value(mass=mass,
                                                friction=friction,
                                                target_rot=target_rot)
        current_val = state.get(door, "rot")
        delta_rot = target_val - current_val
        # The door always changes from closed to open.
        delta_open = 1.0
        return np.array([delta_rot, delta_open], dtype=np.float32)

    open_door_nsrt = NSRT("OpenDoor", parameters, preconditions, add_effects,
                          delete_effects, ignore_effects, option, option_vars,
                          open_door_sampler)
    nsrts.add(open_door_nsrt)

    # MoveThroughDoor
    robot = Variable("?robot", robot_type)
    start_room = Variable("?start_room", room_type)
    end_room = Variable("?end_room", room_type)
    door = Variable("?door", door_type)
    parameters = [robot, start_room, door, end_room]
    option_vars = [robot, door]
    option = MoveThroughDoor
    preconditions = {
        LiftedAtom(InRoom, [robot, start_room]),
        LiftedAtom(InDoorway, [robot, door]),
        LiftedAtom(DoorIsOpen, [door]),
        LiftedAtom(DoorInRoom, [door, start_room]),
        LiftedAtom(DoorInRoom, [door, end_room]),
    }
    add_effects = {
        LiftedAtom(InRoom, [robot, end_room]),
    }
    delete_effects = {
        LiftedAtom(InRoom, [robot, start_room]),
    }
    ignore_effects = set()
    move_through_door_nsrt = NSRT("MoveThroughDoor", parameters, preconditions,
                                  add_effects, delete_effects, ignore_effects,
                                  option, option_vars, null_sampler)
    nsrts.add(move_through_door_nsrt)

    return nsrts


def _get_narrow_passage_gt_nsrts(env_name: str) -> Set[NSRT]:
    """Create ground truth NSRTs for NarrowPassageEnv."""
    robot_type, door_type, target_type = _get_types_by_names(
        env_name, ["robot", "door", "target"])
    DoorIsClosed, DoorIsOpen, TouchedGoal = _get_predicates_by_names(
        env_name, ["DoorIsClosed", "DoorIsOpen", "TouchedGoal"])
    MoveToTarget, MoveAndOpenDoor = _get_options_by_names(
        env_name, ["MoveToTarget", "MoveAndOpenDoor"])

    nsrts = set()

    def random_sampler(state: State, goal: Set[GroundAtom],
                       rng: np.random.Generator,
                       objs: Sequence[Object]) -> Array:
        del state, goal, objs  # unused
        # Note: just return a random value from 0 to 1
        return np.array([rng.uniform()], dtype=np.float32)

    # MoveToTarget
    robot = Variable("?robot", robot_type)
    target = Variable("?target", target_type)
    parameters = [robot, target]
    option_vars = [robot, target]
    option = MoveToTarget
    preconditions: Set[LiftedAtom] = set()
    add_effects: Set[LiftedAtom] = {
        LiftedAtom(TouchedGoal, [robot, target]),
    }
    delete_effects: Set[LiftedAtom] = set()
    ignore_effects: Set[Predicate] = set()
    move_to_target_nsrt = NSRT("MoveToTarget", parameters, preconditions,
                               add_effects, delete_effects, ignore_effects,
                               option, option_vars, random_sampler)
    nsrts.add(move_to_target_nsrt)

    # MoveAndOpenDoor
    robot = Variable("?robot", robot_type)
    door = Variable("?door", door_type)
    parameters = [robot, door]
    option_vars = [robot, door]
    option = MoveAndOpenDoor
    preconditions = {
        LiftedAtom(DoorIsClosed, [door]),
    }
    add_effects = {
        LiftedAtom(DoorIsOpen, [door]),
    }
    delete_effects = {
        LiftedAtom(DoorIsClosed, [door]),
    }
    ignore_effects = set()
    move_and_open_door_nsrt = NSRT("MoveAndOpenDoor", parameters,
                                   preconditions, add_effects, delete_effects,
                                   ignore_effects, option, option_vars,
                                   random_sampler)
    nsrts.add(move_and_open_door_nsrt)

    return nsrts


def _get_coffee_gt_nsrts(env_name: str) -> Set[NSRT]:
    """Create ground truth NSRTs for CoffeeEnv."""
    robot_type, jug_type, cup_type, machine_type = _get_types_by_names(
        env_name, ["robot", "jug", "cup", "machine"])
    CupFilled, Holding, JugInMachine, MachineOn, OnTable, HandEmpty, \
        JugFilled, RobotAboveCup, JugAboveCup, NotAboveCup, PressingButton, \
        Twisting, NotSameCup = \
        _get_predicates_by_names(env_name, ["CupFilled",
            "Holding", "JugInMachine", "MachineOn", "OnTable", "HandEmpty",
            "JugFilled", "RobotAboveCup", "JugAboveCup", "NotAboveCup",
            "PressingButton", "Twisting", "NotSameCup"])
    MoveToTwistJug, TwistJug, PickJug, PlaceJugInMachine, TurnMachineOn, \
        Pour = _get_options_by_names(env_name, ["MoveToTwistJug", "TwistJug",
            "PickJug", "PlaceJugInMachine", "TurnMachineOn", "Pour"])

    nsrts = set()

    # MoveToTwistJug
    robot = Variable("?robot", robot_type)
    jug = Variable("?jug", jug_type)
    parameters = [robot, jug]
    option_vars = [robot, jug]
    option = MoveToTwistJug
    preconditions = {
        LiftedAtom(OnTable, [jug]),
        LiftedAtom(HandEmpty, [robot]),
    }
    add_effects = {
        LiftedAtom(Twisting, [robot, jug]),
    }
    delete_effects = {
        LiftedAtom(HandEmpty, [robot]),
    }
    ignore_effects: Set[Predicate] = set()
    move_to_twist_jug_nsrt = NSRT("MoveToTwistJug", parameters, preconditions,
                                  add_effects, delete_effects, ignore_effects,
                                  option, option_vars, null_sampler)
    nsrts.add(move_to_twist_jug_nsrt)

    # TwistJug
    robot = Variable("?robot", robot_type)
    jug = Variable("?jug", jug_type)
    parameters = [robot, jug]
    option_vars = [robot, jug]
    option = TwistJug
    preconditions = {
        LiftedAtom(OnTable, [jug]),
        LiftedAtom(Twisting, [robot, jug]),
    }
    add_effects = {
        LiftedAtom(HandEmpty, [robot]),
    }
    delete_effects = {
        LiftedAtom(Twisting, [robot, jug]),
    }
    ignore_effects = set()

    def twist_jug_sampler(state: State, goal: Set[GroundAtom],
                          rng: np.random.Generator,
                          objs: Sequence[Object]) -> Array:
        del state, goal, objs  # unused
        return np.array(rng.uniform(-1, 1, size=(1, )), dtype=np.float32)

    twist_jug_nsrt = NSRT("TwistJug", parameters, preconditions, add_effects,
                          delete_effects, ignore_effects, option, option_vars,
                          twist_jug_sampler)
    nsrts.add(twist_jug_nsrt)

    # PickJugFromTable
    robot = Variable("?robot", robot_type)
    jug = Variable("?jug", jug_type)
    parameters = [robot, jug]
    option_vars = [robot, jug]
    option = PickJug
    preconditions = {
        LiftedAtom(OnTable, [jug]),
        LiftedAtom(HandEmpty, [robot])
    }
    add_effects = {
        LiftedAtom(Holding, [robot, jug]),
    }
    delete_effects = {
        LiftedAtom(OnTable, [jug]),
        LiftedAtom(HandEmpty, [robot])
    }
    ignore_effects = set()
    pick_jug_from_table_nsrt = NSRT("PickJugFromTable", parameters,
                                    preconditions, add_effects, delete_effects,
                                    ignore_effects, option, option_vars,
                                    null_sampler)
    nsrts.add(pick_jug_from_table_nsrt)

    # PlaceJugInMachine
    robot = Variable("?robot", robot_type)
    jug = Variable("?jug", jug_type)
    machine = Variable("?machine", machine_type)
    parameters = [robot, jug, machine]
    option_vars = [robot, jug, machine]
    option = PlaceJugInMachine
    preconditions = {
        LiftedAtom(Holding, [robot, jug]),
    }
    add_effects = {
        LiftedAtom(HandEmpty, [robot]),
        LiftedAtom(JugInMachine, [jug, machine]),
    }
    delete_effects = {
        LiftedAtom(Holding, [robot, jug]),
    }
    ignore_effects = set()
    place_jug_in_machine_nsrt = NSRT("PlaceJugInMachine", parameters,
                                     preconditions, add_effects,
                                     delete_effects, ignore_effects, option,
                                     option_vars, null_sampler)
    nsrts.add(place_jug_in_machine_nsrt)

    # TurnMachineOn
    robot = Variable("?robot", robot_type)
    jug = Variable("?jug", jug_type)
    machine = Variable("?machine", machine_type)
    parameters = [robot, jug, machine]
    option_vars = [robot, machine]
    option = TurnMachineOn
    preconditions = {
        LiftedAtom(HandEmpty, [robot]),
        LiftedAtom(JugInMachine, [jug, machine]),
    }
    add_effects = {
        LiftedAtom(JugFilled, [jug]),
        LiftedAtom(MachineOn, [machine]),
        LiftedAtom(PressingButton, [robot, machine]),
    }
    delete_effects = set()
    ignore_effects = set()
    turn_machine_on_nsrt = NSRT("TurnMachineOn", parameters, preconditions,
                                add_effects, delete_effects, ignore_effects,
                                option, option_vars, null_sampler)
    nsrts.add(turn_machine_on_nsrt)

    # PickJugFromMachine
    robot = Variable("?robot", robot_type)
    jug = Variable("?jug", jug_type)
    machine = Variable("?machine", machine_type)
    parameters = [robot, jug, machine]
    option_vars = [robot, jug]
    option = PickJug
    preconditions = {
        LiftedAtom(HandEmpty, [robot]),
        LiftedAtom(JugInMachine, [jug, machine]),
        LiftedAtom(PressingButton, [robot, machine]),
    }
    add_effects = {
        LiftedAtom(Holding, [robot, jug]),
    }
    delete_effects = {
        LiftedAtom(HandEmpty, [robot]),
        LiftedAtom(JugInMachine, [jug, machine]),
        LiftedAtom(PressingButton, [robot, machine]),
    }
    ignore_effects = set()
    pick_jug_from_machine_nsrt = NSRT("PickJugFromMachine", parameters,
                                      preconditions, add_effects,
                                      delete_effects, ignore_effects, option,
                                      option_vars, null_sampler)
    nsrts.add(pick_jug_from_machine_nsrt)

    # PourFromNowhere
    robot = Variable("?robot", robot_type)
    jug = Variable("?jug", jug_type)
    cup = Variable("?cup", cup_type)
    parameters = [robot, jug, cup]
    option_vars = [robot, jug, cup]
    option = Pour
    preconditions = {
        LiftedAtom(Holding, [robot, jug]),
        LiftedAtom(JugFilled, [jug]),
        LiftedAtom(NotAboveCup, [robot, jug]),
    }
    add_effects = {
        LiftedAtom(JugAboveCup, [jug, cup]),
        LiftedAtom(RobotAboveCup, [robot, cup]),
        LiftedAtom(CupFilled, [cup]),
    }
    delete_effects = {
        LiftedAtom(NotAboveCup, [robot, jug]),
    }
    ignore_effects = set()
    pour_from_nowhere_nsrt = NSRT("PourFromNowhere", parameters, preconditions,
                                  add_effects, delete_effects, ignore_effects,
                                  option, option_vars, null_sampler)
    nsrts.add(pour_from_nowhere_nsrt)

    # PourFromOtherCup
    robot = Variable("?robot", robot_type)
    jug = Variable("?jug", jug_type)
    cup = Variable("?cup", cup_type)
    other_cup = Variable("?other_cup", cup_type)
    parameters = [robot, jug, cup, other_cup]
    option_vars = [robot, jug, cup]
    option = Pour
    preconditions = {
        LiftedAtom(Holding, [robot, jug]),
        LiftedAtom(JugFilled, [jug]),
        LiftedAtom(JugAboveCup, [jug, other_cup]),
        LiftedAtom(RobotAboveCup, [robot, other_cup]),
        LiftedAtom(NotSameCup, [cup, other_cup]),
    }
    add_effects = {
        LiftedAtom(JugAboveCup, [jug, cup]),
        LiftedAtom(RobotAboveCup, [robot, cup]),
        LiftedAtom(CupFilled, [cup]),
    }
    delete_effects = {
        LiftedAtom(JugAboveCup, [jug, other_cup]),
        LiftedAtom(RobotAboveCup, [robot, other_cup]),
    }
    ignore_effects = set()
    pour_from_other_cup_nsrt = NSRT("PourFromOtherCup", parameters,
                                    preconditions, add_effects, delete_effects,
                                    ignore_effects, option, option_vars,
                                    null_sampler)
    nsrts.add(pour_from_other_cup_nsrt)

    return nsrts


def _get_satellites_gt_nsrts(env_name: str) -> Set[NSRT]:
    """Create ground truth NSRTs for SatellitesEnv."""
    sat_type, obj_type = _get_types_by_names(env_name, ["satellite", "object"])
    Sees, CalibrationTarget, IsCalibrated, HasCamera, HasInfrared, HasGeiger, \
        ShootsChemX, ShootsChemY, HasChemX, HasChemY, CameraReadingTaken, \
        InfraredReadingTaken, GeigerReadingTaken = _get_predicates_by_names(
            env_name, ["Sees", "CalibrationTarget", "IsCalibrated",
                      "HasCamera", "HasInfrared", "HasGeiger",
                      "ShootsChemX", "ShootsChemY", "HasChemX", "HasChemY",
                      "CameraReadingTaken", "InfraredReadingTaken",
                      "GeigerReadingTaken"])
    MoveTo, Calibrate, ShootChemX, ShootChemY, UseInstrument = \
        _get_options_by_names(
            env_name, ["MoveTo", "Calibrate", "ShootChemX", "ShootChemY",
                      "UseInstrument"])

    nsrts = set()

    # MoveTo
    sat = Variable("?sat", sat_type)
    obj = Variable("?obj", obj_type)
    parameters = [sat, obj]
    option_vars = [sat, obj]
    option = MoveTo
    preconditions: Set[LiftedAtom] = set()
    add_effects = {
        LiftedAtom(Sees, [sat, obj]),
    }
    delete_effects: Set[LiftedAtom] = set()
    ignore_effects = {Sees}

    def moveto_sampler(state: State, goal: Set[GroundAtom],
                       rng: np.random.Generator,
                       objs: Sequence[Object]) -> Array:
        del goal  # unused
        _, obj = objs
        obj_x = state.get(obj, "x")
        obj_y = state.get(obj, "y")
        min_dist = SatellitesEnv.radius * 4
        max_dist = SatellitesEnv.fov_dist - SatellitesEnv.radius * 2
        dist = rng.uniform(min_dist, max_dist)
        angle = rng.uniform(-np.pi, np.pi)
        x = obj_x + dist * np.cos(angle)
        y = obj_y + dist * np.sin(angle)
        return np.array([x, y], dtype=np.float32)

    moveto_nsrt = NSRT("MoveTo", parameters, preconditions, add_effects,
                       delete_effects, ignore_effects, option, option_vars,
                       moveto_sampler)
    nsrts.add(moveto_nsrt)

    # Calibrate
    sat = Variable("?sat", sat_type)
    obj = Variable("?obj", obj_type)
    parameters = [sat, obj]
    option_vars = [sat, obj]
    option = Calibrate
    preconditions = {
        LiftedAtom(Sees, [sat, obj]),
        LiftedAtom(CalibrationTarget, [sat, obj]),
    }
    add_effects = {
        LiftedAtom(IsCalibrated, [sat]),
    }
    delete_effects = set()
    ignore_effects = set()
    calibrate_nsrt = NSRT("Calibrate", parameters, preconditions, add_effects,
                          delete_effects, ignore_effects, option, option_vars,
                          null_sampler)
    nsrts.add(calibrate_nsrt)

    # ShootChemX
    sat = Variable("?sat", sat_type)
    obj = Variable("?obj", obj_type)
    parameters = [sat, obj]
    option_vars = [sat, obj]
    option = ShootChemX
    preconditions = {
        LiftedAtom(Sees, [sat, obj]),
        LiftedAtom(ShootsChemX, [sat]),
    }
    add_effects = {
        LiftedAtom(HasChemX, [obj]),
    }
    delete_effects = set()
    ignore_effects = set()
    shoot_chem_x_nsrt = NSRT("ShootChemX", parameters, preconditions,
                             add_effects, delete_effects, ignore_effects,
                             option, option_vars, null_sampler)
    nsrts.add(shoot_chem_x_nsrt)

    # ShootChemY
    sat = Variable("?sat", sat_type)
    obj = Variable("?obj", obj_type)
    parameters = [sat, obj]
    option_vars = [sat, obj]
    option = ShootChemY
    preconditions = {
        LiftedAtom(Sees, [sat, obj]),
        LiftedAtom(ShootsChemY, [sat]),
    }
    add_effects = {
        LiftedAtom(HasChemY, [obj]),
    }
    delete_effects = set()
    ignore_effects = set()
    shoot_chem_y_nsrt = NSRT("ShootChemY", parameters, preconditions,
                             add_effects, delete_effects, ignore_effects,
                             option, option_vars, null_sampler)
    nsrts.add(shoot_chem_y_nsrt)

    # TakeCameraReading
    sat = Variable("?sat", sat_type)
    obj = Variable("?obj", obj_type)
    parameters = [sat, obj]
    option_vars = [sat, obj]
    option = UseInstrument
    preconditions = {
        LiftedAtom(Sees, [sat, obj]),
        LiftedAtom(IsCalibrated, [sat]),
        LiftedAtom(HasCamera, [sat]),
        # taking a camera reading requires Chemical X
        LiftedAtom(HasChemX, [obj]),
    }
    add_effects = {
        LiftedAtom(CameraReadingTaken, [sat, obj]),
    }
    delete_effects = set()
    ignore_effects = set()
    take_camera_reading_nsrt = NSRT("TakeCameraReading", parameters,
                                    preconditions, add_effects, delete_effects,
                                    ignore_effects, option, option_vars,
                                    null_sampler)
    nsrts.add(take_camera_reading_nsrt)

    # TakeInfraredReading
    sat = Variable("?sat", sat_type)
    obj = Variable("?obj", obj_type)
    parameters = [sat, obj]
    option_vars = [sat, obj]
    option = UseInstrument
    preconditions = {
        LiftedAtom(Sees, [sat, obj]),
        LiftedAtom(IsCalibrated, [sat]),
        LiftedAtom(HasInfrared, [sat]),
        # taking an infrared reading requires Chemical Y
        LiftedAtom(HasChemY, [obj]),
    }
    add_effects = {
        LiftedAtom(InfraredReadingTaken, [sat, obj]),
    }
    delete_effects = set()
    ignore_effects = set()
    take_infrared_reading_nsrt = NSRT("TakeInfraredReading", parameters,
                                      preconditions, add_effects,
                                      delete_effects, ignore_effects, option,
                                      option_vars, null_sampler)
    nsrts.add(take_infrared_reading_nsrt)

    # TakeGeigerReading
    sat = Variable("?sat", sat_type)
    obj = Variable("?obj", obj_type)
    parameters = [sat, obj]
    option_vars = [sat, obj]
    option = UseInstrument
    preconditions = {
        LiftedAtom(Sees, [sat, obj]),
        LiftedAtom(IsCalibrated, [sat]),
        LiftedAtom(HasGeiger, [sat]),
        # taking a Geiger reading doesn't require any chemical
    }
    add_effects = {
        LiftedAtom(GeigerReadingTaken, [sat, obj]),
    }
    delete_effects = set()
    ignore_effects = set()
    take_geiger_reading_nsrt = NSRT("TakeGeigerReading", parameters,
                                    preconditions, add_effects, delete_effects,
                                    ignore_effects, option, option_vars,
                                    null_sampler)
    nsrts.add(take_geiger_reading_nsrt)

    return nsrts


def _get_behavior_gt_nsrts() -> Set[NSRT]:  # pragma: no cover
    """Create ground truth nsrts for BehaviorEnv."""
    # Without this cast, mypy complains:
    #   "BaseEnv" has no attribute "object_to_ig_object"
    # and using isinstance(env, BehaviorEnv) instead does not work.
    env_base = get_or_create_env("behavior")
    env = cast(BehaviorEnv, env_base)

    # NOTE: These two methods below are necessary to help instantiate
    # all combinations of types for predicates (e.g. reachable(robot, book),
    # reachable(robot, fridge), etc). If we had support for hierarchical types
    # such that all types could inherit from 'object' we would not need
    # to perform this combinatorial enumeration.

    type_name_to_type = {t.name: t for t in env.types}
    pred_name_to_pred = {p.name: p for p in env.predicates}

    def _get_lifted_atom(base_pred_name: str,
                         objects: Sequence[Variable]) -> LiftedAtom:
        pred = _get_predicate(base_pred_name, [o.type for o in objects])
        return LiftedAtom(pred, objects)

    def _get_predicate(base_pred_name: str,
                       types: Sequence[Type]) -> Predicate:
        if len(types) == 0:
            return pred_name_to_pred[base_pred_name]
        type_names = "-".join(t.name for t in types)
        pred_name = f"{base_pred_name}-{type_names}"
        return pred_name_to_pred[pred_name]

    # We start by creating reachable predicates for the agent and
    # all possible other types. These predicates will
    # be used as ignore effects for navigateTo operators.
    reachable_predicates = set()
    for reachable_pred_type in env.task_relevant_types:
        # We don't care about the "reachable(agent)" predicate
        # since it will always be False.
        if reachable_pred_type.name == "agent":
            continue
        reachable_predicates.add(
            _get_predicate("reachable", [reachable_pred_type]))

    nsrts = set()
    op_name_count_nav = itertools.count()
    op_name_count_pick = itertools.count()
    op_name_count_place = itertools.count()
    op_name_count_open = itertools.count()
    op_name_count_close = itertools.count()
    op_name_count_place_inside = itertools.count()
<<<<<<< HEAD
    op_name_count_place_next_to = itertools.count()
=======
    op_name_count_clean = itertools.count()
    op_name_count_place_under = itertools.count()
>>>>>>> b0ba2f1a

    # Dummy sampler definition. Useful for open and close.
    def dummy_param_sampler(state: State, goal: Set[GroundAtom],
                            rng: Generator,
                            objects: Sequence["URDFObject"]) -> Array:
        """Dummy sampler."""
        del state, goal, rng, objects
        return np.array([0.0, 0.0, 0.0])

    # NavigateTo sampler definition.
    def navigate_to_param_sampler(state: State, goal: Set[GroundAtom],
                                  rng: Generator,
                                  objects: Sequence["URDFObject"]) -> Array:
        """Sampler for navigateTo option.

        Loads the entire iGibson env to perform collision checking and
        generates a finite number of samples such that the returned
        sample is not in collision with any object in the environment.
        """
        del goal
        # Get the current env for collision checking.
        env = get_or_create_env("behavior")
        assert isinstance(env, BehaviorEnv)
        env.check_state_closeness_and_load(state)
        # The navigation nsrts are designed such that the target
        # obj is always last in the params list.
        obj_to_sample_near = objects[-1]
        return sample_navigation_params(env.igibson_behavior_env,
                                        obj_to_sample_near, rng)

    # Grasp sampler definition.
    def grasp_obj_param_sampler(state: State, goal: Set[GroundAtom],
                                rng: Generator,
                                objects: Sequence["URDFObject"]) -> Array:
        """Sampler for grasp option."""
        del state, goal, objects
        x_offset = (rng.random() * 0.4) - 0.2
        y_offset = (rng.random() * 0.4) - 0.2
        z_offset = rng.random() * 0.2
        return np.array([x_offset, y_offset, z_offset])

    # Place OnTop sampler definition.
    def place_ontop_obj_pos_sampler(
            state: State, goal: Set[GroundAtom], rng: Generator,
            objects: Union["URDFObject", "RoomFloor"]) -> Array:
        """Sampler for placeOnTop option."""
        del goal
        assert rng is not None
        # objA is the object the robot is currently holding, and
        # objB is the surface that it must place onto.
        # The BEHAVIOR NSRT's are designed such that objA is the 0th
        # argument, and objB is the last.
        objA = objects[0]
        objB = objects[-1]

        params = {
            "max_angle_with_z_axis": 0.17,
            "bimodal_stdev_fraction": 1e-6,
            "bimodal_mean_fraction": 1.0,
            "max_sampling_attempts": 50,
            "aabb_offset": 0.01,
        }
        aabb = get_aabb(objA.get_body_id())
        aabb_extent = get_aabb_extent(aabb)

        random_seed_int = rng.integers(10000000)
        sampling_results = sampling_utils.sample_cuboid_on_object(
            objB,
            num_samples=1,
            cuboid_dimensions=aabb_extent,
            axis_probabilities=[0, 0, 1],
            refuse_downwards=True,
            random_seed_number=random_seed_int,
            **params,
        )

        # If we cannot find a sample using BEHAVIOR's utility, fall back onto
        # our custom-written samplers.
        if sampling_results[0] is None or sampling_results[0][0] is None:
            env = get_or_create_env("behavior")
            assert isinstance(env, BehaviorEnv)
            env.check_state_closeness_and_load(state)
            return sample_place_ontop_params(env.igibson_behavior_env, objB,
                                             rng)

        rnd_params = np.subtract(sampling_results[0][0], objB.get_position())
        return rnd_params

    # Place Inside sampler definition.
    def place_inside_obj_pos_sampler(
            state: State, goal: Set[GroundAtom], rng: Generator,
            objects: Union["URDFObject", "RoomFloor"]) -> Array:
        """Sampler for placeOnTop option."""
        del state, goal
        assert rng is not None
        # objA is the object the robot is currently holding, and
        # objB is the surface that it must place onto.
        # The BEHAVIOR NSRT's are designed such that objA is the 0th
        # argument, and objB is the last.
        objA = objects[0]
        objB = objects[-1]

        params = {
            "max_angle_with_z_axis": 0.17,
            "bimodal_stdev_fraction": 0.4,
            "bimodal_mean_fraction": 0.5,
            "max_sampling_attempts": 100,
            "aabb_offset": -0.01,
        }
        aabb = get_aabb(objA.get_body_id())
        aabb_extent = get_aabb_extent(aabb)

        random_seed_int = rng.integers(10000000)
        sampling_results = sampling_utils.sample_cuboid_on_object(
            objB,
            num_samples=1,
            cuboid_dimensions=aabb_extent,
            axis_probabilities=[0, 0, 1],
            refuse_downwards=True,
            random_seed_number=random_seed_int,
            **params,
        )

        if sampling_results[0] is None or sampling_results[0][0] is None:
            # If sampling fails, fall back onto custom-defined object-specific
            # samplers
            return sample_place_inside_params(objB, rng)

        rnd_params = np.subtract(sampling_results[0][0], objB.get_position())
        return rnd_params

<<<<<<< HEAD
    def place_next_to_obj_pos_sampler(
            state: State, goal: Set[GroundAtom], rng: Generator,
            objects: Union["URDFObject", "RoomFloor"]) -> Array:
        """Sampler for placeNextT0 option."""
=======
    # Place Under sampler definition
    def place_under_obj_pos_sampler(
            state: State, goal: Set[GroundAtom], rng: Generator,
            objects: Union["URDFObject", "RoomFloor"]) -> Array:
        """Sampler for placeUnder option."""
>>>>>>> b0ba2f1a
        del goal
        assert rng is not None
        # objA is the object the robot is currently holding, and
        # objB is the surface that it must be placed under.
        # The BEHAVIOR NSRT's are designed such that objA is the 0th
        # argument, and objB is the last.
        objB = objects[-1]

        env = get_or_create_env("behavior")
        assert isinstance(env, BehaviorEnv)
        env.check_state_closeness_and_load(state)
<<<<<<< HEAD
        return sample_place_next_to_params(env.igibson_behavior_env, objB, rng)
=======
        return sample_place_under_params(env.igibson_behavior_env, objB, rng)
>>>>>>> b0ba2f1a

    for option in env.options:
        split_name = option.name.split("-")
        base_option_name = split_name[0]
        option_arg_type_names = split_name[1:]
        # Edge case t-shirt gets parsed wrong with split("").
        if option_arg_type_names[0] == "t" and option_arg_type_names[
                1] == "shirt":
            option_arg_type_names = ["t-shirt"] + option_arg_type_names[2:]

        if base_option_name == "NavigateTo":
            assert len(option_arg_type_names) == 1
            target_obj_type_name = option_arg_type_names[0]
            target_obj_type = type_name_to_type[target_obj_type_name]
            target_obj = Variable("?targ", target_obj_type)
            # We don't need an NSRT to navigate to the agent or the room floor.
            if target_obj_type_name in ["agent", "room_floor"]:
                continue
            # Navigate To.
            parameters = [target_obj]
            option_vars = [target_obj]
            preconditions: Set[LiftedAtom] = set()
            add_effects = {_get_lifted_atom("reachable", [target_obj])}
            reachable_nothing = _get_lifted_atom("reachable-nothing", [])
            delete_effects = {reachable_nothing}
            nsrt = NSRT(
                f"{option.name}-{next(op_name_count_nav)}", parameters,
                preconditions, add_effects, delete_effects,
                reachable_predicates, option, option_vars,
                lambda s, g, r, o: navigate_to_param_sampler(
                    s,
                    g,
                    r,
                    [
                        env.object_to_ig_object(o_i)
                        if isinstance(o_i, Object) else o_i for o_i in o
                    ],
                ))
            nsrts.add(nsrt)

        elif base_option_name == "Grasp":
            assert len(option_arg_type_names) == 1
            target_obj_type_name = option_arg_type_names[0]
            target_obj_type = type_name_to_type[target_obj_type_name]
            target_obj = Variable("?targ", target_obj_type)
            # If the target object is not in these object types, we do not
            # have to make a NSRT with this type.
            if target_obj_type.name not in PICK_PLACE_OBJECT_TYPES:
                continue
            # Grasp an object from ontop some surface.
            for surf_obj_type in sorted(env.task_relevant_types):
                # If the surface object is not in these object types, we do not
                # have to make a NSRT with this type.
                if surf_obj_type.name not in PLACE_ONTOP_SURFACE_OBJECT_TYPES\
                    | PLACE_INTO_SURFACE_OBJECT_TYPES:
                    continue
                surf_obj = Variable("?surf", surf_obj_type)
                parameters = [target_obj, surf_obj]
                option_vars = [target_obj]
                handempty = _get_lifted_atom("handempty", [])
                targ_reachable = _get_lifted_atom("reachable", [target_obj])
                targ_holding = _get_lifted_atom("holding", [target_obj])
                ontop = _get_lifted_atom("ontop", [target_obj, surf_obj])
                inside = _get_lifted_atom("inside", [target_obj, surf_obj])
                preconditions_ontop = {handempty, targ_reachable, ontop}
                preconditions_inside = {handempty, targ_reachable, inside}
                add_effects = {targ_holding}
                delete_effects_ontop = {handempty, ontop, targ_reachable}
                delete_effects_inside = {handempty, inside, targ_reachable}
                # NSRT for grasping an object from ontop an object.
                nsrt = NSRT(
                    f"{option.name}-{next(op_name_count_pick)}",
                    parameters,
                    preconditions_ontop,
                    add_effects,
                    delete_effects_ontop,
                    set(),
                    option,
                    option_vars,
                    grasp_obj_param_sampler,
                )
                nsrts.add(nsrt)
                # NSRT for grasping an object from inside an object.
                nsrt = NSRT(
                    f"{option.name}-{next(op_name_count_pick)}",
                    parameters,
                    preconditions_inside,
                    add_effects,
                    delete_effects_inside,
                    set(),
                    option,
                    option_vars,
                    grasp_obj_param_sampler,
                )
                nsrts.add(nsrt)

        elif base_option_name == "PlaceOnTop":
            assert len(option_arg_type_names) == 1
            surf_obj_type_name = option_arg_type_names[0]
            surf_obj_type = type_name_to_type[surf_obj_type_name]
            surf_obj = Variable("?surf", surf_obj_type)
            # We don't need an NSRT to place objects on top of the
            # agent because this is never necessary.
            if surf_obj.type.name == "agent":
                continue
            # If the surface object is not in these object types, we do not
            # have to make a NSRT with this type.
            if surf_obj_type.name not in PLACE_ONTOP_SURFACE_OBJECT_TYPES:
                continue
            # We need to place the object we're holding!
            for held_obj_types in sorted(env.task_relevant_types):
                # If the held object is not in these object types, we do not
                # have to make a NSRT with this type.
                if held_obj_types.name not in PICK_PLACE_OBJECT_TYPES:
                    continue
                held_obj = Variable("?held", held_obj_types)
                parameters = [held_obj, surf_obj]
                option_vars = [surf_obj]
                handempty = _get_lifted_atom("handempty", [])
                held_holding = _get_lifted_atom("holding", [held_obj])
                surf_reachable = _get_lifted_atom("reachable", [surf_obj])
                held_reachable = _get_lifted_atom("reachable", [held_obj])
                ontop = _get_lifted_atom("ontop", [held_obj, surf_obj])
                preconditions = {held_holding, surf_reachable}
                add_effects = {ontop, handempty, held_reachable}
                delete_effects = {held_holding}
                nsrt = NSRT(
                    f"{option.name}-{next(op_name_count_place)}",
                    parameters,
                    preconditions,
                    add_effects,
                    delete_effects,
                    set(),
                    option,
                    option_vars,
                    lambda s, g, r, o: place_ontop_obj_pos_sampler(
                        s,
                        g,
                        objects=[
                            env.object_to_ig_object(o_i)
                            if isinstance(o_i, Object) else o_i for o_i in o
                        ],
                        rng=r,
                    ),
                )
                nsrts.add(nsrt)

        elif base_option_name == "Open":
            assert len(option_arg_type_names) == 1
            open_obj_type_name = option_arg_type_names[0]
            open_obj_type = type_name_to_type[open_obj_type_name]
            # We don't need an NSRT to open objects that are not
            # openable.
            if open_obj_type.name not in OPENABLE_OBJECT_TYPES:
                continue
            open_obj = Variable("?obj", open_obj_type)
            # We don't need an NSRT to open the agent.
            if open_obj_type_name == "agent":
                continue
            parameters = [open_obj]
            option_vars = [open_obj]
            openable_predicate = _get_lifted_atom("openable", [open_obj])
            closed_predicate = _get_lifted_atom("closed", [open_obj])
            preconditions = {
                _get_lifted_atom("reachable", [open_obj]), closed_predicate,
                openable_predicate
            }
            add_effects = {_get_lifted_atom("open", [open_obj])}
            delete_effects = {closed_predicate}
            nsrt = NSRT(
                f"{option.name}-{next(op_name_count_open)}", parameters,
                preconditions, add_effects, delete_effects, set(), option,
                option_vars, lambda s, g, r, o: dummy_param_sampler(
                    s,
                    g,
                    r,
                    [
                        env.object_to_ig_object(o_i)
                        if isinstance(o_i, Object) else o_i for o_i in o
                    ],
                ))
            nsrts.add(nsrt)

        elif base_option_name == "Close":
            assert len(option_arg_type_names) == 1
            close_obj_type_name = option_arg_type_names[0]
            close_obj_type = type_name_to_type[close_obj_type_name]
            close_obj = Variable("?obj", close_obj_type)
            # We don't need an NSRT to close objects that are not
            # openable.
            if close_obj_type.name not in OPENABLE_OBJECT_TYPES:
                continue
            parameters = [close_obj]
            option_vars = [close_obj]
            preconditions = {
                _get_lifted_atom("reachable", [close_obj]),
                _get_lifted_atom("open", [close_obj]),
                _get_lifted_atom("openable", [close_obj])
            }
            add_effects = {_get_lifted_atom("closed", [close_obj])}
            delete_effects = {_get_lifted_atom("open", [close_obj])}
            nsrt = NSRT(
                f"{option.name}-{next(op_name_count_close)}", parameters,
                preconditions, add_effects, delete_effects, set(), option,
                option_vars, lambda s, g, r, o: dummy_param_sampler(
                    s,
                    g,
                    r,
                    [
                        env.object_to_ig_object(o_i)
                        if isinstance(o_i, Object) else o_i for o_i in o
                    ],
                ))
            nsrts.add(nsrt)

        elif base_option_name == "PlaceInside":
            assert len(option_arg_type_names) == 1
            surf_obj_type_name = option_arg_type_names[0]
            surf_obj_type = type_name_to_type[surf_obj_type_name]
            surf_obj = Variable("?surf", surf_obj_type)
            # We don't need an NSRT to place objects inside the
            # agent or room floor because this is not possible.
            if surf_obj_type.name in ["agent", "room_floor"]:
                continue
            # If the surface object is not in these object types, we do not
            # have to make a NSRT with this type.
            if surf_obj_type.name not in PLACE_INTO_SURFACE_OBJECT_TYPES:
                continue
            # We need to place the object we're holding. Note that we create
            # two different place-inside NSRTs: one for when the object we are
            # placing into is `openable`, and one for other cases.
            for held_obj_types in sorted(env.task_relevant_types):
                # If the held object is not in these object types, we do not
                # have to make a NSRT with this type.
                if held_obj_types.name not in PICK_PLACE_OBJECT_TYPES or \
                    held_obj_types.name == surf_obj_type.name:
                    continue
                held_obj = Variable("?held", held_obj_types)
                parameters = [held_obj, surf_obj]
                option_vars = [surf_obj]
                handempty = _get_lifted_atom("handempty", [])
                held_holding = _get_lifted_atom("holding", [held_obj])
                surf_reachable = _get_lifted_atom("reachable", [surf_obj])
                held_reachable = _get_lifted_atom("reachable", [held_obj])
                inside = _get_lifted_atom("inside", [held_obj, surf_obj])
                openable_surf = _get_lifted_atom("openable", [surf_obj])
                not_openable_surf = _get_lifted_atom("not-openable",
                                                     [surf_obj])
                open_surf = _get_lifted_atom("open", [surf_obj])
                preconditions_openable = {
                    held_holding, surf_reachable, openable_surf, open_surf
                }
                preconditions_not_openable = {
                    held_holding, surf_reachable, not_openable_surf
                }
                add_effects = {inside, handempty, held_reachable}
                delete_effects = {held_holding}
                # NSRT for placing into an openable surface.
                openable_nsrt = NSRT(
                    f"{option.name}-{next(op_name_count_place_inside)}",
                    parameters,
                    preconditions_openable,
                    add_effects,
                    delete_effects,
                    set(),
                    option,
                    option_vars,
                    lambda s, g, r, o: place_inside_obj_pos_sampler(
                        s,
                        g,
                        objects=[
                            env.object_to_ig_object(o_i)
                            if isinstance(o_i, Object) else o_i for o_i in o
                        ],
                        rng=r,
                    ),
                )
                nsrts.add(openable_nsrt)
                # NSRT for placing into a not-openable surface.
                not_openable_nsrt = NSRT(
                    f"{option.name}-{next(op_name_count_place_inside)}",
                    parameters,
                    preconditions_not_openable,
                    add_effects,
                    delete_effects,
                    set(),
                    option,
                    option_vars,
                    lambda s, g, r, o: place_inside_obj_pos_sampler(
                        s,
                        g,
                        objects=[
                            env.object_to_ig_object(o_i)
                            if isinstance(o_i, Object) else o_i for o_i in o
                        ],
                        rng=r,
                    ),
                )
                nsrts.add(not_openable_nsrt)

        elif base_option_name == "PlaceUnder":
            assert len(option_arg_type_names) == 1
            surf_obj_type_name = option_arg_type_names[0]
            surf_obj_type = type_name_to_type[surf_obj_type_name]
            surf_obj = Variable("?surf", surf_obj_type)
            # We don't need an NSRT to place objects under the
            # agent or room floor because this is not possible.
            if surf_obj_type.name in ["agent", "room_floor"]:
                continue
            # If the surface object is not in these object types, we do not
            # have to make a NSRT with this type.
            if surf_obj_type.name not in PLACE_UNDER_SURFACE_OBJECT_TYPES:
                continue
            # We need to place the object we're holding.
            for held_obj_types in sorted(env.task_relevant_types):
                # If the held object is not in these object types, we do not
                # have to make a NSRT with this type.
                if held_obj_types.name not in PICK_PLACE_OBJECT_TYPES or \
                    held_obj_types.name == surf_obj_type.name:
                    continue
                held_obj = Variable("?held", held_obj_types)
                parameters = [held_obj, surf_obj]
                option_vars = [surf_obj]
                handempty = _get_lifted_atom("handempty", [])
                held_holding = _get_lifted_atom("holding", [held_obj])
                surf_reachable = _get_lifted_atom("reachable", [surf_obj])
                held_reachable = _get_lifted_atom("reachable", [held_obj])
                under = _get_lifted_atom("under", [held_obj, surf_obj])
                preconditions = {held_holding, surf_reachable}
                add_effects = {under, handempty, held_reachable}
                delete_effects = {held_holding}
                nsrt = NSRT(
                    f"{option.name}-{next(op_name_count_place_under)}",
                    parameters, preconditions, add_effects, delete_effects,
                    set(), option, option_vars,
                    lambda s, g, r, o: place_under_obj_pos_sampler(
                        s,
                        g,
                        r,
                        [
                            env.object_to_ig_object(o_i)
                            if isinstance(o_i, Object) else o_i for o_i in o
                        ],
                    ))
                nsrts.add(nsrt)

        elif base_option_name == "ToggleOn":
            assert len(option_arg_type_names) == 1
            toggle_obj_type_name = option_arg_type_names[0]
            toggle_obj_type = type_name_to_type[toggle_obj_type_name]
            toggle_obj = Variable("?obj", toggle_obj_type)

            if toggle_obj_type.name not in TOGGLEABLE_OBJECT_TYPES:
                continue

            parameters = [toggle_obj]
            option_vars = [toggle_obj]
            preconditions = {
                _get_lifted_atom("reachable", [toggle_obj]),
                _get_lifted_atom("toggled-off", [toggle_obj]),
                _get_lifted_atom("toggleable", [toggle_obj]),
            }
            add_effects = {_get_lifted_atom("toggled_on", [toggle_obj])}
            delete_effects = {_get_lifted_atom("toggled-off", [toggle_obj])}
            nsrt = NSRT(
                f"{option.name}-{next(op_name_count_close)}", parameters,
                preconditions, add_effects, delete_effects, set(), option,
                option_vars, lambda s, g, r, o: dummy_param_sampler(
                    s,
                    g,
                    r,
                    [
                        env.object_to_ig_object(o_i)
                        if isinstance(o_i, Object) else o_i for o_i in o
                    ],
                ))
            nsrts.add(nsrt)

<<<<<<< HEAD
        elif base_option_name == "PlaceNextToOnTop":
            assert len(option_arg_type_names) == 1
            surf_obj_type_name = option_arg_type_names[0]
            surf_obj_type = type_name_to_type[surf_obj_type_name]
            surf_obj = Variable("?surf", surf_obj_type)
            # We don't need an NSRT to place objects under the
            # agent or room floor because this is not possible.
            if surf_obj_type.name in ["agent", "room_floor"]:
                continue
            # If the surface object is not in these object types, we do not
            # have to make a NSRT with this type.
            if surf_obj_type.name not in PLACE_NEXT_TO_SURFACE_OBJECT_TYPES:
                continue
            # We need to place the object we're holding.
            for held_obj_types in sorted(env.task_relevant_types):
                # If the held object is not in these object types, we do not
                # have to make a NSRT with this type.
                if held_obj_types.name not in PICK_PLACE_OBJECT_TYPES or \
                    held_obj_types.name == surf_obj_type.name:
                    continue
                held_obj = Variable("?held", held_obj_types)
                for ontop_obj_types in sorted(env.task_relevant_types):
                    if ontop_obj_types.name not in PLACE_ONTOP_SURFACE_OBJECT_TYPES:
                        continue
                        
                    ontop_obj = Variable("?ontop", ontop_obj_types)
                    parameters = [held_obj, surf_obj, ontop_obj]
                    option_vars = [surf_obj]
                    handempty = _get_lifted_atom("handempty", [])
                    held_holding = _get_lifted_atom("holding", [held_obj])
                    surf_reachable = _get_lifted_atom("reachable", [surf_obj])
                    held_reachable = _get_lifted_atom("reachable", [held_obj])
                    nextto = _get_lifted_atom("nextto", [held_obj, surf_obj])
                    ontop_surf = _get_lifted_atom("ontop", [surf_obj, ontop_obj])
                    ontop_held = _get_lifted_atom("ontop", [held_obj, ontop_obj])
                    preconditions = {held_holding, surf_reachable}
                    add_effects = {nextto, handempty, held_reachable, ontop_held}
                    delete_effects = {held_holding}
                    nsrt = NSRT(
                        f"{option.name}-{next(op_name_count_place_next_to)}",
                        parameters, preconditions, add_effects, delete_effects,
                        set(), option, option_vars,
                        lambda s, g, r, o: place_next_to_obj_pos_sampler(
                            s,
                            g,
                            r,
                            [
                                env.object_to_ig_object(o_i)
                                if isinstance(o_i, Object) else o_i for o_i in o
                            ],
                        ))
                    nsrts.add(nsrt)
=======
        elif base_option_name == "CleanDusty":
            assert len(option_arg_type_names) == 1
            clean_obj_type_name = option_arg_type_names[0]
            clean_obj_type = type_name_to_type[clean_obj_type_name]
            clean_obj = Variable("?obj", clean_obj_type)

            if clean_obj_type.name not in DUSTYABLE_OBJECT_TYPES:
                continue

            for held_obj_types in sorted(env.task_relevant_types):
                if held_obj_types.name not in CLEANING_OBJECT_TYPES or \
                    held_obj_types.name == clean_obj_type.name:
                    continue
                held_obj = Variable("?held", held_obj_types)
                parameters = [held_obj, clean_obj]
                option_vars = [clean_obj]
                preconditions = {
                    _get_lifted_atom("reachable", [clean_obj]),
                    _get_lifted_atom("holding", [held_obj]),
                    _get_lifted_atom("dusty", [clean_obj]),
                    _get_lifted_atom("dustyable", [clean_obj]),
                    _get_lifted_atom("cleaner", [held_obj])
                }
                add_effects = {_get_lifted_atom("not-dusty", [clean_obj])}
                delete_effects = {_get_lifted_atom("dusty", [clean_obj])}
                nsrt = NSRT(
                    f"{option.name}-{next(op_name_count_clean)}",
                    parameters, preconditions, add_effects, delete_effects,
                    set(), option, option_vars,
                    lambda s, g, r, o: dummy_param_sampler(
                        s,
                        g,
                        r,
                        [
                            env.object_to_ig_object(o_i)
                            if isinstance(o_i, Object) else o_i for o_i in o
                        ],
                    ))
                nsrts.add(nsrt)
>>>>>>> b0ba2f1a

        else:
            raise ValueError(
                f"Unexpected base option name: {base_option_name}")

    return nsrts


def _get_pddl_env_gt_nsrts(name: str) -> Set[NSRT]:
    env = get_or_create_env(name)
    assert isinstance(env, _PDDLEnv)

    nsrts = set()
    option_name_to_option = {o.name: o for o in env.options}

    for strips_op in env.strips_operators:
        option = option_name_to_option[strips_op.name]
        nsrt = strips_op.make_nsrt(
            option=option,
            option_vars=strips_op.parameters,
            sampler=null_sampler,
        )
        nsrts.add(nsrt)

    return nsrts<|MERGE_RESOLUTION|>--- conflicted
+++ resolved
@@ -6,20 +6,12 @@
 import numpy as np
 from numpy.random._generator import Generator
 
-<<<<<<< HEAD
-from predicators.behavior_utils.behavior_utils import OPENABLE_OBJECT_TYPES, \
-    PICK_PLACE_OBJECT_TYPES, PLACE_INTO_SURFACE_OBJECT_TYPES, \
-    PLACE_ONTOP_SURFACE_OBJECT_TYPES, TOGGLEABLE_OBJECT_TYPES, PLACE_NEXT_TO_SURFACE_OBJECT_TYPES, \
-    sample_navigation_params, sample_place_inside_params, \
-    sample_place_ontop_params, sample_place_next_to_params
-=======
 from predicators.behavior_utils.behavior_utils import CLEANING_OBJECT_TYPES, \
     DUSTYABLE_OBJECT_TYPES, OPENABLE_OBJECT_TYPES, PICK_PLACE_OBJECT_TYPES, \
     PLACE_INTO_SURFACE_OBJECT_TYPES, PLACE_ONTOP_SURFACE_OBJECT_TYPES, \
     PLACE_UNDER_SURFACE_OBJECT_TYPES, TOGGLEABLE_OBJECT_TYPES, \
     sample_navigation_params, sample_place_inside_params, \
-    sample_place_ontop_params, sample_place_under_params
->>>>>>> b0ba2f1a
+    sample_place_ontop_params, sample_place_under_params, sample_place_next_to_params
 from predicators.envs import get_or_create_env
 from predicators.envs.behavior import BehaviorEnv
 from predicators.envs.doors import DoorsEnv
@@ -2921,12 +2913,9 @@
     op_name_count_open = itertools.count()
     op_name_count_close = itertools.count()
     op_name_count_place_inside = itertools.count()
-<<<<<<< HEAD
     op_name_count_place_next_to = itertools.count()
-=======
     op_name_count_clean = itertools.count()
     op_name_count_place_under = itertools.count()
->>>>>>> b0ba2f1a
 
     # Dummy sampler definition. Useful for open and close.
     def dummy_param_sampler(state: State, goal: Set[GroundAtom],
@@ -3058,18 +3047,10 @@
         rnd_params = np.subtract(sampling_results[0][0], objB.get_position())
         return rnd_params
 
-<<<<<<< HEAD
     def place_next_to_obj_pos_sampler(
             state: State, goal: Set[GroundAtom], rng: Generator,
             objects: Union["URDFObject", "RoomFloor"]) -> Array:
         """Sampler for placeNextT0 option."""
-=======
-    # Place Under sampler definition
-    def place_under_obj_pos_sampler(
-            state: State, goal: Set[GroundAtom], rng: Generator,
-            objects: Union["URDFObject", "RoomFloor"]) -> Array:
-        """Sampler for placeUnder option."""
->>>>>>> b0ba2f1a
         del goal
         assert rng is not None
         # objA is the object the robot is currently holding, and
@@ -3081,11 +3062,25 @@
         env = get_or_create_env("behavior")
         assert isinstance(env, BehaviorEnv)
         env.check_state_closeness_and_load(state)
-<<<<<<< HEAD
         return sample_place_next_to_params(env.igibson_behavior_env, objB, rng)
-=======
+        
+    # Place Under sampler definition
+    def place_under_obj_pos_sampler(
+            state: State, goal: Set[GroundAtom], rng: Generator,
+            objects: Union["URDFObject", "RoomFloor"]) -> Array:
+        """Sampler for placeUnder option."""
+        del goal
+        assert rng is not None
+        # objA is the object the robot is currently holding, and
+        # objB is the surface that it must be placed under.
+        # The BEHAVIOR NSRT's are designed such that objA is the 0th
+        # argument, and objB is the last.
+        objB = objects[-1]
+
+        env = get_or_create_env("behavior")
+        assert isinstance(env, BehaviorEnv)
+        env.check_state_closeness_and_load(state)
         return sample_place_under_params(env.igibson_behavior_env, objB, rng)
->>>>>>> b0ba2f1a
 
     for option in env.options:
         split_name = option.name.split("-")
@@ -3464,7 +3459,6 @@
                 ))
             nsrts.add(nsrt)
 
-<<<<<<< HEAD
         elif base_option_name == "PlaceNextToOnTop":
             assert len(option_arg_type_names) == 1
             surf_obj_type_name = option_arg_type_names[0]
@@ -3517,7 +3511,6 @@
                             ],
                         ))
                     nsrts.add(nsrt)
-=======
         elif base_option_name == "CleanDusty":
             assert len(option_arg_type_names) == 1
             clean_obj_type_name = option_arg_type_names[0]
@@ -3557,7 +3550,6 @@
                         ],
                     ))
                 nsrts.add(nsrt)
->>>>>>> b0ba2f1a
 
         else:
             raise ValueError(
