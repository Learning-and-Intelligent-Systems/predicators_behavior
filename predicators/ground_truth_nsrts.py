--- conflicted
+++ resolved
@@ -8,14 +8,9 @@
 
 from predicators.behavior_utils.behavior_utils import OPENABLE_OBJECT_TYPES, \
     PICK_PLACE_OBJECT_TYPES, PLACE_INTO_SURFACE_OBJECT_TYPES, \
-<<<<<<< HEAD
     PLACE_ONTOP_SURFACE_OBJECT_TYPES, TOGGLEABLE_OBJECT_TYPES, \
     check_hand_end_pose, load_checkpoint_state, sample_navigation_params, \
     sample_place_inside_params
-=======
-    PLACE_ONTOP_SURFACE_OBJECT_TYPES, sample_navigation_params, \
-    sample_place_inside_params, sample_place_ontop_params
->>>>>>> 9a2afff9
 from predicators.envs import get_or_create_env
 from predicators.envs.behavior import BehaviorEnv
 from predicators.envs.doors import DoorsEnv
