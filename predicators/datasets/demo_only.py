--- conflicted
+++ resolved
@@ -177,11 +177,7 @@
                 timeout = CFG.offline_data_planning_timeout
                 if timeout == -1:
                     timeout = CFG.timeout
-<<<<<<< HEAD
-                oracle_approach.recompute_nsrts()
-=======
                 oracle_approach.recompute_nsrts(env)
->>>>>>> e63ed6ab
                 oracle_approach.solve(task, timeout=timeout)
                 # Since we're running the oracle approach, we know that
                 # the policy is actually a plan under the hood, and we
