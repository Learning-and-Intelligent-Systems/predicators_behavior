# A configuration file for evaluation on 4 pick and place BEHAVIOR tasks.
# Note that not all baselines can be run at once. Comment things out, change flags,
# and run accordingly.
# Example Usage:
# python scripts/supercloud/launch.py \
# --user wmcclinton \
# --config behavior_pick_place_evaluation.yaml \
# --transfer_local_data \
# --supercloud_dir ~/GitHub/predicators_behavior
---
APPROACHES:
  # oracle: # Oracle
  #   NAME: "oracle"
  pnad_search: # PNAD search approach.
    NAME: "nsrt_learning"
    FLAGS:
      strips_learner: pnad_search
<<<<<<< HEAD
  # cluster_and_intersect:  # Cluster-and-intersect baseline.
  #   NAME: "nsrt_learning"
  #   FLAGS:
  #     strips_learner: "cluster_and_intersect"
  #     disable_harmlessness_check: True
  # cluster_and_search:  # LOFT baseline.
  #   NAME: "nsrt_learning"
  #   FLAGS:
  #     strips_learner: "cluster_and_search"
  #     disable_harmlessness_check: True
  # pred_error:  # Prediction error baseline that optimizes via hill climbing.
  #   NAME: "nsrt_learning"
  #   FLAGS: 
  #     strips_learner: "cluster_and_intersect_sideline_prederror" 
  #     disable_harmlessness_check: True
  # gnn_shooting:  # Model-based GNN option policy baseline.
  #   NAME: "gnn_option_policy"
  # gnn_modelfree:  # Model-free GNN option policy baseline. Note: this needs to run after Model-based GNN
=======
  cluster_and_intersect:  # Cluster-and-intersect baseline.
    NAME: "nsrt_learning"
    FLAGS:
      strips_learner: "cluster_and_intersect"
      disable_harmlessness_check: True
  cluster_and_search:  # LOFT baseline.
    NAME: "nsrt_learning"
    FLAGS:
      strips_learner: "cluster_and_search"
      disable_harmlessness_check: True
  pred_error:  # Prediction error baseline that optimizes via hill climbing.
    NAME: "nsrt_learning"
    FLAGS: 
      strips_learner: "cluster_and_intersect_sideline_prederror" 
      disable_harmlessness_check: True
  # NOTE: Set the 'plan_only_eval' flag to false when running either
  # of the below GNN approaches.
  # gnn_shooting:  # Model-based GNN option policy baseline.
  #   NAME: "gnn_option_policy"
  # NOTE: this needs to run after Model-based GNN has already been run.
  # gnn_modelfree:  # Model-free GNN option policy baseline.
>>>>>>> f4913a1d
  #   NAME: "gnn_option_policy"
  #   FLAGS:
  #     gnn_option_policy_solve_with_shooting: False
ENVS:
  # collecting-aluminum-cans-Ihlen_1_int:
  #   NAME: "behavior"
  #   FLAGS:
  #     behavior_train_scene_name: Ihlen_1_int
  #     behavior_test_scene_name: Pomaria_2_int
  #     behavior_task_list: "[collecting_aluminum_cans]"
  #     behavior_option_model_eval: True
  #     horizon: 1000
  # opening-presents-Pomaria_2_int:
  #   NAME: "behavior"
  #   FLAGS:
  #     behavior_train_scene_name: Pomaria_2_int
  #     behavior_test_scene_name: Benevolence_2_int
  #     behavior_task_list: "[opening_presents]"
  #     behavior_option_model_eval: True
  #     horizon: 1000
  # locking-every-window-Merom_1_int:
  #   NAME: "behavior"
  #   FLAGS:
  #     behavior_train_scene_name: Merom_1_int
  #     behavior_test_scene_name: Wainscott_0_int
  #     behavior_task_list: "[locking_every_window]"
  #     behavior_option_model_eval: True
  #     horizon: 1000
  sorting-books-Pomaria_1_int:
    NAME: "behavior"
    FLAGS:
      behavior_train_scene_name: Pomaria_1_int
      behavior_test_scene_name: Ihlen_0_int
      behavior_task_list: "[sorting_books]"
      behavior_option_model_eval: True
      horizon: 1000
ARGS:
  - "load_data"
  - "load_atoms"
FLAGS:  # general flags
<<<<<<< HEAD
  offline_data_planning_timeout: 1500.0
  timeout: 1500.0
  plan_only_eval: True
=======
  offline_data_planning_timeout: 500.0
  timeout: 500.0
  # NOTE: set below to False when using GNN's!
  plan_only_eval: True #False
>>>>>>> f4913a1d
  sesame_task_planner: fdsat
  behavior_override_learned_samplers: True
  num_train_tasks: 10
  num_test_tasks: 10
START_SEED: 456
NUM_SEEDS: 10
USE_GPU: True<|MERGE_RESOLUTION|>--- conflicted
+++ resolved
@@ -15,7 +15,6 @@
     NAME: "nsrt_learning"
     FLAGS:
       strips_learner: pnad_search
-<<<<<<< HEAD
   # cluster_and_intersect:  # Cluster-and-intersect baseline.
   #   NAME: "nsrt_learning"
   #   FLAGS:
@@ -34,29 +33,6 @@
   # gnn_shooting:  # Model-based GNN option policy baseline.
   #   NAME: "gnn_option_policy"
   # gnn_modelfree:  # Model-free GNN option policy baseline. Note: this needs to run after Model-based GNN
-=======
-  cluster_and_intersect:  # Cluster-and-intersect baseline.
-    NAME: "nsrt_learning"
-    FLAGS:
-      strips_learner: "cluster_and_intersect"
-      disable_harmlessness_check: True
-  cluster_and_search:  # LOFT baseline.
-    NAME: "nsrt_learning"
-    FLAGS:
-      strips_learner: "cluster_and_search"
-      disable_harmlessness_check: True
-  pred_error:  # Prediction error baseline that optimizes via hill climbing.
-    NAME: "nsrt_learning"
-    FLAGS: 
-      strips_learner: "cluster_and_intersect_sideline_prederror" 
-      disable_harmlessness_check: True
-  # NOTE: Set the 'plan_only_eval' flag to false when running either
-  # of the below GNN approaches.
-  # gnn_shooting:  # Model-based GNN option policy baseline.
-  #   NAME: "gnn_option_policy"
-  # NOTE: this needs to run after Model-based GNN has already been run.
-  # gnn_modelfree:  # Model-free GNN option policy baseline.
->>>>>>> f4913a1d
   #   NAME: "gnn_option_policy"
   #   FLAGS:
   #     gnn_option_policy_solve_with_shooting: False
@@ -97,16 +73,9 @@
   - "load_data"
   - "load_atoms"
 FLAGS:  # general flags
-<<<<<<< HEAD
   offline_data_planning_timeout: 1500.0
   timeout: 1500.0
   plan_only_eval: True
-=======
-  offline_data_planning_timeout: 500.0
-  timeout: 500.0
-  # NOTE: set below to False when using GNN's!
-  plan_only_eval: True #False
->>>>>>> f4913a1d
   sesame_task_planner: fdsat
   behavior_override_learned_samplers: True
   num_train_tasks: 10
