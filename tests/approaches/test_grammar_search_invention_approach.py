--- conflicted
+++ resolved
@@ -607,11 +607,7 @@
         "offline_data_num_replays": 50,
         "min_data_for_nsrt": 0,
         "grammar_search_heuristic_based_max_demos": 4,
-<<<<<<< HEAD
-        "grammar_search_heuristic_based_max_nondemos": 50,
-=======
         "grammar_search_heuristic_based_max_nondemos": 40,
->>>>>>> 51d8cf5b
     })
     env = CoverEnv()
     ablated = {"Holding", "HandEmpty"}
@@ -635,14 +631,11 @@
         # Cover bad case 1: transition is optimal and sequence is not a demo.
         not_handempty_s = score_function.evaluate({NotHandEmpty})
         assert not_handempty_s > all_included_s
-<<<<<<< HEAD
-        # Cover bad case 3: there is a "suspicious" optimal state.
-        score_function.evaluate({name_to_pred["Holding"]})
-=======
         # Cover bad case 2: transition is not optimal and sequence is a demo.
         none_included_s = score_function.evaluate(set())
         assert all_included_s < none_included_s  # good!
->>>>>>> 51d8cf5b
+        # Cover bad case 3: there is a "suspicious" optimal state.
+        score_function.evaluate({name_to_pred["Holding"]})
 
 
 def test_branching_factor_score_function():
