"""Test cases for the cluttered table environment."""

import pytest
import numpy as np
from gym.spaces import Box
from predicators.src.envs import ClutteredTableEnv, ClutteredTablePlaceEnv
from predicators.src import utils
from predicators.src.structs import Action
from predicators.src.envs import EnvironmentFailure


<<<<<<< HEAD
def test_cluttered_table(place_version=False):
    """Tests for ClutteredTableEnv class.
    """
    if not place_version:
        utils.update_config({"env": "cluttered_table"})
        env = ClutteredTableEnv()
    else: 
        utils.update_config({"env": "cluttered_table_place"})
        env = ClutteredTablePlaceEnv()
    # import pdb; pdb.set_trace()
    # env.seed(123)
    env.seed(0)
=======
def test_cluttered_table():
    """Tests for ClutteredTableEnv class."""
    utils.update_config({"env": "cluttered_table"})
    env = ClutteredTableEnv()
    env.seed(123)
>>>>>>> f4745662
    train_tasks_gen = env.train_tasks_generator()
    for task in next(train_tasks_gen):
        for obj in task.init:
            assert len(obj.type.feature_names) == len(task.init[obj])
    with pytest.raises(StopIteration):
        next(train_tasks_gen)
    for task in env.get_test_tasks():
        for obj in task.init:
            assert len(obj.type.feature_names) == len(task.init[obj])
    # Predicates should be {HandEmpty, Holding, Untrashed}.
    assert len(env.predicates) == 3
    # Goal predicates should be {Holding}.
    assert {pred.name for pred in env.goal_predicates} == {"Holding"}
    # Options should be {Grasp, Dump}. In place version, they are {Grasp, Place}.
    assert len(env.options) == 2
    # Types should be {can}
    assert len(env.types) == 1
    # Action space should be 4-dimensional.
<<<<<<< HEAD
    if not place_version: 
        assert env.action_space == Box(0, 1, (4,))
    else:
        assert env.action_space == Box(np.array([0,0,0,0]), np.array([0.2,0.2,1,1]))
=======
    assert env.action_space == Box(0, 1, (4, ))
>>>>>>> f4745662
    # Test init state and simulate()
    for i, task in enumerate(env.get_test_tasks()):
        state = task.init
        for can1 in state:
            pose_x1 = state.get(can1, "pose_x")
            pose_y1 = state.get(can1, "pose_y")
            rad1 = state.get(can1, "radius")
            for can2 in state:
                if can1 == can2:
                    continue
                pose_x2 = state.get(can2, "pose_x")
                pose_y2 = state.get(can2, "pose_y")
                rad2 = state.get(can2, "radius")
                assert np.linalg.norm([pose_y2 - pose_y1, pose_x2 - pose_x1
                                       ]) > rad1 + rad2
        can = list(state)[0]
        act = Action(env.action_space.sample())
        if i == 0:
            env.render(state, task, act)
        try:
            env.simulate(state, act)
        except EnvironmentFailure:  # pragma: no cover
            pass
        state.set(can, "is_grasped", 1.0)
        pose_x = state.get(can, "pose_x")
        pose_y = state.get(can, "pose_y")
        act = Action(np.array([0.0, 0.0, pose_x, pose_y], dtype=np.float32))
        if not place_version:
            next_state = env.simulate(state, act)  # grasp while already grasping
            assert state.allclose(next_state)
        if i == 0:
            env.render(state, task, act)


def test_cluttered_table_place():
    test_cluttered_table(place_version=True)            # (!!) This is causing collisions/ environment failures that fail the test<|MERGE_RESOLUTION|>--- conflicted
+++ resolved
@@ -9,26 +9,15 @@
 from predicators.src.envs import EnvironmentFailure
 
 
-<<<<<<< HEAD
 def test_cluttered_table(place_version=False):
-    """Tests for ClutteredTableEnv class.
-    """
+    """Tests for ClutteredTableEnv class."""
     if not place_version:
         utils.update_config({"env": "cluttered_table"})
         env = ClutteredTableEnv()
-    else: 
+    else:
         utils.update_config({"env": "cluttered_table_place"})
         env = ClutteredTablePlaceEnv()
-    # import pdb; pdb.set_trace()
-    # env.seed(123)
-    env.seed(0)
-=======
-def test_cluttered_table():
-    """Tests for ClutteredTableEnv class."""
-    utils.update_config({"env": "cluttered_table"})
-    env = ClutteredTableEnv()
     env.seed(123)
->>>>>>> f4745662
     train_tasks_gen = env.train_tasks_generator()
     for task in next(train_tasks_gen):
         for obj in task.init:
@@ -42,19 +31,16 @@
     assert len(env.predicates) == 3
     # Goal predicates should be {Holding}.
     assert {pred.name for pred in env.goal_predicates} == {"Holding"}
-    # Options should be {Grasp, Dump}. In place version, they are {Grasp, Place}.
+    # Options should be {Grasp, Dump}. If place version, {Grasp, Place}.
     assert len(env.options) == 2
     # Types should be {can}
     assert len(env.types) == 1
     # Action space should be 4-dimensional.
-<<<<<<< HEAD
-    if not place_version: 
-        assert env.action_space == Box(0, 1, (4,))
+    if not place_version:
+        assert env.action_space == Box(0, 1, (4, ))
     else:
-        assert env.action_space == Box(np.array([0,0,0,0]), np.array([0.2,0.2,1,1]))
-=======
-    assert env.action_space == Box(0, 1, (4, ))
->>>>>>> f4745662
+        assert env.action_space == Box(np.array([0, 0, 0, 0]),
+                                       np.array([0.2, 0.2, 1, 1]))
     # Test init state and simulate()
     for i, task in enumerate(env.get_test_tasks()):
         state = task.init
@@ -83,11 +69,13 @@
         pose_y = state.get(can, "pose_y")
         act = Action(np.array([0.0, 0.0, pose_x, pose_y], dtype=np.float32))
         if not place_version:
-            next_state = env.simulate(state, act)  # grasp while already grasping
+            next_state = env.simulate(state,
+                                      act)  # grasp while already grasping
             assert state.allclose(next_state)
         if i == 0:
             env.render(state, task, act)
 
 
 def test_cluttered_table_place():
-    test_cluttered_table(place_version=True)            # (!!) This is causing collisions/ environment failures that fail the test+    """Tests for ClutteredTablePlaceEnv class."""
+    test_cluttered_table(place_version=True)