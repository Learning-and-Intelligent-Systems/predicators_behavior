"""Test cases for the cover environment.
"""

from gym.spaces import Box
from predicators.src.envs import CoverEnv, CoverEnvTypedOptions, \
    CoverMultistepOptions
from predicators.src.structs import State, Action
from predicators.src import utils


def test_cover():
    """Tests for CoverEnv class.
    """
    utils.update_config({"env": "cover"})
    env = CoverEnv()
    env.seed(123)
    for task in env.get_train_tasks():
        for obj in task.init:
            assert len(obj.type.feature_names) == len(task.init[obj])
    for task in env.get_test_tasks():
        for obj in task.init:
            assert len(obj.type.feature_names) == len(task.init[obj])
    # Predicates should be {IsBlock, IsTarget, Covers, HandEmpty, Holding}.
    assert len(env.predicates) == 5
    # Goal predicates should be {Covers}.
    assert {pred.name for pred in env.goal_predicates} == {"Covers"}
    # Options should be {PickPlace}.
    assert len(env.options) == 1
    # Types should be {block, target, robot}
    assert len(env.types) == 3
    # Action space should be 1-dimensional.
    assert env.action_space == Box(0, 1, (1,))
    # Run through a specific plan to test atoms.
    task = env.get_test_tasks()[2]
    assert len(task.goal) == 2  # harder goal
    state = task.init
    option = next(iter(env.options))
    block0 = [b for b in state if b.name == "block0"][0]
    block1 = [b for b in state if b.name == "block1"][0]
    target0 = [b for b in state if b.name == "target0"][0]
    target1 = [b for b in state if b.name == "target1"][0]
    robot = [b for b in state if b.name == "robby"][0]
    # [pick block0 center, place on target0 center,
    #  pick block1 center, place on target1 center]
    option_sequence = [option.ground([], [state[block0][3]]),
                       option.ground([], [state[target0][3]]),
                       option.ground([], [state[block1][3]]),
                       option.ground([], [state[target1][3]])]
    plan = []
    state = task.init
    env.render(state, task)
    expected_lengths = [5, 5, 6, 6, 7]
    expected_hands = [state[block0][3], state[target0][3],
                      state[block1][3], state[target1][3]]
    for option in option_sequence:
        atoms = utils.abstract(state, env.predicates)
        assert not task.goal.issubset(atoms)
        assert len(atoms) == expected_lengths.pop(0)
        states, actions = utils.option_to_trajectory(
            state, env.simulate, option, max_num_steps=100)
        plan.extend(actions)
        assert len(actions) == 1
        assert len(states) == 2
        state = states[1]
        assert abs(state[robot][0]-expected_hands.pop(0)) < 1e-4
    assert not expected_hands
    atoms = utils.abstract(state, env.predicates)
    assert len(atoms) == expected_lengths.pop(0)
    assert not expected_lengths
    assert task.goal.issubset(atoms)  # goal achieved
    # Test being outside of a hand region. Should be a no-op.
    option = next(iter(env.options))
    states, _ = utils.option_to_trajectory(
        task.init, env.simulate, option.ground([], [0]),
        max_num_steps=100)
    assert len(states) == 2
    assert states[0].allclose(states[1])


def test_cover_typed_options():
    """Tests for CoverEnvTypedOptions class.
    """
    utils.update_config({"env": "cover"})
    env = CoverEnvTypedOptions()
    env.seed(123)
    for task in env.get_train_tasks():
        for obj in task.init:
            assert len(obj.type.feature_names) == len(task.init[obj])
    for task in env.get_test_tasks():
        for obj in task.init:
            assert len(obj.type.feature_names) == len(task.init[obj])
    # Predicates should be {IsBlock, IsTarget, Covers, HandEmpty, Holding}.
    assert len(env.predicates) == 5
    # Options should be {Pick, Place}.
    assert len(env.options) == 2
    # Types should be {block, target, robot}
    assert len(env.types) == 3
    # Action space should be 1-dimensional.
    assert env.action_space == Box(0, 1, (1,))
    # Run through a specific plan to test atoms.
    task = env.get_test_tasks()[2]
    assert len(task.goal) == 2  # harder goal
    state = task.init
    pick_option = [o for o in env.options if o.name == "Pick"][0]
    place_option = [o for o in env.options if o.name == "Place"][0]
    block0 = [b for b in state if b.name == "block0"][0]
    block1 = [b for b in state if b.name == "block1"][0]
    target0 = [b for b in state if b.name == "target0"][0]
    target1 = [b for b in state if b.name == "target1"][0]
    robot = [b for b in state if b.name == "robby"][0]
    # [pick relative position 0, place on target0 center,
    #  pick relative position 0, place on target1 center]
    option_sequence = [pick_option.ground([block0], [0.0]),
                       place_option.ground([target0], [state[target0][3]]),
                       pick_option.ground([block1], [0.0]),
                       place_option.ground([target1], [state[target1][3]])]
    plan = []
    state = task.init
    env.render(state, task)
    expected_lengths = [5, 5, 6, 6, 7]
    expected_hands = [state[block0][3], state[target0][3],
                      state[block1][3], state[target1][3]]
    for option in option_sequence:
        atoms = utils.abstract(state, env.predicates)
        assert not task.goal.issubset(atoms)
        assert len(atoms) == expected_lengths.pop(0)
        states, actions = utils.option_to_trajectory(
            state, env.simulate, option, max_num_steps=100)
        plan.extend(actions)
        assert len(actions) == 1
        assert len(states) == 2
        state = states[1]
        assert abs(state[robot][0]-expected_hands.pop(0)) < 1e-4
    assert not expected_hands
    atoms = utils.abstract(state, env.predicates)
    assert len(atoms) == expected_lengths.pop(0)
    assert not expected_lengths
    assert task.goal.issubset(atoms)  # goal achieved
    # Test being outside of a hand region. Should be a no-op.
    option = next(iter(env.options))
    states, _ = utils.option_to_trajectory(
        task.init, env.simulate, place_option.ground([target0], [0]),
        max_num_steps=100)
<<<<<<< HEAD
    assert all(np.all(states[0][obj] == states[1][obj]) for obj in states[0])


def test_cover_multistep_options():
    """Tests for CoverMultistepOptions.
    """
    utils.update_config({"env": "cover_multistep_options"})
    env = CoverMultistepOptions()
    env.seed(123)
    for task in env.get_train_tasks():
        for obj in task.init:
            assert len(obj.type.feature_names) == len(task.init[obj])
    for task in env.get_test_tasks():
        for obj in task.init:
            assert len(obj.type.feature_names) == len(task.init[obj])
    # Predicates should be {IsBlock, IsTarget, Covers, HandEmpty, Holding}.
    assert len(env.predicates) == 5
    # Options should be {Pick, Place}.
    assert len(env.options) == 2
    # Types should be {block, target, robot}
    assert len(env.types) == 3
    # Action space should be 3-dimensional.
    assert env.action_space == Box(-0.1, 0.1, (3,))
    # Run through a specific plan of low-level actions.
    task = env.get_test_tasks()[0]
    action_arrs = [
        # Move to above block0
        np.array([0.05, 0., 0.], dtype=np.float32),
        np.array([0.05, 0., 0.], dtype=np.float32),
        np.array([0.05, 0., 0.], dtype=np.float32),
        np.array([0.05, 0., 0.], dtype=np.float32),
        np.array([0.05, 0., 0.], dtype=np.float32),
        np.array([0.05, 0., 0.], dtype=np.float32),
        np.array([0.05, 0., 0.], dtype=np.float32),
        np.array([0.05, 0., 0.], dtype=np.float32),
        np.array([0.05, 0., 0.], dtype=np.float32),
        # Move down to grasp and turn on magnet/vacuum
        np.array([0., -0.05, 0.05], dtype=np.float32),
        np.array([0., -0.05, 0.05], dtype=np.float32),
        np.array([0., -0.05, 0.05], dtype=np.float32),
        np.array([0., -0.05, 0.05], dtype=np.float32),
        np.array([0., -0.05, 0.], dtype=np.float32),
        np.array([0., -0.05, 0.], dtype=np.float32),
        np.array([0., -0.045, 0.], dtype=np.float32),
        # Move up to a safe height
        np.array([0., 0.05, 0.], dtype=np.float32),
        np.array([0., 0.05, 0.], dtype=np.float32),
        np.array([0., 0.05, 0.], dtype=np.float32),
        np.array([0., 0.05, 0.], dtype=np.float32),
        np.array([0., 0.05, 0.], dtype=np.float32),
        np.array([0., 0.05, 0.], dtype=np.float32),
        np.array([0., 0.05, 0.], dtype=np.float32),
        # Move to above target
        np.array([-0.05, 0., 0.], dtype=np.float32),
        np.array([-0.05, 0., 0.], dtype=np.float32),
        np.array([-0.05, 0., 0.], dtype=np.float32),
        np.array([-0.05, 0., 0.], dtype=np.float32),
        np.array([-0.05, 0., 0.], dtype=np.float32),
        np.array([-0.025, 0., 0.], dtype=np.float32),
        # Move down to prepare to place
        np.array([0., -0.05, 0.], dtype=np.float32),
        np.array([0., -0.05, 0.], dtype=np.float32),
        np.array([0., -0.05, 0.], dtype=np.float32),
        np.array([0., -0.05, 0.], dtype=np.float32),
        np.array([0., -0.05, 0.], dtype=np.float32),
        np.array([0., -0.05, 0.], dtype=np.float32),
        np.array([0., -0.05, 0.], dtype=np.float32),
        # Ungrasp
        np.array([0., 0., -0.05], dtype=np.float32),
        np.array([0., 0., -0.05], dtype=np.float32),
        np.array([0., 0., -0.05], dtype=np.float32),
        np.array([0., 0., -0.05], dtype=np.float32),
    ]
    make_video = False  # Can toggle to true for debugging
    def policy(s: State) -> Action:
        del s  # unused
        return Action(action_arrs.pop(0))
    (states, _), video, _ = utils.run_policy_on_task(
        policy, task, env.simulate, env.predicates,
        len(action_arrs), make_video, env.render)
    if make_video:
        outfile = "hardcoded_actions_covers_options_multistep.mp4"
        utils.save_video(outfile, video)
    state = states[0]
    block0 = [b for b in state if b.name == "block0"][0]
    block1 = [b for b in state if b.name == "block1"][0]
    target0 = [b for b in state if b.name == "target0"][0]
    target1 = [b for b in state if b.name == "target1"][0]
    block0 = [b for b in state if b.name == "block0"][0]
    target0 = [b for b in state if b.name == "target0"][0]
    Covers = [p for p in env.predicates if p.name == "Covers"][0]
    init_atoms = utils.abstract(state, env.predicates)
    final_atoms = utils.abstract(states[-1], env.predicates)
    assert Covers([block0, target0]) not in init_atoms
    assert Covers([block0, target0]) in final_atoms
    # Run through a specific plan of options.
    pick_option = [o for o in env.options if o.name == "Pick"][0]
    place_option = [o for o in env.options if o.name == "Place"][0]
    option_sequence = [
        pick_option.ground([block1], [0.0]),
        place_option.ground([target1], [0.0]),
        pick_option.ground([block0], [0.0]),
        place_option.ground([target0], [0.0]),
    ]
    assert option_sequence[0].initiable(state)
    make_video = True  # Can toggle to true for debugging
    def option_policy(s: State) -> Action:
        current_option = option_sequence[0]
        if current_option.terminal(s):
            option_sequence.pop(0)
            assert len(option_sequence) > 0
            current_option = option_sequence[0]
            assert current_option.initiable(s)
        return current_option.policy(s)
    (states, _), video, _ = utils.run_policy_on_task(
        option_policy, task, env.simulate, env.predicates,
        100, make_video, env.render)
    if make_video:
        outfile = "hardcoded_options_covers_options_multistep.mp4"
        utils.save_video(outfile, video)
    final_atoms = utils.abstract(states[-1], env.predicates)
    assert Covers([block0, target0]) in final_atoms
    assert Covers([block1, target1]) in final_atoms
=======
    assert len(states) == 2
    assert states[0].allclose(states[1])
>>>>>>> 7398a044
<|MERGE_RESOLUTION|>--- conflicted
+++ resolved
@@ -141,8 +141,8 @@
     states, _ = utils.option_to_trajectory(
         task.init, env.simulate, place_option.ground([target0], [0]),
         max_num_steps=100)
-<<<<<<< HEAD
-    assert all(np.all(states[0][obj] == states[1][obj]) for obj in states[0])
+    assert len(states) == 2
+    assert states[0].allclose(states[1])
 
 
 def test_cover_multistep_options():
@@ -264,8 +264,4 @@
         utils.save_video(outfile, video)
     final_atoms = utils.abstract(states[-1], env.predicates)
     assert Covers([block0, target0]) in final_atoms
-    assert Covers([block1, target1]) in final_atoms
-=======
-    assert len(states) == 2
-    assert states[0].allclose(states[1])
->>>>>>> 7398a044
+    assert Covers([block1, target1]) in final_atoms