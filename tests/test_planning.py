--- conflicted
+++ resolved
@@ -674,11 +674,7 @@
             "num_test_tasks": 50,
             "sesame_task_planner": sesame_task_planner,
         })
-<<<<<<< HEAD
-=======
-        # Test on the repeated_nextto_single_option env, which requires ignore
-        # effects.
->>>>>>> 27481077
+        # Test on the ClutteredTable env.
         env = ClutteredTableEnv()
         nsrts = get_gt_nsrts(env.get_name(), env.predicates, env.options)
         task = env.get_test_tasks()[0]
