--- conflicted
+++ resolved
@@ -934,13 +934,8 @@
 
 
 def test_operator_application():
-<<<<<<< HEAD
     """Tests for get_applicable_operators(), apply_operator(), and
-    get_successors_from_ground_ops().
-=======
-    """Tests for get_applicable_operators() and apply_operator() with
-    a _GroundSTRIPSOperator.
->>>>>>> 97a85023
+    get_successors_from_ground_ops() with a _GroundSTRIPSOperator.
     """
     cup_type = Type("cup_type", ["feat1"])
     plate_type = Type("plate_type", ["feat1"])
@@ -1000,7 +995,6 @@
         ground_ops, {pred3([cup2, plate1])}))
     assert not list(utils.get_applicable_operators(
         ground_ops, {pred3([cup2, plate2])}))
-<<<<<<< HEAD
     # Test for get_successors_from_ground_ops().
     # Make sure uniqueness is handled properly.
     op3 = STRIPSOperator("Pick", parameters, preconditions1, add_effects1,
@@ -1023,7 +1017,6 @@
     assert successors[0] == successors[1]
     assert not list(utils.get_successors_from_ground_ops(
         {pred3([cup2, plate2])}, ground_ops))
-=======
     # Tests with side predicates.
     side_predicates = {pred2}
     op3 = STRIPSOperator("Pick", parameters, preconditions1, add_effects1,
@@ -1036,7 +1029,6 @@
     atoms = {pred1([cup1, plate1]), pred2([cup2, plate2])}
     next_atoms = utils.apply_operator(ground_op, atoms)
     assert next_atoms == {pred1([cup1, plate1]), pred2([cup1, plate1])}
->>>>>>> 97a85023
 
 
 def test_create_heuristic():
