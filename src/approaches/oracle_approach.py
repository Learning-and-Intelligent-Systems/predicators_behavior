--- conflicted
+++ resolved
@@ -33,14 +33,10 @@
     if CFG.env in ("cover", "cover_hierarchical_types"):
         nsrts = _get_cover_gt_nsrts(options_are_typed=False)
     elif CFG.env == "cover_typed_options":
-<<<<<<< HEAD
         nsrts = _get_cover_gt_nsrts(options_are_typed=True)
-=======
-        ops = _get_cover_gt_ops(options_are_typed=True)
     elif CFG.env == "cover_multistep_options":
-        ops = _get_cover_gt_ops(options_are_typed=True,
-                                place_sampler_relative=True)
->>>>>>> f573e3e0
+        nsrts = _get_cover_gt_nsrts(options_are_typed=True,
+                                    place_sampler_relative=True)
     elif CFG.env == "cluttered_table":
         nsrts = _get_cluttered_table_gt_nsrts()
     elif CFG.env == "blocks":
@@ -90,14 +86,9 @@
     return _get_from_env_by_names(env_name, names, "options")
 
 
-<<<<<<< HEAD
-def _get_cover_gt_nsrts(options_are_typed: bool) -> Set[NSRT]:
+def _get_cover_gt_nsrts(options_are_typed: bool,
+                        place_sampler_relative: bool = False) -> Set[NSRT]:
     """Create ground truth NSRTs for CoverEnv.
-=======
-def _get_cover_gt_ops(options_are_typed: bool,
-                      place_sampler_relative: bool = False) -> Set[Operator]:
-    """Create ground truth operators for CoverEnv.
->>>>>>> f573e3e0
     """
     block_type, target_type = _get_types_by_names(CFG.env, ["block", "target"])
 
