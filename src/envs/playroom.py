"""Boring room vs. playroom domain.
"""

from typing import List, Set, Sequence, Dict, Tuple, Optional
import numpy as np
from gym.spaces import Box
from matplotlib import pyplot as plt
from matplotlib import patches
from predicators.src.envs import BlocksEnv, EnvironmentFailure
from predicators.src.structs import Type, Predicate, State, Task, \
    ParameterizedOption, Object, Action, Image, Array, GroundAtom
from predicators.src import utils


class PlayroomEnv(BlocksEnv):
    """Boring room vs. playroom domain.
    """
    # Parameters that aren't important enough to need to clog up settings.py
    block_size = 0.5
    x_lb = 0.0
    y_lb = 0.0
    x_ub = 140.0
    y_ub = 30.0
    table_tol = 1.0
    table_x_lb = 10.0
    table_y_lb = 10.0
    table_x_ub = 20.0
    table_y_ub = 20.0
    door_open_thresh = 0.5
    door_r = 5.0  # half of width
    door_button_z = 3.0
    door_tol = 0.5
    dial_on_thresh = 0.5
    dial_r = 3.0
    dial_button_z = 1.0
    dial_tol = 0.5
    dial_button_tol = 0.4
    pick_tol = 0.4
    assert pick_tol < block_size
    num_blocks_train = [3]
    num_blocks_test = [3]

    def __init__(self) -> None:
        super().__init__()
        # Types
        self._block_type = Type(
            "block", ["pose_x", "pose_y", "pose_z", "held", "clear"])
        self._robot_type = Type("robot", ["pose_x", "pose_y", "rotation",
                                          "fingers"])
        self._door_type = Type("door", ["pose_x", "pose_y", "open"])
        self._dial_type = Type("dial", ["pose_x", "pose_y", "level"])
        self._region_type = Type("region",
                                 ["id", "x_lb", "y_lb", "x_ub", "y_ub"])
        # Predicates
        self._On = Predicate(
            "On", [self._block_type, self._block_type], self._On_holds)
        self._OnTable = Predicate(
            "OnTable", [self._block_type], self._OnTable_holds)
        self._GripperOpen = Predicate(
            "GripperOpen", [self._robot_type], self._GripperOpen_holds)
        self._Holding = Predicate(
            "Holding", [self._block_type], self._Holding_holds)
        self._Clear = Predicate(
            "Clear", [self._block_type], self._Clear_holds)
        self._NextToTable = Predicate(
            "NextToTable", [self._robot_type], self._NextToTable_holds)
        self._NextToDoor = Predicate(
            "NextToDoor", [self._robot_type, self._door_type],
            self._NextToDoor_holds)
        self._NextToDial = Predicate(
            "NextToDial", [self._robot_type, self._dial_type],
            self._NextToDial_holds)
        self._InRegion = Predicate(
            "InRegion", [self._robot_type, self._region_type],
            self._InRegion_holds)
        self._Borders = Predicate(
            "Borders", [self._door_type, self._region_type, self._door_type],
            self._Borders_holds)
        self._Connects = Predicate(
            "Connects", [self._door_type, self._region_type, self._region_type],
            self._Connects_holds)
        self._IsBoringRoom = Predicate(
            "IsBoringRoom", [self._region_type],
            self._IsBoringRoom_holds)
        self._IsPlayroom = Predicate(
            "IsPlayroom", [self._region_type],
            self._IsPlayroom_holds)
        self._IsBoringRoomDoor = Predicate(
            "IsBoringRoomDoor", [self._door_type],
            self._IsBoringRoomDoor_holds)
        self._IsPlayroomDoor = Predicate(
            "IsPlayroomDoor", [self._door_type],
            self._IsPlayroomDoor_holds)
        self._DoorOpen = Predicate(
            "DoorOpen", [self._door_type], self._DoorOpen_holds)
        self._DoorClosed = Predicate(
            "DoorClosed", [self._door_type], self._DoorClosed_holds)
        self._LightOn = Predicate(
            "LightOn", [self._dial_type], self._LightOn_holds)
        self._LightOff = Predicate(
            "LightOff", [self._dial_type], self._LightOff_holds)
        # Options
        self._Pick = ParameterizedOption(
            # variables: [robot, object to pick]
            # params: [delta x, delta y, delta z, rotation]
            "Pick", types=[self._robot_type, self._block_type],
            params_space=Box(-1, 1, (4,)),
            _policy=self._Pick_policy,
            # _initiable=self._NextToTable_initiable,
            _initiable=utils.always_initiable,
            _terminal=utils.onestep_terminal)
        self._Stack = ParameterizedOption(
            # variables: [robot, object on which to stack currently-held-object]
            # params: [delta x, delta y, delta z, rotation]
            "Stack", types=[self._robot_type, self._block_type],
            params_space=Box(-1, 1, (4,)),
            _policy=self._Stack_policy,
            # _initiable=self._NextToTable_initiable,
            _initiable=utils.always_initiable,
            _terminal=utils.onestep_terminal)
        self._PutOnTable = ParameterizedOption(
            # variables: [robot]
            # params: [x, y, rotation] (normalized coords on table surface)
            "PutOnTable", types=[self._robot_type],
            params_space=Box(low=np.array([0.0, 0.0, -1.0]),
                             high=np.array([1.0, 1.0, 1.0])),
            _policy=self._PutOnTable_policy,
            # _initiable=self._NextToTable_initiable,
            _initiable=utils.always_initiable,
            _terminal=utils.onestep_terminal)
        self._Move = ParameterizedOption(
            # variables: [robot, door, region]
            # params: [x, y, rotation]
            "Move", types=[self._robot_type, self._door_type,
                           self._region_type],
            params_space=Box(low=np.array([self.x_lb, self.y_lb, -1.0]),
                             high=np.array([self.x_ub, self.y_ub, 1.0])),
            _policy=self._Move_policy,
            _initiable=utils.always_initiable,
            _terminal=utils.onestep_terminal)
        self._OpenDoor = ParameterizedOption(
            # variables: [robot, door]
            # params: [dx, dy, dz, rotation]
            "OpenDoor", types=[self._robot_type, self._door_type],
            params_space=Box(low=np.array([-5.0, -5.0, -5.0, -1.0]),
                             high=np.array([5.0, 5.0, 5.0, 1.0])),
            _policy=self._ToggleDoor_policy,
            _initiable=utils.always_initiable,
            _terminal=utils.onestep_terminal)
        self._CloseDoor = ParameterizedOption(
            # variables: [robot, door]
            # params: [dx, dy, dz, rotation]
            "CloseDoor", types=[self._robot_type, self._door_type],
            params_space=Box(low=np.array([-5.0, -5.0, -5.0, -1.0]),
                             high=np.array([5.0, 5.0, 5.0, 1.0])),
            _policy=self._ToggleDoor_policy,
            _initiable=utils.always_initiable,
            _terminal=utils.onestep_terminal)
        self._TurnOnDial = ParameterizedOption(
            # variables: [robot, dial]
            # params: [dx, dy, dz, rotation]
            "TurnOnDial", types=[self._robot_type, self._dial_type],
            params_space=Box(low=np.array([-5.0, -5.0, -5.0, -1.0]),
                             high=np.array([5.0, 5.0, 5.0, 1.0])),
            _policy=self._ToggleDial_policy,
            _initiable=utils.always_initiable,
            _terminal=utils.onestep_terminal)
        self._TurnOffDial = ParameterizedOption(
            # variables: [robot, dial]
            # params: [dx, dy, dz, rotation]
            "TurnOffDial", types=[self._robot_type, self._dial_type],
            params_space=Box(low=np.array([-5.0, -5.0, -5.0, -1.0]),
                             high=np.array([5.0, 5.0, 5.0, 1.0])),
            _policy=self._ToggleDial_policy,
            _initiable=utils.always_initiable,
            _terminal=utils.onestep_terminal)
        # Objects
        self._robot = Object("robby", self._robot_type)
        self._door1 = Object("door1", self._door_type)
        self._door2 = Object("door2", self._door_type)
        self._door3 = Object("door3", self._door_type)
        self._door4 = Object("door4", self._door_type)
        self._door5 = Object("door5", self._door_type)
        self._door6 = Object("door6", self._door_type)
        self._doors = (self._door1, self._door2, self._door3,
                       self._door4, self._door5, self._door6)
        self._region1 = Object("region1", self._region_type)
        self._region2 = Object("region2", self._region_type)
        self._region3 = Object("region3", self._region_type)
        self._region4 = Object("region4", self._region_type)
        self._region5 = Object("region5", self._region_type)
        self._region6 = Object("region6", self._region_type)
        self._region7 = Object("region7", self._region_type)
        self._dial = Object("dial", self._dial_type)

    def simulate(self, state: State, action: Action) -> State:
        assert self.action_space.contains(action.arr)
        x, y, z, _, fingers = action.arr
        was_next_to_table = self._NextToTable_holds(state, (self._robot,))
<<<<<<< HEAD
        was_next_to_door = {door: self._NextToDoor_holds(state, (self._robot, door))
                        for door in self._doors}
        was_next_to_dial = self._NextToDial_holds(state, (self._robot, self._dial))
=======
        was_next_to_door = {door: self._NextToDoor_holds(
                                    state, (self._robot, door))
                            for door in self._doors}
        was_next_to_dial = self._NextToDial_holds(
                                    state, (self._robot, self._dial))
>>>>>>> 7a1c5d68
        # Update robot position
        if not self._is_valid_loc(x, y):
            return state.copy()
        if self._robot_can_move(state, action):
            state = self._transition_move(state, action)

        x = state.get(self._robot, "pose_x")
        y = state.get(self._robot, "pose_y")
<<<<<<< HEAD
        # Interact with blocks
=======
        # Interact with blocks if robot was already next to table
>>>>>>> 7a1c5d68
        if was_next_to_table \
            and (self.table_x_lb < x < self.table_x_ub) \
            and (self.table_y_lb < y < self.table_y_ub) \
            and self._robot_is_facing_table(action):
            if fingers < 0.5:
                return self._transition_pick(state, x, y, z, fingers)
            if z < self.table_height + self.block_size:
                return self._transition_putontable(state, x, y, z, fingers)
            return self._transition_stack(state, x, y, z, fingers)
        # Interact with some door
        if any(self._NextToDoor_holds(state, (self._robot, door))
               for door in self._doors):
            door = self._get_door_next_to(state)
            if was_next_to_door[door]:  # Robot was already next to this door
                door_x = state.get(door, "pose_x")
                door_y = state.get(door, "pose_y")
                if (door_x-self.door_tol < x < door_x+self.door_tol) \
                    and (door_y-self.door_tol < y < door_y+self.door_tol) \
                    and (self.door_button_z-self.door_tol < z
                            < self.door_button_z+self.door_tol) \
                    and fingers >= self.open_fingers \
                    and self._robot_is_facing_door(state, action, door):
                    return self._transition_door(state, door)
<<<<<<< HEAD
        # Interact with dial
        dial_x = state.get(self._dial, "pose_x")
        dial_y = state.get(self._dial, "pose_y")
        if was_next_to_dial \
            and (dial_x-self.dial_button_tol < x < dial_x+self.dial_button_tol) \
=======
        # Interact with dial if robot was already next to dial
        dial_x = state.get(self._dial, "pose_x")
        dial_y = state.get(self._dial, "pose_y")
        if was_next_to_dial \
            and (dial_x-self.dial_button_tol < x
                    < dial_x+self.dial_button_tol) \
>>>>>>> 7a1c5d68
            and (dial_y-self.dial_button_tol < y
                    < dial_y+self.dial_button_tol) \
            and (self.dial_button_z-self.dial_button_tol < z
                    < self.dial_button_z+self.dial_button_tol) \
            and fingers >= self.open_fingers \
            and self._robot_is_facing_dial(state, action):
            return self._transition_dial(state)

        return state.copy()

    def _transition_move(self, state: State, action: Action) -> State:
        x, y, _, rotation, _ = action.arr
        next_state = state.copy()
        next_state.set(self._robot, "pose_x", x)
        next_state.set(self._robot, "pose_y", y)
        next_state.set(self._robot, "rotation", rotation)
        return next_state

    def _transition_door(self, state: State, door: Object) -> State:
        # opens/closes a door that the robot is next to and facing
        assert door.type == self._door_type
        next_state = state.copy()
        if state.get(door, "open") < self.door_open_thresh:
            next_state.set(door, "open", 1.0)
        else:
            next_state.set(door, "open", 0.0)
        return next_state

    def _transition_dial(self, state: State) -> State:
        next_state = state.copy()
        if state.get(self._dial, "level") < self.dial_on_thresh:
            next_state.set(self._dial, "level", 1.0)
        else:
            next_state.set(self._dial, "level", 0.0)
        return next_state

    @property
    def predicates(self) -> Set[Predicate]:
        return {self._On, self._OnTable, self._GripperOpen, self._Holding,
                self._Clear, self._NextToTable, self._NextToDoor,
                self._NextToDial, self._InRegion, self._Borders,
                self._Connects, self._IsBoringRoom, self._IsPlayroom,
                self._IsBoringRoomDoor, self._IsPlayroomDoor, self._DoorOpen,
                self._DoorClosed, self._LightOn, self._LightOff}

    @property
    def goal_predicates(self) -> Set[Predicate]:
        return {self._On, self._OnTable, self._LightOn, self._LightOff}

    @property
    def types(self) -> Set[Type]:
        return {self._block_type, self._robot_type, self._door_type,
                self._dial_type, self._region_type}

    @property
    def options(self) -> Set[ParameterizedOption]:
        return {self._Pick, self._Stack, self._PutOnTable, self._Move,
                self._OpenDoor, self._CloseDoor, self._TurnOnDial,
                self._TurnOffDial}

    @property
    def action_space(self) -> Box:
        # dimensions: [x, y, z, rotation, fingers]
        # x, y, z location for the robot's disembodied hand
        # robot's heading is the angle (rotation * pi) in standard position
        lowers = np.array([self.x_lb, self.y_lb, 0.0, -1.0, 0.0],
                          dtype=np.float32)
        uppers = np.array([self.x_ub, self.y_ub, 10.0, 1.0, 1.0],
                          dtype=np.float32)
        return Box(lowers, uppers)

    def render(self, state: State, task: Task,
               action: Optional[Action] = None) -> List[Image]:
        r = self.block_size * 0.5  # block radius

        fig = plt.figure(figsize=(20, 16))
        ax = plt.subplot(211)
        ax.set_xlabel("x", fontsize=24)
        ax.set_ylabel("y", fontsize=24)
        ax.set_xlim((self.x_lb - 5, self.x_ub + 5))
        ax.set_ylim((self.y_lb - 5, self.y_ub + 5))

        # Draw rooms and hallway
        boring_room = patches.Rectangle(
                (self.x_lb, self.y_lb), 30, 30, zorder=0, linewidth=1,
                edgecolor='black', facecolor='white')
        ax.add_patch(boring_room)
        playroom = patches.Rectangle(
                (110, self.y_lb), 30, 30, zorder=0, linewidth=1,
                edgecolor='black', facecolor='white')
        ax.add_patch(playroom)
        hallway = patches.Rectangle(
                (30, 10), 80, 10, zorder=0, linewidth=1,
                edgecolor='black', facecolor='white')
        ax.add_patch(hallway)

        # Draw doors
        for door in self._doors:
            x = state.get(door, "pose_x")
            y = state.get(door, "pose_y")
            if state.get(door, "open") < self.door_open_thresh:
                door = patches.Rectangle(
                        (x-1.0, y-5.0), 1, 10, zorder=1, linewidth=1,
                        edgecolor='black', facecolor='brown')
                ax.add_patch(door)
            else:
                door = patches.Rectangle(
                        (x-1.0, y-5.0), 1, 1, zorder=1, linewidth=1,
                        edgecolor='black', facecolor='brown')
                ax.add_patch(door)

        # Draw dial
        dial_x = state.get(self._dial, "pose_x")
        dial_y = state.get(self._dial, "pose_y")
        dial_face = patches.Circle((dial_x, dial_y), radius=self.dial_r,
                                   edgecolor='black', facecolor='black')
        ax.add_patch(dial_face)
        level = state.get(self._dial, "level")
        dx = self.dial_r*np.sin(level*2*np.pi)
        dy = self.dial_r*np.cos(level*2*np.pi)
        dial_arrow = patches.Arrow(dial_x, dial_y, dx, dy, edgecolor='red',
                                   facecolor='red')
        ax.add_patch(dial_arrow)

        # Draw table and blocks
        table = patches.Rectangle(
                (10, 10), 10, 10, zorder=self.table_height,
                linewidth=1, edgecolor='black', facecolor='brown')
        ax.add_patch(table)
        colors = ["red", "blue", "green", "orange", "purple", "yellow",
                  "brown", "cyan"]
        blocks = [o for o in state if o.is_instance(self._block_type)]
        held = "None"
        for i, block in enumerate(sorted(blocks)):
            x = state.get(block, "pose_x")
            y = state.get(block, "pose_y")
            z = state.get(block, "pose_z")
            c = colors[i % len(colors)]  # block color
            if state.get(block, "held") > self.held_tol:
                assert held == "None"
                held = f"{block.name} ({c})"
            rect = patches.Rectangle(
                (x - r, y - r), 2*r, 2*r, zorder=self.table_height+z,
                linewidth=1, edgecolor='black', facecolor=c)
            ax.add_patch(rect)

        # Draw robot
        robot_x = state.get(self._robot, "pose_x")
        robot_y = state.get(self._robot, "pose_y")
        fingers = state.get(self._robot, "fingers")
        robby = patches.Circle((robot_x, robot_y), radius=1,
                               edgecolor='black', facecolor='yellow')
        ax.add_patch(robby)
        rotation = state.get(self._robot, "rotation")
        dx, dy = np.cos(rotation*np.pi), np.sin(rotation*np.pi)
        robot_arrow = patches.Arrow(robot_x, robot_y, dx, dy,
            edgecolor='black', facecolor='black', width=0.5)
        ax.add_patch(robot_arrow)

        # Concatenate with table view of blocks
        xz_ax, yz_ax = plt.subplot(223), plt.subplot(224)
        xz_ax.set_xlabel("x", fontsize=24)
        xz_ax.set_ylabel("z", fontsize=24)
        xz_ax.set_xlim((self.table_x_lb - 2*r, self.table_x_ub + 2*r))
        xz_ax.set_ylim((self.table_height, r * 16 + 0.1))
        yz_ax.set_xlabel("y", fontsize=24)
        yz_ax.set_ylabel("z", fontsize=24)
        yz_ax.set_xlim((self.table_y_lb - 2*r, self.table_y_ub + 2*r))
        yz_ax.set_ylim((self.table_height, r * 16 + 0.1))

        colors = ["red", "blue", "green", "orange", "purple", "yellow",
                  "brown", "cyan"]
        blocks = [o for o in state if o.is_instance(self._block_type)]
        held = "None"
        for i, block in enumerate(sorted(blocks)):
            x = state.get(block, "pose_x")
            y = state.get(block, "pose_y")
            z = state.get(block, "pose_z")
            c = colors[i % len(colors)]  # block color
            if state.get(block, "held") > self.held_tol:
                assert held == "None"
                held = f"{block.name} ({c})"

            # xz axis
            xz_rect = patches.Rectangle(
                (x - r, z - r), 2*r, 2*r, zorder=-y,
                linewidth=1, edgecolor='black', facecolor=c)
            xz_ax.add_patch(xz_rect)

            # yz axis
            yz_rect = patches.Rectangle(
                (y - r, z - r), 2*r, 2*r, zorder=-x,
                linewidth=1, edgecolor='black', facecolor=c)
            yz_ax.add_patch(yz_rect)

        plt.suptitle(f"Held: {held}, Fingers: {fingers}", fontsize=36)
        plt.tight_layout()
        img = utils.fig2data(fig)

        return [img]

    def _get_tasks(self, num_tasks: int, possible_num_blocks: List[int],
                   rng: np.random.Generator) -> List[Task]:
        # Initial states vary by block placement, and light is randomly on/off.
        # Goals involve goal piles and light different from the initial state.
        tasks = []
        for _ in range(num_tasks):
            num_blocks = rng.choice(possible_num_blocks)
            piles = self._sample_initial_piles(num_blocks, rng)
            init_state = self._sample_state_from_piles(piles, rng)
            light_is_on = init_state.get(self._dial, "level") > 0.5
            atoms = utils.abstract(init_state, self.predicates)
            while True:  # repeat until goal is not satisfied
                goal = self._sample_goal(num_blocks, piles,
                                                    light_is_on, rng)
                if not goal.issubset(atoms):
                    break
            tasks.append(Task(init_state, goal))
        return tasks

    def _sample_state_from_piles(self, piles: List[List[Object]],
                                 rng: np.random.Generator) -> State:
        data: Dict[Object, Array] = {}
        # Create objects
        block_to_pile_idx = {}
        for i, pile in enumerate(piles):
            for j, block in enumerate(pile):
                assert block not in block_to_pile_idx
                block_to_pile_idx[block] = (i, j)
        # Sample pile (x, y)s
        pile_to_xy: Dict[int, Tuple[float, float]] = {}
        for i in range(len(piles)):
            pile_to_xy[i] = self._sample_initial_pile_xy(
                rng, set(pile_to_xy.values()))
        # Create block states
        for block, pile_idx in block_to_pile_idx.items():
            pile_i, pile_j = pile_idx
            x, y = pile_to_xy[pile_i]
            z = self.table_height + self.block_size * (0.5 + pile_j)
            max_j = max(j for i, j in block_to_pile_idx.values() if i == pile_i)
            # [pose_x, pose_y, pose_z, held, clear]
            data[block] = np.array([x, y, z, 0.0, int(pile_j == max_j)*1.0])
        # [pose_x, pose_y, rotation, fingers], fingers start off open
        data[self._robot] = np.array([10.0, 15.0, 0.0, 1.0])
        # [pose_x, pose_y, open], all doors start off open except door1
        data[self._door1] = np.array([30.0, 15.0, 0.0])
        data[self._door2] = np.array([50.0, 15.0, 1.0])
        data[self._door3] = np.array([60.0, 15.0, 1.0])
        data[self._door4] = np.array([80.0, 15.0, 1.0])
        data[self._door5] = np.array([100.0, 15.0, 1.0])
        data[self._door6] = np.array([110.0, 15.0, 1.0])
        # [pose_x, pose_y, level], light starts on/off randomly
        data[self._dial] = np.array([125.0, 15.0, rng.uniform(0.0, 1.0)])
        # [id, x_lb, y_lb, x_ub, y_ub], regions left to right
        data[self._region1] = np.array([1, 0.0, 0.0, 30.0, 30.0])
        data[self._region2] = np.array([2, 30.0, 10.0, 50.0, 20.0])
        data[self._region3] = np.array([3, 50.0, 10.0, 60.0, 20.0])
        data[self._region4] = np.array([4, 60.0, 10.0, 80.0, 20.0])
        data[self._region5] = np.array([5, 80.0, 10.0, 100.0, 20.0])
        data[self._region6] = np.array([6, 100.0, 10.0, 110.0, 20.0])
        data[self._region7] = np.array([7, 110.0, 0.0, 140.0, 30.0])
        return State(data)

    def _sample_goal(self, num_blocks: int,
                                piles: List[List[Object]], light_is_on: bool,
                                rng: np.random.Generator) -> Set[GroundAtom]:
        # Samples goal pile and light on/off that is different from initial
        while True:
            goal_piles = self._sample_initial_piles(num_blocks, rng)
            if goal_piles != piles:
                break
        goal_atoms = set()
        for pile in goal_piles:
            goal_atoms.add(GroundAtom(self._OnTable, [pile[0]]))
            if len(pile) == 1:
                continue
            for block1, block2 in zip(pile[1:], pile[:-1]):
                goal_atoms.add(GroundAtom(self._On, [block1, block2]))
        if light_is_on:
            goal_atoms.add(GroundAtom(self._LightOff, [self._dial]))
        else:
            goal_atoms.add(GroundAtom(self._LightOn, [self._dial]))
        return goal_atoms

    def _sample_initial_pile_xy(self, rng: np.random.Generator,
                                existing_xys: Set[Tuple[float, float]]
                                ) -> Tuple[float, float]:
        # Differs from blocks because lower and upper bounds are set by table
        while True:
            x = rng.uniform(self.table_x_lb, self.table_x_ub)
            y = rng.uniform(self.table_y_lb, self.table_y_ub)
            if self._table_xy_is_clear(x, y, existing_xys):
                return (x, y)

    @staticmethod
    def _is_valid_loc(x: float, y: float) -> bool:
        return (0 <= x <= 30 and 0 <= y <= 30) or \
               (30 <= x <= 110 and 10 <= y <= 20) or \
               (110 <= x <= 140 and 0 <= y <= 30)

    @staticmethod
    def _robot_is_facing_table(action: Action) -> bool:
        x, y, _, rotation, _ = action.arr
        cls = PlayroomEnv
        table_x = (cls.table_x_lb+cls.table_x_ub)/2
        table_y = (cls.table_y_lb+cls.table_y_ub)/2
        theta = np.arctan2(table_y-y, table_x-x)
        if np.pi*3/4 >= theta >= np.pi/4:  # N
            if 0.75 >= rotation >= 0.25:
                return True
        elif np.pi/4 >= theta >= -np.pi/4:  # E
            if 0.25 >= rotation >= -0.25:
                return True
        elif -np.pi/4 >= theta >= -np.pi*3/4:  # S
            if -0.25 >= rotation >= -0.75:
                return True
        else:  # W
            if rotation >= 0.75 or rotation <= -0.75:
                return True
        return False

    @staticmethod
    def _NextToTable_holds(state: State, objects: Sequence[Object]) -> bool:
        # Being "in" the table also counts as next to table
        robot, = objects
        x, y = state.get(robot, "pose_x"), state.get(robot, "pose_y")
        cls = PlayroomEnv
        return (cls.table_x_lb-cls.table_tol < x
                < cls.table_x_ub+cls.table_tol) and \
               (cls.table_y_lb-cls.table_tol < y
                < cls.table_y_ub+cls.table_tol)

    @staticmethod
    def _NextToDoor_holds(state: State, objects: Sequence[Object]) -> bool:
        robot, door = objects
        x, y = state.get(robot, "pose_x"), state.get(robot, "pose_y")
        door_x, door_y = state.get(door, "pose_x"), state.get(door, "pose_y")
        cls = PlayroomEnv
        return (door_x-cls.door_tol < x < door_x+cls.door_tol) \
                and (door_y-cls.door_r-cls.door_tol < y
                     < door_y+cls.door_r+cls.door_tol)

    @staticmethod
    def _NextToDial_holds(state: State, objects: Sequence[Object]) -> bool:
        robot, dial = objects
        x, y = state.get(robot, "pose_x"), state.get(robot, "pose_y")
        dial_x, dial_y = state.get(dial, "pose_x"), state.get(dial, "pose_y")
        cls = PlayroomEnv
        return (dial_x-cls.dial_r-cls.dial_tol < x
                < dial_x+cls.dial_r+cls.dial_tol) and \
               (dial_y-cls.dial_r-cls.dial_tol < y
                < dial_y+cls.dial_r+cls.dial_tol)

    @staticmethod
    def _InRegion_holds(state: State, objects: Sequence[Object]) -> bool:
        robot, region = objects
        x, y = state.get(robot, "pose_x"), state.get(robot, "pose_y")
        x_lb, y_lb = state.get(region, "x_lb"), state.get(region, "y_lb")
        x_ub, y_ub = state.get(region, "x_ub"), state.get(region, "y_ub")
        return x_lb <= x <= x_ub and y_lb <= y <= y_ub

    @staticmethod
    def _IsBoringRoom_holds(state: State, objects: Sequence[Object]) -> bool:
        region, = objects
        return state.get(region, "id") == 1

    @staticmethod
    def _IsPlayroom_holds(state: State, objects: Sequence[Object]) -> bool:
        region, = objects
        return state.get(region, "id") == 7

    @staticmethod
    def _Borders_holds(state: State, objects: Sequence[Object]) -> bool:
        door1, region, door2 = objects
        return state.get(door1, "pose_x") == state.get(region, "x_lb") and \
               state.get(door2, "pose_x") == state.get(region, "x_ub")

    @staticmethod
    def _Connects_holds(state: State, objects: Sequence[Object]) -> bool:
        door, from_region, to_region = objects
        door_x = state.get(door, "pose_x")
        return door_x == state.get(from_region, "x_ub") and \
               door_x == state.get(to_region, "x_lb")

    @staticmethod
    def _IsBoringRoomDoor_holds(state: State, objects: Sequence[Object]
                                ) -> bool:
        door, = objects
        return state.get(door, "pose_x") == 30.0

    @staticmethod
    def _IsPlayroomDoor_holds(state: State, objects: Sequence[Object]
                                ) -> bool:
        door, = objects
        return state.get(door, "pose_x") == 110.0

    @staticmethod
    def _DoorOpen_holds(state: State, objects: Sequence[Object]) -> bool:
        door, = objects
        return state.get(door, "open") >= PlayroomEnv.door_open_thresh

    @staticmethod
    def _DoorClosed_holds(state: State, objects: Sequence[Object]) -> bool:
        return not PlayroomEnv._DoorOpen_holds(state, objects)

    @staticmethod
    def _LightOn_holds(state: State, objects: Sequence[Object]) -> bool:
        dial, = objects
        return state.get(dial, "level") >= PlayroomEnv.dial_on_thresh

    @staticmethod
    def _LightOff_holds(state: State, objects: Sequence[Object]) -> bool:
        return not PlayroomEnv._LightOn_holds(state, objects)

    def _Pick_policy(self, state: State, memory: Dict,
                     objects: Sequence[Object], params: Array) -> Action:
        # Differs from blocks because need robot rotation
        del memory  # unused
        _, block = objects
        block_pose = np.array([state.get(block, "pose_x"),
                               state.get(block, "pose_y"),
                               state.get(block, "pose_z")])
        arr = np.r_[block_pose+params[:-1], params[-1], 0.0].astype(np.float32)
        arr = np.clip(arr, self.action_space.low, self.action_space.high)
        return Action(arr)

    def _Stack_policy(self, state: State, memory: Dict,
                      objects: Sequence[Object], params: Array) -> Action:
        # Differs from blocks because need robot rotation
        del memory  # unused
        _, block = objects
        block_pose = np.array([state.get(block, "pose_x"),
                               state.get(block, "pose_y"),
                               state.get(block, "pose_z")])
        arr = np.r_[block_pose+params[:-1], params[-1], 1.0].astype(np.float32)
        arr = np.clip(arr, self.action_space.low, self.action_space.high)
        return Action(arr)

    def _PutOnTable_policy(self, state: State, memory: Dict,
                           objects: Sequence[Object], params: Array) -> Action:
        # Differs from blocks because need robot rotation, table bounds
        del state, memory, objects  # unused
        # Un-normalize parameters to actual table coordinates
        x_norm, y_norm = params[:-1]
        x = self.table_x_lb + (self.table_x_ub - self.table_x_lb) * x_norm
        y = self.table_y_lb + (self.table_y_ub - self.table_y_lb) * y_norm
        z = self.table_height + 0.5*self.block_size
        arr = np.array([x, y, z, params[-1], 1.0], dtype=np.float32)
        arr = np.clip(arr, self.action_space.low, self.action_space.high)
        return Action(arr)

    def _Move_policy(self, state: State, memory: Dict,
                      objects: Sequence[Object], params: Array) -> Action:
        del memory  # unused
        robot, _, _= objects
        fingers = state.get(robot, "fingers")
        arr = np.r_[params[:-1], 1.0, params[-1], fingers].astype(np.float32)
        arr = np.clip(arr, self.action_space.low, self.action_space.high)
        return Action(arr)

    def _ToggleDoor_policy(self, state: State, memory: Dict,
                         objects: Sequence[Object], params: Array) -> Action:
        del memory  # unused
        _, door = objects
        door_pose = np.array([state.get(door, "pose_x"),
                              state.get(door, "pose_y"),
                              self.door_button_z])
        arr = np.r_[door_pose+params[:-1], params[-1], 1.0].astype(np.float32)
        arr = np.clip(arr, self.action_space.low, self.action_space.high)
        return Action(arr)

    def _ToggleDial_policy(self, state: State, memory: Dict,
                           objects: Sequence[Object], params: Array) -> Action:
        del memory  # unused
        _, dial = objects
        dial_pose = np.array([state.get(dial, "pose_x"),
                              state.get(dial, "pose_y"),
                              self.dial_button_z])
        arr = np.r_[dial_pose+params[:-1], params[-1], 1.0].astype(np.float32)
        arr = np.clip(arr, self.action_space.low, self.action_space.high)
        return Action(arr)

    def _robot_is_facing_dial(self, state: State, action: Action) -> bool:
        x, y, _, rotation, _ = action.arr
        dial_x = state.get(self._dial, "pose_x")
        dial_y = state.get(self._dial, "pose_y")
        theta = np.arctan2(dial_y-y, dial_x-x)
        if np.pi*3/4 >= theta > np.pi/4:  # N
            if 0.75 >= rotation > 0.25:
                return True
        elif np.pi/4 >= theta > -np.pi/4:  # E
            if 0.25 >= rotation > -0.25:
                return True
        elif -np.pi/4 >= theta > -np.pi*3/4:  # S
            if -0.25 >= rotation > -0.75:
                return True
        else:  # W
            if rotation > 0.75 or rotation <= -0.75:
                return True
        return False

    def _get_door_next_to(self, state: State) -> Object:
        # cannot be next to multiple doors at once
        for door in self._doors:
            if self._NextToDoor_holds(state, (self._robot, door)):
                return door
        # usage should ensure this is never reached
        raise RuntimeError("Robot not next to any door")

    def _robot_is_facing_door(self, state: State, action: Action, door: Object
                              ) -> bool:
        assert door.type == self._door_type
        door_x = state.get(door, "pose_x")
        x, _, _, rotation, _ = action.arr
        return (x < door_x and 0.25 >= rotation >= -0.25) \
            or (x >= door_x and (rotation >= 0.75 or rotation <= -0.75))

    def _robot_can_move(self, state: State, action: Action) -> bool:
        # Any doors along the path must be open
        prev_x = state.get(self._robot, "pose_x")
        x = action.arr[0]
        for door in self._doors:
            door_x = state.get(door, "pose_x")
            if x <= door_x <= prev_x or prev_x <= door_x <= x:
                if state.get(door, "open") < self.door_open_thresh:
                    raise EnvironmentFailure("collision", {door})
        return True<|MERGE_RESOLUTION|>--- conflicted
+++ resolved
@@ -197,17 +197,11 @@
         assert self.action_space.contains(action.arr)
         x, y, z, _, fingers = action.arr
         was_next_to_table = self._NextToTable_holds(state, (self._robot,))
-<<<<<<< HEAD
-        was_next_to_door = {door: self._NextToDoor_holds(state, (self._robot, door))
-                        for door in self._doors}
-        was_next_to_dial = self._NextToDial_holds(state, (self._robot, self._dial))
-=======
         was_next_to_door = {door: self._NextToDoor_holds(
                                     state, (self._robot, door))
                             for door in self._doors}
         was_next_to_dial = self._NextToDial_holds(
                                     state, (self._robot, self._dial))
->>>>>>> 7a1c5d68
         # Update robot position
         if not self._is_valid_loc(x, y):
             return state.copy()
@@ -216,11 +210,7 @@
 
         x = state.get(self._robot, "pose_x")
         y = state.get(self._robot, "pose_y")
-<<<<<<< HEAD
-        # Interact with blocks
-=======
         # Interact with blocks if robot was already next to table
->>>>>>> 7a1c5d68
         if was_next_to_table \
             and (self.table_x_lb < x < self.table_x_ub) \
             and (self.table_y_lb < y < self.table_y_ub) \
@@ -244,20 +234,12 @@
                     and fingers >= self.open_fingers \
                     and self._robot_is_facing_door(state, action, door):
                     return self._transition_door(state, door)
-<<<<<<< HEAD
-        # Interact with dial
-        dial_x = state.get(self._dial, "pose_x")
-        dial_y = state.get(self._dial, "pose_y")
-        if was_next_to_dial \
-            and (dial_x-self.dial_button_tol < x < dial_x+self.dial_button_tol) \
-=======
         # Interact with dial if robot was already next to dial
         dial_x = state.get(self._dial, "pose_x")
         dial_y = state.get(self._dial, "pose_y")
         if was_next_to_dial \
             and (dial_x-self.dial_button_tol < x
                     < dial_x+self.dial_button_tol) \
->>>>>>> 7a1c5d68
             and (dial_y-self.dial_button_tol < y
                     < dial_y+self.dial_button_tol) \
             and (self.dial_button_z-self.dial_button_tol < z
