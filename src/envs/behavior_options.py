"""Hardcoded options for BehaviorEnv."""
# pylint: disable=import-error

from typing import Callable, List, Sequence, Tuple, Union, Optional
import numpy as np
from numpy.random._generator import Generator
import scipy
from predicators.src.structs import State, Array
from predicators.src.utils import get_aabb_volume, get_closest_point_on_aabb

try:
    import pybullet as p
    from igibson import object_states
    from igibson.envs.behavior_env import BehaviorEnv  # pylint: disable=unused-import
    from igibson.external.pybullet_tools.utils import CIRCULAR_LIMITS
    from igibson.objects.articulated_object import URDFObject
    from igibson.object_states.on_floor import RoomFloor  # pylint: disable=unused-import
    from igibson.utils.behavior_robot_planning_utils import (
        plan_base_motion_br,
        plan_hand_motion_br,
    )
    from igibson.utils import sampling_utils
    from igibson.external.pybullet_tools.utils import (
        get_aabb,
        get_aabb_extent,
    )
    from igibson.robots.robot_base import BaseRobot  # pylint: disable=unused-import
except ModuleNotFoundError as e:
    print(e)

_ON_TOP_RAY_CASTING_SAMPLING_PARAMS = {
    "max_angle_with_z_axis": 0.17,
    "bimodal_stdev_fraction": 1e-6,
    "bimodal_mean_fraction": 1.0,
    "max_sampling_attempts": 50,
    "aabb_offset": 0.01,
}


def get_body_ids(
    env: "BehaviorEnv",
    include_self: bool = False,
    include_right_hand: bool = False,
) -> List[int]:
    """Function to return a list of body_ids for all objects in the scene for
    collision checking depending on whether navigation or grasping/ placing is
    being done."""
    ids = []
    for obj in env.scene.get_objects():
        if isinstance(obj, URDFObject):
            # We want to exclude the floor since we're always floating and
            # will never practically collide with it, but if we include it
            # in collision checking, we always seem to collide.
            if obj.name != "floors":
                ids.extend(obj.body_ids)

    if include_self:
        ids.append(env.robots[0].parts["left_hand"].get_body_id())
        ids.append(env.robots[0].parts["body"].get_body_id())
        ids.append(env.robots[0].parts["eye"].get_body_id())
        if not include_right_hand:
            ids.append(env.robots[0].parts["right_hand"].get_body_id())

    return ids


def detect_collision(bodyA: int, object_in_hand: Optional[int] = None) -> bool:
    """Detects collisions between bodyA in the scene (except for the object in
    the robot's hand)"""
    collision = False
    for body_id in range(p.getNumBodies()):
        if body_id in [bodyA, object_in_hand]:
            continue
        closest_points = p.getClosestPoints(bodyA, body_id, distance=0.01)
        if len(closest_points) > 0:
            collision = True
            break
    return collision


def detect_robot_collision(robot: "BaseRobot") -> bool:
    """Function to detect whether the robot is currently colliding with any
    object in the scene."""
    object_in_hand = robot.parts["right_hand"].object_in_hand
    return (detect_collision(robot.parts["body"].body_id)
            or detect_collision(robot.parts["left_hand"].body_id)
            or detect_collision(robot.parts["right_hand"].body_id,
                                object_in_hand))


def reset_and_release_hand(env: "BehaviorEnv") -> None:
    """Resets the state of the right hand."""
    env.robots[0].set_position_orientation(env.robots[0].get_position(),
                                           env.robots[0].get_orientation())
    for _ in range(50):
        env.robots[0].parts["right_hand"].set_close_fraction(0)
        env.robots[0].parts["right_hand"].trigger_fraction = 0
        p.stepSimulation()


def get_delta_low_level_base_action(
    robot_z: float,
    original_orientation: Tuple,
    old_xytheta: Array,
    new_xytheta: Array,
) -> Array:
    """Given a base movement plan that is a series of waypoints in world-frame
    position space, convert pairs of these points to a base movement action in
    velocity space.

    Note that we cannot simply subtract subsequent positions because the
    velocity action space used by BEHAVIOR is not defined in the world
    frame, but rather in the frame of the previous position.
    """
    ret_action = np.zeros(17, dtype=np.float32)

    # First, get the old and new position and orientation in the world
    # frame as numpy arrays
    old_pos = np.array([old_xytheta[0], old_xytheta[1], robot_z])
    old_orn_quat = p.getQuaternionFromEuler(
        np.array(
            [original_orientation[0], original_orientation[1],
             old_xytheta[2]]))
    new_pos = np.array([new_xytheta[0], new_xytheta[1], robot_z])
    new_orn_quat = p.getQuaternionFromEuler(
        np.array(
            [original_orientation[0], original_orientation[1],
             new_xytheta[2]]))

    # Then, simply get the delta position and orientation by multiplying the
    # inverse of the old pose by the new pose
    inverted_old_pos, inverted_old_orn_quat = p.invertTransform(
        old_pos, old_orn_quat)
    delta_pos, delta_orn_quat = p.multiplyTransforms(inverted_old_pos,
                                                     inverted_old_orn_quat,
                                                     new_pos, new_orn_quat)

    # Finally, convert the orientation back to euler angles from a quaternion
    delta_orn = p.getEulerFromQuaternion(delta_orn_quat)

    ret_action[0:3] = np.array([delta_pos[0], delta_pos[1], delta_orn[2]])

    return ret_action


def navigate_to_param_sampler(rng: Generator,
                              objects: Sequence["URDFObject"]) -> Array:
    """Sampler for navigateTo option."""
    assert len(objects) in [2, 3]
    # rng = np.random.default_rng()
    # The navigation nsrts are designed such that this is true (the target
    # obj is always last in the params list).
    obj_to_sample_near = objects[-1]
    closeness_limit = 1.25
    distance = closeness_limit * rng.random()
    yaw = rng.random() * (2 * np.pi) - np.pi
    x = distance * np.cos(yaw)
    y = distance * np.sin(yaw)

    # The below while loop avoids sampling values that are inside
    # the bounding box of the object and therefore will
    # certainly be in collision with the object if the robot
    # tries to move there.
    while (abs(x) <= obj_to_sample_near.bounding_box[0]
           and abs(y) <= obj_to_sample_near.bounding_box[1]):
        distance = closeness_limit * rng.random()
        yaw = rng.random() * (2 * np.pi) - np.pi
        x = distance * np.cos(yaw)
        y = distance * np.sin(yaw)

    return np.array([x, y])


def create_navigate_policy(
    plan: List[List[float]], original_orientation: List[List[float]]
) -> Callable[[State, "BehaviorEnv"], Tuple[Array, bool]]:
    """Instantiates and returns a navigation option policy given an RRT plan,
    which is a list of 3-element lists each containing a series of (x, y, rot)
    waypoints for the robot to pass through."""

    def navigateToOptionPolicy(_state: State,
                               env: "BehaviorEnv") -> Tuple[Array, bool]:
        atol_xy = 1e-2
        atol_theta = 1e-3
        atol_vel = 1e-4

        # 1. Get current position and orientation
        current_pos = list(env.robots[0].get_position()[0:2])
        current_orn = p.getEulerFromQuaternion(
            env.robots[0].get_orientation())[2]

        expected_pos = np.array(plan[0][0:2])
        expected_orn = np.array(plan[0][2])

        # 2. if error is greater that MAX_ERROR
        if not np.allclose(current_pos, expected_pos,
                           atol=atol_xy) or not np.allclose(
                               current_orn, expected_orn, atol=atol_theta):
            # 2.a take a corrective action
            if len(plan) <= 1:
                done_bit = True
                print("PRIMITIVE: navigation policy completed execution!")
                return np.zeros(17, dtype=np.float32), done_bit
            low_level_action = get_delta_low_level_base_action(
                env.robots[0].get_position()[2],
                tuple(original_orientation[0:2]),
                np.array(current_pos + [current_orn]),
                np.array(plan[0]),
            )

            # But if the corrective action is 0
            if np.allclose(low_level_action, np.zeros((17, 1)), atol=atol_vel):
                low_level_action = get_delta_low_level_base_action(
                    env.robots[0].get_position()[2],
                    tuple(original_orientation[0:2]),
                    np.array(current_pos + [current_orn]),
                    np.array(plan[1]),
                )
                plan.pop(0)

            return low_level_action, False

        if (len(plan) == 1
            ):  # In this case, we're at the final position we wanted
            # to reach
            low_level_action = np.zeros(17, dtype=float)
            done_bit = True
            print("PRIMITIVE: navigation policy completed execution!")

        else:
            low_level_action = get_delta_low_level_base_action(
                env.robots[0].get_position()[2],
                tuple(original_orientation[0:2]),
                np.array(plan[0]),
                np.array(plan[1]),
            )
            done_bit = False

        plan.pop(0)

        return low_level_action, done_bit

    return navigateToOptionPolicy


def create_navigate_option_model(
    plan: List[List[float]], _original_orientation: List[List[float]]
) -> Callable[[State, "BehaviorEnv"], None]:
    """Instantiates and returns a navigation option model function given an RRT
    plan, which is a list of 3-element lists each containing a series of (x, y,
    rot) waypoints for the robot to pass through."""

    def navigateToOptionModel(_init_state: State, env: "BehaviorEnv") -> None:
        robot_z = env.robots[0].get_position()[2]
        target_pos = np.array([plan[-1][0], plan[-1][1], robot_z])
        robot_orn = p.getEulerFromQuaternion(env.robots[0].get_orientation())
        target_orn = p.getQuaternionFromEuler(
            np.array([robot_orn[0], robot_orn[1], plan[-1][2]]))
        env.robots[0].set_position_orientation(target_pos, target_orn)
        # this is running a zero action to step simulator so
        # the environment updates to the correct final position
        env.step(np.zeros(17))

    return navigateToOptionModel


def navigate_to_obj_pos(
    env: "BehaviorEnv",
    obj: Union["URDFObject", "RoomFloor"],
    pos_offset: Array,
    rng: Optional[Generator] = None
) -> Optional[Tuple[List[List[float]], List[List[float]]]]:
    """Parameterized controller for navigation.

    Runs motion planning to find a feasible trajectory to a certain x,y
    position offset from obj and selects an orientation such that the
    robot is facing the object. If the navigation is infeasible, returns
    an indication to this effect (None). Otherwise, returns the plan,
    which is a list of list of robot base poses to move to, as well as
    the original euler angle orientation of the robot body.
    """
    if rng is None:
        rng = np.random.default_rng(23)

    print(f"PRIMITIVE: Attempting to navigate to {obj.name} with params" +
          f"{pos_offset}")

    # test agent positions around an obj
    # try to place the agent near the object, and rotate it to the object
    valid_position = None  # ((x,y,z),(roll, pitch, yaw))
    original_orientation = p.getEulerFromQuaternion(
        env.robots[0].get_orientation())
    state = p.saveState()

    def sample_fn(env: "BehaviorEnv",
                  rng: Generator) -> Tuple[float, float, float]:
        random_point = env.scene.get_random_point(rng=rng)
        x, y = random_point[1][:2]
        theta = (
            rng.random() *
            (CIRCULAR_LIMITS[1] - CIRCULAR_LIMITS[0])) + CIRCULAR_LIMITS[0]
        return (x, y, theta)

    if not isinstance(
            obj,
            URDFObject):  # must be a URDFObject so we can get its position!
        print("ERROR! Object to navigate to is not valid (not an instance of" +
              "URDFObject).")
        p.restoreState(state)
        p.removeState(state)
        print(
            f"PRIMITIVE: navigate to {obj.name} with params {pos_offset} fail")
        return None

    obj_pos = obj.get_position()
    pos = [
        pos_offset[0] + obj_pos[0],
        pos_offset[1] + obj_pos[1],
        env.robots[0].initial_z_offset,
    ]
    yaw_angle = np.arctan2(pos_offset[1], pos_offset[0]) - np.pi
    orn = [0, 0, yaw_angle]
    env.robots[0].set_position_orientation(pos, p.getQuaternionFromEuler(orn))
    eye_pos = env.robots[0].parts["eye"].get_position()
    ray_test_res = p.rayTest(eye_pos, obj_pos)
    # Test to see if the robot is obstructed by some object, but make sure
    # that object is not either the robot's body or the object we want to
    # pick up!
    blocked = len(ray_test_res) > 0 and (ray_test_res[0][0] not in (
        env.robots[0].parts["body"].get_body_id(),
        obj.get_body_id(),
    ))
    if not detect_robot_collision(env.robots[0]) and not blocked:
        valid_position = (pos, orn)

    if valid_position is None:
        print("WARNING: Position commanded is in collision or blocked!")
        p.restoreState(state)
        p.removeState(state)
        print(
            f"PRIMITIVE: navigate to {obj.name} with params {pos_offset} fail")
        return None

    p.restoreState(state)
    obstacles = get_body_ids(env)
    if env.robots[0].parts["right_hand"].object_in_hand is not None:
        obstacles.remove(env.robots[0].parts["right_hand"].object_in_hand)
    plan = plan_base_motion_br(
        robot=env.robots[0],
        end_conf=[
            valid_position[0][0],
            valid_position[0][1],
            valid_position[1][2],
        ],
        base_limits=(),
        obstacles=obstacles,
        override_sample_fn=lambda: sample_fn(env, rng),
        rng=rng,
    )
    p.restoreState(state)

    if plan is None:
        p.restoreState(state)
        p.removeState(state)
        print(f"PRIMITIVE: navigate to {obj.name} with params" +
              f"{pos_offset} failed;" + "birrt failed to sample a plan!")
        return None

    p.restoreState(state)
    p.removeState(state)

    plan = [list(waypoint) for waypoint in plan]
    print(f"PRIMITIVE: navigate to {obj.name} success! Plan found with " +
          f"continuous params {pos_offset}.")
    return plan, original_orientation


# Sampler for grasp continuous params
def grasp_obj_param_sampler(rng: Generator) -> Array:
    """Sampler for grasp option."""
    x_offset = (rng.random() * 0.4) - 0.2
    y_offset = (rng.random() * 0.4) - 0.2
    z_offset = rng.random() * 0.2
    return np.array([x_offset, y_offset, z_offset])


def get_delta_low_level_hand_action(
    env: "BehaviorEnv",
    old_pos: Union[Sequence[float], Array],
    old_orn: Union[Sequence[float], Array],
    new_pos: Union[Sequence[float], Array],
    new_orn: Union[Sequence[float], Array],
) -> Array:
    """Given a hand movement plan that is a series of waypoints for the hand in
    position space, convert pairs of these points to a hand movement action in
    velocity space.

    Note that we cannot simply subtract subsequent positions because the
    velocity action space used by BEHAVIOR is not defined in the world
    frame, but rather in the frame of the previous position.
    """
    # First, convert the supplied orientations to quaternions
    old_orn = p.getQuaternionFromEuler(old_orn)
    new_orn = p.getQuaternionFromEuler(new_orn)

    # Next, find the inverted position of the body (which we know shouldn't
    # change, since our actions move either the body or the hand, but not
    # both simultaneously)
    body = env.robots[0].parts["right_hand"].parent.parts["body"]
    inverted_body_new_pos, inverted_body_new_orn = p.invertTransform(
        body.new_pos, body.new_orn)
    # Use this to compute the new pose of the hand w.r.t the body frame
    new_local_pos, new_local_orn = p.multiplyTransforms(
        inverted_body_new_pos, inverted_body_new_orn, new_pos, new_orn)

    # Next, compute the old pose of the hand w.r.t the body frame
    inverted_body_old_pos = inverted_body_new_pos
    inverted_body_old_orn = inverted_body_new_orn
    old_local_pos, old_local_orn = p.multiplyTransforms(
        inverted_body_old_pos, inverted_body_old_orn, old_pos, old_orn)

    # The delta position is simply given by the difference between these
    # positions
    delta_pos = np.array(new_local_pos) - np.array(old_local_pos)

    # Finally, compute the delta orientation
    inverted_old_local_orn_pos, inverted_old_local_orn_orn = p.invertTransform(
        [0, 0, 0], old_local_orn)
    _, delta_orn = p.multiplyTransforms(
        [0, 0, 0],
        new_local_orn,
        inverted_old_local_orn_pos,
        inverted_old_local_orn_orn,
    )

    delta_trig_frac = 0
    action = np.concatenate(  # type: ignore
        [
            np.zeros((10), dtype=np.float32),
            np.array(delta_pos, dtype=np.float32),
            np.array(p.getEulerFromQuaternion(delta_orn), dtype=np.float32),
            np.array([delta_trig_frac], dtype=np.float32),
        ],
        axis=0,
    )

    return action


def create_grasp_policy(
    plan: List[List[float]], _original_orientation: List[List[float]]
) -> Callable[[State, "BehaviorEnv"], Tuple[Array, bool]]:
    """Instantiates and returns a navigation option policy given an RRT plan,
    which is a list of 6-element lists containing a series of (x, y, z, roll,
    pitch, yaw) waypoints for the hand to pass through."""
    # Setup two booleans to be used as 'memory', as well as
    # a 'reversed' plan to be used for our option that's
    # defined below. Note that the reversed plan makes a
    # copy of the list instead of just assigning by reference,
    # and this is critical to the functioning of our option
    reversed_plan = list(reversed(plan))
    plan_executed_forwards = False
    tried_closing_gripper = False

    def graspObjectOptionPolicy(_state: State,
                                env: "BehaviorEnv") -> Tuple[Array, bool]:
        nonlocal plan_executed_forwards
        nonlocal tried_closing_gripper
        done_bit = False
        if (not plan_executed_forwards and not tried_closing_gripper):
            # Step thru the plan to execute Grasping
            # phases 1 and 2
            ret_action = get_delta_low_level_hand_action(
                env,
                plan[0][0:3],
                plan[0][3:6],
                plan[1][0:3],
                plan[1][3:6],
            )
            plan.pop(0)
            if len(plan) == 1:
                plan_executed_forwards = True

        elif (plan_executed_forwards and not tried_closing_gripper):
            # Close the gripper to see if you've gotten the
            # object
            ret_action = np.zeros(17, dtype=float)
            ret_action[16] = 1.0
            tried_closing_gripper = True

        else:
            # Grasping Phase 3: getting the hand back to
            # resting position near the robot.
            ret_action = get_delta_low_level_hand_action(
                env,
                reversed_plan[0][0:3],
                reversed_plan[0][3:6],
                reversed_plan[1][0:3],
                reversed_plan[1][3:6],
            )
            reversed_plan.pop(0)
            if len(reversed_plan) == 1:
                done_bit = True
                print("PRIMITIVE: grasp policy completed execution!")

        return ret_action, done_bit

    return graspObjectOptionPolicy


def create_grasp_option_model(
<<<<<<< HEAD
        plan: List[List[float]],
        obj: "URDFObject") -> Callable[[State, "BehaviorEnv"], None]:
=======
    plan: List[List[float]], _original_orientation: List[List[float]]
) -> Callable[[State, "BehaviorEnv"], None]:
>>>>>>> a669ea8d
    """Instantiates and returns a grasp option model function given an RRT
    plan, which is a list of 6-element lists containing a series of (x, y, z,
    roll, pitch, yaw) waypoints for the hand to pass through."""

    # NOTE: -26 because there are 25 timesteps that we move along the vector
    # between the hand the object for until finally grasping
    hand_i = -26
    rh_final_grasp_postion = plan[hand_i][0:3]
    rh_final_grasp_orn = plan[hand_i][3:6]

    def graspObjectOptionModel(_state: State, env: "BehaviorEnv") -> None:
        nonlocal hand_i
        rh_orig_grasp_postion = env.robots[0].parts["right_hand"].get_position(
        )
        rh_orig_grasp_orn = env.robots[0].parts["right_hand"].get_orientation()

        # 1 Teleport Hand to Grasp offset location
        env.robots[0].parts["right_hand"].set_position_orientation(
            rh_final_grasp_postion,
            p.getQuaternionFromEuler(rh_final_grasp_orn))

        # 2. Slowly move hand to the surface of the object to be grasped.
        # We can't simply teleport here since this might be slightly
        # inside the object!
        # Use an error-correcting closed-loop!
        atol_xyz = 1e-4
        atol_vel = 1e-3

        # Error-correcting closed loop.
        ec_loop_counter = 0
        while hand_i < 0 and ec_loop_counter < 60:
            current_pos = list(
                env.robots[0].parts["right_hand"].get_position())
            current_orn = list(
                p.getEulerFromQuaternion(
                    env.robots[0].parts["right_hand"].get_orientation()))
            expected_pos = np.array(plan[hand_i][0:3])
            # If we're not where we expect in the plan, take some corrective
            # action
            if not np.allclose(current_pos, expected_pos, atol=atol_xyz):
                low_level_action = (get_delta_low_level_hand_action(
                    env,
                    np.array(current_pos),
                    np.array(current_orn),
                    np.array(plan[hand_i][0:3]),
                    np.array(plan[hand_i][3:]),
                ))
                # if the corrective action is 0, move on
                if np.allclose(
                        low_level_action,
                        np.zeros((17, 1)),
                        atol=atol_vel,
                ):
                    low_level_action = (get_delta_low_level_hand_action(
                        env,
                        np.array(current_pos),
                        np.array(current_orn),
                        np.array(plan[hand_i + 1][0:3]),
                        np.array(plan[hand_i + 1][3:]),
                    ))
                    hand_i += 1
                env.step(low_level_action)
            # Else, move the hand_i pointer to make the expected position
            # the next position in the plan.
            else:
                hand_i += 1
            ec_loop_counter += 1

        # 3. Close hand and simulate grasp
        a = np.zeros(17, dtype=float)
        a[16] = 1.0
        assisted_grasp_action = np.zeros(28, dtype=float)
        assisted_grasp_action[26] = 1.0
        if isinstance(obj.body_id, List):
            grasp_obj_body_id = obj.body_id[0]
        else:
            grasp_obj_body_id = obj.body_id
        # 3.1 Call code that does assisted grasping
        env.robots[0].parts["right_hand"].handle_assisted_grasping(
            assisted_grasp_action, override_ag_data=(grasp_obj_body_id, -1))
        # 3.2 step the environment a few timesteps to complete grasp
        for _ in range(5):
            env.step(a)

        # 4 Move Hand to Original Location
        env.robots[0].parts["right_hand"].set_position_orientation(
            rh_orig_grasp_postion, rh_orig_grasp_orn)
        if env.robots[0].parts["right_hand"].object_in_hand is not None:
            # NOTE: This below line is necessary to update the visualizer.
            # Also, it only works for URDF objects (but if the object is
            # not a URDF object, grasping should have failed)
            obj.force_wakeup()
        # Step a zero-action in the environment to update the visuals of the
        # environment.
        env.step(np.zeros(17))

    return graspObjectOptionModel


def grasp_obj_at_pos(
    env: "BehaviorEnv",
    obj: Union["URDFObject", "RoomFloor"],
    grasp_offset: Array,
    rng: Optional[Generator] = None,
) -> Optional[Tuple[List[List[float]], List[List[float]]]]:
    """Parameterized controller for grasping.

    Runs motion planning to find a feasible trajectory to a certain
    x,y,z position offset from obj and selects an orientation such that
    the palm is facing the object. If the grasp is infeasible, returns
    an indication to this effect (None). Otherwise, returns the plan,
    which is a list of list of hand poses, as well as the original euler
    angle orientation of the hand.
    """
    if rng is None:
        rng = np.random.default_rng(23)

    print(f"PRIMITIVE: Attempting to grasp {obj.name} with params" +
          f"{grasp_offset}")

    obj_in_hand = env.robots[0].parts["right_hand"].object_in_hand
    # If we're holding something, fail and return None
    if obj_in_hand is not None:
        print(f"PRIMITIVE: grasp {obj.name} fail, agent already has an" +
              " object in hand!")
        return None
    reset_and_release_hand(env)  # first reset the hand's internal states

    # If the object we're trying to grasp doesn't have all the attributes
    # we'll need for assistive grasping, fail and return None
    if not (isinstance(obj, URDFObject) and hasattr(obj, "states")
            and object_states.AABB in obj.states):
        print(f"PRIMITIVE: grasp {obj.name} fail, no object")
        return None

    lo, hi = obj.states[object_states.AABB].get_value()
    volume = get_aabb_volume(lo, hi)

    # If the object is too big to be grasped, or bolted to its surface,
    # fail and return None
    if not (volume < 0.3 * 0.3 * 0.3 and
            not obj.main_body_is_fixed):  # say we can only grasp small objects
        print(f"PRIMITIVE: grasp {obj.name} fail, too big or fixed")
        return None

    # If the object is too far away, fail and return None
    if (np.linalg.norm(  # type: ignore
            np.array(obj.get_position()) -
            np.array(env.robots[0].get_position())) > 2):
        print(f"PRIMITIVE: grasp {obj.name} fail, too far")
        return None

    # Grasping Phase 1: Compute the position and orientation of
    # the hand based on the provided continuous parameters and
    # try to create a plan to it.
    obj_pos = obj.get_position()
    x = obj_pos[0] + grasp_offset[0]
    y = obj_pos[1] + grasp_offset[1]
    z = obj_pos[2] + grasp_offset[2]
    hand_x, hand_y, hand_z = (env.robots[0].parts["right_hand"].get_position())
    minx = min(x, hand_x) - 0.5
    miny = min(y, hand_y) - 0.5
    minz = min(z, hand_z) - 0.5
    maxx = max(x, hand_x) + 0.5
    maxy = max(y, hand_y) + 0.5
    maxz = max(z, hand_z) + 0.5

    # compute the angle the hand must be in such that it can
    # grasp the object from its current offset position
    # This involves aligning the z-axis (in the world frame)
    # of the hand with the vector that goes from the hand
    # to the object. We can find the rotation matrix that
    # accomplishes this rotation by following:
    # https://math.stackexchange.com/questions/180418/
    # calculate-rotation-matrix-to-align-vector-a-to-vector
    # -b-in-3d
    hand_to_obj_vector = np.array(grasp_offset[:3])
    hand_to_obj_unit_vector = hand_to_obj_vector / \
        np.linalg.norm(
        hand_to_obj_vector
    )  # type: ignore
    unit_z_vector = np.array([0.0, 0.0, -1.0])
    # This is because we assume the hand is originally oriented
    # so -z is coming out of the palm
    c_var = np.dot(
        unit_z_vector,  # type: ignore
        hand_to_obj_unit_vector)
    if c_var not in [-1.0, 1.0]:
        v_var = np.cross(unit_z_vector, hand_to_obj_unit_vector)
        s_var = np.linalg.norm(v_var)  # type: ignore
        v_x = np.array([
            [0, -v_var[2], v_var[1]],
            [v_var[2], 0, -v_var[0]],
            [-v_var[1], v_var[0], 0],
        ])
        R = (
            np.eye(3) + v_x + np.linalg.matrix_power(v_x, 2)  # type: ignore
            * ((1 - c_var) / (s_var**2)))
        r = scipy.spatial.transform.Rotation.from_matrix(R)
        euler_angles = r.as_euler("xyz")
    else:
        if c_var == 1.0:
            euler_angles = np.zeros(3, dtype=float)
        else:
            euler_angles = np.array([0.0, np.pi, 0.0])

    state = p.saveState()
    # plan a motion to the pose [x, y, z, euler_angles[0],
    # euler_angles[1], euler_angles[2]]
    plan = plan_hand_motion_br(
        robot=env.robots[0],
        obj_in_hand=None,
        end_conf=[
            x,
            y,
            z,
            euler_angles[0],
            euler_angles[1],
            euler_angles[2],
        ],
        hand_limits=((minx, miny, minz), (maxx, maxy, maxz)),
        obstacles=get_body_ids(env, include_self=True,
                               include_right_hand=True),
        rng=rng,
    )
    p.restoreState(state)

    # NOTE: This below line is *VERY* important after the
    # pybullet state is restored. The hands keep an internal
    # track of their state, and if we don't reset this
    # state to mirror the actual pybullet state, the hand will
    # think it's elsewhere and update incorrectly accordingly
    env.robots[0].parts["right_hand"].set_position(
        env.robots[0].parts["right_hand"].get_position())
    env.robots[0].parts["left_hand"].set_position(
        env.robots[0].parts["left_hand"].get_position())

    # If RRT planning fails, fail and return None
    if plan is None:
        print(f"PRIMITIVE: grasp {obj.name} fail, failed" +
              " to find plan to continuous params" + f" {grasp_offset}")
        return None

    # Grasping Phase 2: Move along the vector from the
    # position the hand ends up in to the object and
    # then try to grasp.
    hand_pos = plan[-1][0:3]
    hand_orn = plan[-1][3:6]
    # Get the closest point on the object's bounding
    # box at which we can try to put the hand
    closest_point_on_aabb = get_closest_point_on_aabb(hand_pos, lo, hi)
    delta_pos_to_obj = [
        closest_point_on_aabb[0] - hand_pos[0],
        closest_point_on_aabb[1] - hand_pos[1],
        closest_point_on_aabb[2] - hand_pos[2],
    ]
    # we want to accomplish the motion in 25 timesteps
    # NOTE: this is an arbitrary choice
    delta_step_to_obj = [delta_pos / 25.0 for delta_pos in delta_pos_to_obj]

    # move the hand along the vector to the object until it
    # touches the object
    for _ in range(25):
        new_hand_pos = [
            hand_pos[0] + delta_step_to_obj[0],
            hand_pos[1] + delta_step_to_obj[1],
            hand_pos[2] + delta_step_to_obj[2],
        ]
        plan.append(new_hand_pos + list(hand_orn))
        hand_pos = new_hand_pos

    p.restoreState(state)
    p.removeState(state)
    original_orientation = list(
        p.getEulerFromQuaternion(
            env.robots[0].parts["right_hand"].get_orientation()))

    print(f"PRIMITIVE: grasp {obj.name} success! Plan found with " +
<<<<<<< HEAD
          f"continuous params {grasp_offset}. Returning option model.")
    return create_grasp_option_model(plan, obj)
=======
          f"continuous params {grasp_offset}.")
    return plan, original_orientation
>>>>>>> a669ea8d


def place_obj_plan(
    env: "BehaviorEnv",
    obj: Union["URDFObject", "RoomFloor"],
    original_state: int,
    place_rel_pos: Array,
    rng: Optional[Generator] = None,
) -> Optional[List[List[float]]]:
    """Function to return an RRT plan for placing an object."""
    if rng is None:
        rng = np.random.default_rng(23)
    obj_in_hand = env.scene.get_objects()[
        env.robots[0].parts["right_hand"].object_in_hand]
    x, y, z = np.add(place_rel_pos, obj.get_position())
    hand_x, hand_y, hand_z = env.robots[0].parts["right_hand"].get_position()

    minx = min(x, hand_x) - 1
    miny = min(y, hand_y) - 1
    minz = min(z, hand_z) - 0.5
    maxx = max(x, hand_x) + 1
    maxy = max(y, hand_y) + 1
    maxz = max(z, hand_z) + 0.5

    obstacles = get_body_ids(env, include_self=False)
    obstacles.remove(env.robots[0].parts["right_hand"].object_in_hand)
    plan = plan_hand_motion_br(
        robot=env.robots[0],
        obj_in_hand=obj_in_hand,
        end_conf=[
            x,
            y,
            z + 0.2,
            0,
            np.pi * 7 / 6,
            0,
        ],
        hand_limits=((minx, miny, minz), (maxx, maxy, maxz)),
        obstacles=obstacles,
        rng=rng,
    )
    p.restoreState(original_state)
    p.removeState(original_state)

    # NOTE: This below line is *VERY* important after the
    # pybullet state is restored. The hands keep an internal
    # track of their state, and if we don't reset this
    # state to mirror the actual pybullet state, the hand will
    # think it's elsewhere and update incorrectly accordingly
    env.robots[0].parts["right_hand"].set_position(
        env.robots[0].parts["right_hand"].get_position())
    env.robots[0].parts["left_hand"].set_position(
        env.robots[0].parts["left_hand"].get_position())

    return plan


def place_ontop_obj_pos_sampler(
    obj: Union["URDFObject", "RoomFloor"],
    rng: Optional[Generator] = None,
) -> Array:
    """Sampler for placeOnTop option."""
    if rng is None:
        rng = np.random.default_rng(23)
    # objA is the object the robot is currently holding, and objB
    # is the surface that it must place onto.
    # The BEHAVIOR NSRT's are designed such that objA is the 0th
    # argument, and objB is the last.
    objA = obj[0]
    objB = obj[-1]

    params = _ON_TOP_RAY_CASTING_SAMPLING_PARAMS
    aabb = get_aabb(objA.get_body_id())
    aabb_extent = get_aabb_extent(aabb)

    _ = rng.random()
    sampling_results = sampling_utils.sample_cuboid_on_object(
        objB,
        num_samples=1,
        cuboid_dimensions=aabb_extent,
        axis_probabilities=[0, 0, 1],
        refuse_downwards=True,
        **params,
    )

    if sampling_results[0] is None or sampling_results[0][0] is None:
        # If sampling fails, returns a particular constant set of params
        return np.array([0.0, 0.0, 0.5])

    rnd_params = np.subtract(sampling_results[0][0], objB.get_position())
    return rnd_params


def create_place_policy(
    plan: List[List[float]], _original_orientation: List[List[float]]
) -> Callable[[State, "BehaviorEnv"], Tuple[Array, bool]]:
    """Instantiates and returns a navigation option policy given an RRT plan,
    which is a list of 6-element lists containing a series of (x, y, z, roll,
    pitch, yaw) waypoints for the hand to pass through."""

    # Note that the reversed plan code below makes a
    # copy of the list instead of just assigning by reference,
    # and this is critical to the functioning of our option
    reversed_plan = list(reversed(plan))
    plan_executed_forwards = False
    tried_opening_gripper = False

    def placeOntopObjectOptionPolicy(_state: State,
                                     env: "BehaviorEnv") -> Tuple[Array, bool]:
        nonlocal plan
        nonlocal plan_executed_forwards
        nonlocal tried_opening_gripper

        done_bit = False

        atol_xy = 0.1
        atol_theta = 0.1
        atol_vel = 2.5

        # 1. Get current position and orientation
        current_pos, current_orn_quat = p.multiplyTransforms(
            env.robots[0].parts["right_hand"].parent.parts["body"].new_pos,
            env.robots[0].parts["right_hand"].parent.parts["body"].new_orn,
            env.robots[0].parts["right_hand"].local_pos,
            env.robots[0].parts["right_hand"].local_orn,
        )
        current_orn = p.getEulerFromQuaternion(current_orn_quat)

        expected_pos = np.array(plan[0][0:3])
        expected_orn = np.array(plan[0][3:])

        if (  # pylint:disable=no-else-return
                not plan_executed_forwards and not tried_opening_gripper):
            ###
            # 2. if error is greater that MAX_ERROR
            if not np.allclose(current_pos, expected_pos,
                               atol=atol_xy) or not np.allclose(
                                   current_orn, expected_orn, atol=atol_theta):
                # 2.a take a corrective action
                if len(plan) <= 1:
                    done_bit = False
                    plan_executed_forwards = True
                    low_level_action = np.zeros(17, dtype=np.float32)
                    return low_level_action, done_bit

                low_level_action = (get_delta_low_level_hand_action(
                    env,
                    np.array(current_pos),
                    np.array(current_orn),
                    np.array(plan[0][0:3]),
                    np.array(plan[0][3:]),
                ))

                # But if the corrective action is 0
                if np.allclose(
                        low_level_action,
                        np.zeros((17, 1)),
                        atol=atol_vel,
                ):
                    low_level_action = (get_delta_low_level_hand_action(
                        env,
                        np.array(current_pos),
                        np.array(current_orn),
                        np.array(plan[1][0:3]),
                        np.array(plan[1][3:]),
                    ))
                    plan.pop(0)

                return low_level_action, False

            if len(plan) <= 1:  # In this case, we're at the final position
                low_level_action = np.zeros(17, dtype=float)
                done_bit = False
                plan_executed_forwards = True

            else:
                # Step thru the plan to execute placing
                # phases 1 and 2
                low_level_action = (get_delta_low_level_hand_action(
                    env,
                    plan[0][0:3],
                    plan[0][3:],
                    plan[1][0:3],
                    plan[1][3:],
                ))
                if len(plan) == 1:
                    plan_executed_forwards = True

            plan.pop(0)
            return low_level_action, done_bit

            ###

        elif (plan_executed_forwards and not tried_opening_gripper):
            # Open the gripper to see if you've gotten the
            # object
            low_level_action = np.zeros(17, dtype=float)
            low_level_action[16] = -1.0
            tried_opening_gripper = True
            return low_level_action, False

        else:
            plan = reversed_plan
            ###
            # 2. if error is greater that MAX_ERROR
            if not np.allclose(current_pos, expected_pos,
                               atol=atol_xy) or not np.allclose(
                                   current_orn, expected_orn, atol=atol_theta):
                # 2.a take a corrective action
                if len(plan) <= 1:
                    done_bit = True
                    print("PRIMITIVE: place policy completed execution!")
                    return np.zeros(17, dtype=np.float32), done_bit
                low_level_action = (get_delta_low_level_hand_action(
                    env,
                    np.array(current_pos),
                    np.array(current_orn),
                    np.array(plan[0][0:3]),
                    np.array(plan[0][3:]),
                ))

                # But if the corrective action is 0
                if np.allclose(
                        low_level_action,
                        np.zeros((17, 1)),
                        atol=atol_vel,
                ):
                    low_level_action = (get_delta_low_level_hand_action(
                        env,
                        np.array(current_pos),
                        np.array(current_orn),
                        np.array(plan[1][0:3]),
                        np.array(plan[1][3:]),
                    ))
                    plan.pop(0)

                return low_level_action, False

        if len(plan) == 1:  # In this case, we're at the final position
            low_level_action = np.zeros(17, dtype=float)
            done_bit = True
            print("PRIMITIVE: place policy completed execution!")

        else:
            # Placing Phase 3: getting the hand back to
            # resting position near the robot.
            low_level_action = get_delta_low_level_hand_action(
                env,
                reversed_plan[0][0:3],
                reversed_plan[0][3:],
                reversed_plan[1][0:3],
                reversed_plan[1][3:],
            )
            if len(reversed_plan) == 1:
                done_bit = True
                print("PRIMITIVE: place policy completed execution!")

        reversed_plan.pop(0)

        return low_level_action, done_bit

    return placeOntopObjectOptionPolicy


def create_place_option_model(
<<<<<<< HEAD
        plan: List[List[float]],
        obj_to_place: "URDFObject") -> Callable[[State, "BehaviorEnv"], None]:
=======
    plan: List[List[float]], _original_orientation: List[List[float]]
) -> Callable[[State, "BehaviorEnv"], None]:
>>>>>>> a669ea8d
    """Instantiates and returns a place option model function given an RRT
    plan, which is a list of 6-element lists containing a series of (x, y, z,
    roll, pitch, yaw) waypoints for the hand to pass through."""

    def placeOntopObjectOptionModel(_init_state: State,
                                    env: "BehaviorEnv") -> None:
        released_obj_bid = env.robots[0].parts["right_hand"].object_in_hand
        rh_orig_grasp_postion = env.robots[0].parts["right_hand"].get_position(
        )
        rh_orig_grasp_orn = env.robots[0].parts["right_hand"].get_orientation()
        target_pos = plan[-1][0:3]
        target_orn = plan[-1][3:6]
        env.robots[0].parts["right_hand"].set_position_orientation(
            target_pos, p.getQuaternionFromEuler(target_orn))
        env.robots[0].parts["right_hand"].force_release_obj()
        obj_to_place.force_wakeup()
        # this is running a zero action to step simulator
        env.step(np.zeros(17))
        # reset the released object to zero velocity so it doesn't
        # fly away because of residual warp speeds from teleportation!
        p.resetBaseVelocity(
            released_obj_bid,
            linearVelocity=[0, 0, 0],
            angularVelocity=[0, 0, 0],
        )
        env.robots[0].parts["right_hand"].set_position_orientation(
            rh_orig_grasp_postion, rh_orig_grasp_orn)
        # this is running a series of zero action to step simulator
        # to let the object fall into its place
        for _ in range(15):
            env.step(np.zeros(17))

    return placeOntopObjectOptionModel


def place_ontop_obj_pos(
    env: "BehaviorEnv",
    obj: Union["URDFObject", "RoomFloor"],
    place_rel_pos: Array,
    rng: Optional[Generator] = None,
) -> Optional[Tuple[List[List[float]], List[List[float]]]]:
    """Parameterized controller for placeOnTop.

    Runs motion planning to find a feasible trajectory to a certain
    offset from obj and selects an orientation such that the palm is
    facing the object. If the placement is infeasible, returns an
    indication to this effect (None). Otherwise, returns the plan, which
    is a list of list of hand poses, as well as the original euler angle
    orientation of the hand.
    """
    if rng is None:
        rng = np.random.default_rng(23)

    obj_in_hand = env.scene.get_objects()[
        env.robots[0].parts["right_hand"].object_in_hand]
    print(f"PRIMITIVE: attempt to place {obj_in_hand.name} ontop {obj.name}" +
          f"with params {place_rel_pos}")

    # if the object in the agent's hand is None or not equal to the object
    # passed in as an argument to this option, fail and return None
    if not (obj_in_hand is not None and obj_in_hand != obj):
        print("Cannot place; either no object in hand or holding " +
              "the object to be placed on top of!")
        return None

    # if the object is not a urdf object, fail and return None
    if not isinstance(obj, URDFObject):
        print(f"PRIMITIVE: place {obj_in_hand.name} ontop" +
              f"{obj.name} fail, too far")
        return None

    state = p.saveState()
    # To check if object fits on place location
    p.restoreState(state)
    # NOTE: This below line is *VERY* important after the
    # pybullet state is restored. The hands keep an internal
    # track of their state, and if we don't reset their this
    # state to mirror the actual pybullet state, the hand will
    # think it's elsewhere and update incorrectly accordingly
    env.robots[0].parts["right_hand"].set_position(
        env.robots[0].parts["right_hand"].get_position())
    env.robots[0].parts["left_hand"].set_position(
        env.robots[0].parts["left_hand"].get_position())

    plan = place_obj_plan(env, obj, state, place_rel_pos, rng=rng)
    # If RRT planning fails, fail and return None
    if plan is None:
        print(f"PRIMITIVE: placeOnTop {obj.name} fail, failed" +
              " to find plan to continuous params" + f" {place_rel_pos}")
        return None

    original_orientation = list(
        p.getEulerFromQuaternion(
            env.robots[0].parts["right_hand"].get_orientation()))
    print(f"PRIMITIVE: placeOnTop {obj.name} success! Plan found with " +
<<<<<<< HEAD
          f"continuous params {place_rel_pos}. Returning option model.")
    return create_place_option_model(plan, obj)
=======
          f"continuous params {place_rel_pos}.")
    return plan, original_orientation
>>>>>>> a669ea8d
<|MERGE_RESOLUTION|>--- conflicted
+++ resolved
@@ -509,13 +509,8 @@
 
 
 def create_grasp_option_model(
-<<<<<<< HEAD
-        plan: List[List[float]],
-        obj: "URDFObject") -> Callable[[State, "BehaviorEnv"], None]:
-=======
     plan: List[List[float]], _original_orientation: List[List[float]]
 ) -> Callable[[State, "BehaviorEnv"], None]:
->>>>>>> a669ea8d
     """Instantiates and returns a grasp option model function given an RRT
     plan, which is a list of 6-element lists containing a series of (x, y, z,
     roll, pitch, yaw) waypoints for the hand to pass through."""
@@ -794,13 +789,8 @@
             env.robots[0].parts["right_hand"].get_orientation()))
 
     print(f"PRIMITIVE: grasp {obj.name} success! Plan found with " +
-<<<<<<< HEAD
-          f"continuous params {grasp_offset}. Returning option model.")
-    return create_grasp_option_model(plan, obj)
-=======
           f"continuous params {grasp_offset}.")
     return plan, original_orientation
->>>>>>> a669ea8d
 
 
 def place_obj_plan(
@@ -1066,13 +1056,8 @@
 
 
 def create_place_option_model(
-<<<<<<< HEAD
-        plan: List[List[float]],
-        obj_to_place: "URDFObject") -> Callable[[State, "BehaviorEnv"], None]:
-=======
     plan: List[List[float]], _original_orientation: List[List[float]]
 ) -> Callable[[State, "BehaviorEnv"], None]:
->>>>>>> a669ea8d
     """Instantiates and returns a place option model function given an RRT
     plan, which is a list of 6-element lists containing a series of (x, y, z,
     roll, pitch, yaw) waypoints for the hand to pass through."""
@@ -1168,10 +1153,5 @@
         p.getEulerFromQuaternion(
             env.robots[0].parts["right_hand"].get_orientation()))
     print(f"PRIMITIVE: placeOnTop {obj.name} success! Plan found with " +
-<<<<<<< HEAD
-          f"continuous params {place_rel_pos}. Returning option model.")
-    return create_place_option_model(plan, obj)
-=======
           f"continuous params {place_rel_pos}.")
-    return plan, original_orientation
->>>>>>> a669ea8d
+    return plan, original_orientation