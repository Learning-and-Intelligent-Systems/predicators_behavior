--- conflicted
+++ resolved
@@ -17,11 +17,8 @@
     "CoverEnvHierarchicalTypes",
     "ClutteredTableEnv",
     "BlocksEnv",
-<<<<<<< HEAD
     "PlayroomEnv"
-=======
     "BehaviorEnv",
->>>>>>> 74288c44
 ]
 
 
@@ -38,11 +35,8 @@
         return ClutteredTableEnv()
     if name == "blocks":
         return BlocksEnv()
-<<<<<<< HEAD
     if name == "playroom":
         return PlayroomEnv()
-=======
     if name == "behavior":
         return BehaviorEnv()  # pragma: no cover
->>>>>>> 74288c44
     raise NotImplementedError(f"Unknown env: {name}")