"""Behavior (iGibson) environment.
"""
# pylint: disable=import-error

import functools
import itertools
import os
from typing import List, Set, Optional, Dict, Callable, Sequence, Iterator
import numpy as np
from numpy.random._generator import Generator

try:
    import bddl
    import igibson
    from igibson import object_states
    from igibson.envs import behavior_env
    from igibson.objects.articulated_object import (  # pylint: disable=unused-import
        ArticulatedObject,
    )
    from igibson.objects.articulated_object import URDFObject
    from igibson.object_states.on_floor import RoomFloor
    from igibson.robots.behavior_robot import BRBody
    from igibson.activity.bddl_backend import (
        SUPPORTED_PREDICATES,
        ObjectStateUnaryPredicate,
        ObjectStateBinaryPredicate,
    )
    from predicators.src.envs.behavior_options import (
        navigate_to_obj_pos,
        grasp_obj_at_pos,
        place_ontop_obj_pos,
    )
    import pybullet as pyb  # type: ignore

    _BEHAVIOR_IMPORTED = True
    bddl.set_backend("iGibson")  # pylint: disable=no-member
except ModuleNotFoundError as e:
    print(e)
    _BEHAVIOR_IMPORTED = False
from gym.spaces import Box
from predicators.src.envs import BaseEnv
from predicators.src.structs import (
    Type,
    Predicate,
    State,
    Task,
    ParameterizedOption,
    Object,
    Action,
    GroundAtom,
    Image,
    Array,
)
from predicators.src.settings import CFG


def get_aabb_volume(lo: np.ndarray, hi: np.ndarray) -> float:
    """Simple utility function to compute the volume of an aabb"""
    dimension = hi - lo
    return dimension[0] * dimension[1] * dimension[2]


def make_behavior_option( # type: ignore
    name: str,
    types: Sequence[Type],
    params_space: Box,
    env,
    controller_fn: Callable,
    object_to_ig_object: Callable,
    rng: Generator,
) -> ParameterizedOption:
    """
    Makes an option for a BEHAVIOR env using custom implemented
    controller_fn
    """

    def _policy(
        state: State, memory: Dict, _objects: Sequence[Object], _params: Array
    ) -> Action:
        assert "has_terminated" in memory
        assert (
            "controller" in memory and memory["controller"] is not None
        )  # must call initiable() first, and it must return True
        assert not memory["has_terminated"]
        action_arr, memory["has_terminated"] = memory["controller"](state, env)
        return Action(action_arr)

    def _initiable(
        state: State, memory: Dict, objects: Sequence[Object], params: Array
    ) -> bool:
        igo = [object_to_ig_object(o) for o in objects]
        assert len(igo) == 1
        if memory.get("controller") is None:
            # We want to reset the state of the environmenet to
            # the state in the init state so that our options can
            # run RRT/plan from here as intended!
            if state.simulator_state is not None:
                env.task.reset_scene(state.simulator_state)
            controller = controller_fn(env, igo[0], params, rng=rng)
            memory["controller"] = controller
            memory["has_terminated"] = False
            return controller is not None
        return True

    def _terminal(
        _state: State, memory: Dict, _objects: Sequence[Object], _params: Array
    ) -> bool:
        assert "has_terminated" in memory
        return memory["has_terminated"]

    return ParameterizedOption(
        name,
        types=types,
        params_space=params_space,
        _policy=_policy,
        _initiable=_initiable,
        _terminal=_terminal,
    )


class BehaviorEnv(BaseEnv):
    """Behavior (iGibson) environment."""

    def __init__(self) -> None:
        if not _BEHAVIOR_IMPORTED:
            raise ModuleNotFoundError("Behavior is not installed.")
        config_file = os.path.join(igibson.root_path, CFG.behavior_config_file)
        self._rng = np.random.default_rng(0)
        self.behavior_env = behavior_env.BehaviorEnv(
            config_file=config_file,
            mode=CFG.behavior_mode,
            action_timestep=CFG.behavior_action_timestep,
            physics_timestep=CFG.behavior_physics_timestep,
            action_filter="mobile_manipulation",
            rng=self._rng,
        )
        self.behavior_env.robots[0].initial_z_offset = 0.7

        self._type_name_to_type: Dict[str, Type] = {}

        super().__init__()

    def simulate(self, state: State, action: Action) -> State:
        assert state.simulator_state is not None
        self.behavior_env.task.reset_scene(state.simulator_state)
        # We can remove this after we're confident in it
        # loaded_state = self._current_ig_state_to_state()
        # assert loaded_state.allclose(state)
        a = action.arr
        self.behavior_env.step(a)
        # print(a)

        if a[16] == 1.0:
            assisted_grasp_action = np.zeros(28, dtype=float)
            assisted_grasp_action[26] = 1.0
            _ = (
                self.behavior_env.robots[0]
                .parts["right_hand"]
                .handle_assisted_grasping(assisted_grasp_action)
            )
        elif a[16] == -1.0:
            released_obj = self.behavior_env.scene.get_objects()[
                self.behavior_env.robots[0].parts["right_hand"].object_in_hand
            ]
            # force release object to avoid dealing with stateful AG
            # release mechanism
            self.behavior_env.robots[0].parts["right_hand"].force_release_obj()
            # reset the released object to zero velocity
            pyb.resetBaseVelocity(
                released_obj.get_body_id(),
                linearVelocity=[0, 0, 0],
                angularVelocity=[0, 0, 0],
            )

        next_state = self._current_ig_state_to_state()
        return next_state

<<<<<<< HEAD
    def get_train_tasks(self) -> List[Task]:
        return self._get_tasks(num=CFG.num_train_tasks, rng=self._train_rng)
=======
    def train_tasks_generator(self) -> Iterator[List[Task]]:
        yield self._get_tasks(num=CFG.num_train_tasks, rng=self._train_rng)
>>>>>>> 960d54bf

    def get_test_tasks(self) -> List[Task]:
        return self._get_tasks(num=CFG.num_test_tasks, rng=self._test_rng)

    def _get_tasks(self, num: int, rng: np.random.Generator) -> List[Task]:
        tasks = []
        for _ in range(num):
            # Behavior uses np.random everywhere. This is a somewhat
            # hacky workaround for that.
            np.random.seed(rng.integers(0, (2 ** 32) - 1))
            self.behavior_env.reset()
            init_state = self._current_ig_state_to_state()
            goal = self._get_task_goal()
            task = Task(init_state, goal)
            tasks.append(task)
        return tasks

    def _get_task_goal(self) -> Set[GroundAtom]:
        # Currently assumes that the goal is a single AND of
        # ground atoms (this is also assumed by the planner).
        goal = set()
        assert len(self.behavior_env.task.ground_goal_state_options) == 1
        for head_expr in self.behavior_env.task.ground_goal_state_options[0]:
            bddl_name = head_expr.terms[0]  # untyped
            ig_objs = [self._name_to_ig_object(t) for t in head_expr.terms[1:]]
            objects = [self._ig_object_to_object(i) for i in ig_objs]
            pred_name = self._create_type_combo_name(
                bddl_name, [o.type for o in objects]
            )
            pred = self._name_to_predicate(pred_name)
            atom = GroundAtom(pred, objects)
            goal.add(atom)
        return goal

    @property
    def predicates(self) -> Set[Predicate]:
        predicates = set()
        types_lst = sorted(self.types)  # for determinism
        # First, extract predicates from iGibson
        for bddl_name in [
            # "inside",
            # "nextto",
            "ontop",
            # "under",
            # "touching",
            # NOTE: OnFloor(robot, floor) does not evaluate to true
            # even though it's in the initial BDDL state, because
            # it uses geometry, and the behaviorbot actually floats
            # and doesn't touch the floor. But it doesn't matter.
            "onfloor",
            # NOTE: these three are currently disabled because there
            # is a behavior bug in evaluating the respective low-level
            # attributes. When moving to tasks involving these, we
            # will need to reactivate them.
            # "cooked",
            # "burnt",
            # "frozen",
            # "soaked",
            # "open",
            # "dusty",
            # "stained",
            # "sliced",
            # "toggled_on",
        ]:
            bddl_predicate = SUPPORTED_PREDICATES[bddl_name]
            # We will create one predicate for every combination of types.
            # Ideally, we would filter out implausible type combinations
            # per predicate, but this should happen automatically when we
            # go to collect data and do NSRT learning.
            arity = self._bddl_predicate_arity(bddl_predicate)
            for type_combo in itertools.product(types_lst, repeat=arity):
                pred_name = self._create_type_combo_name(bddl_name, type_combo)
                classifier = self._create_classifier_from_bddl(bddl_predicate)
                pred = Predicate(pred_name, list(type_combo), classifier)
                predicates.add(pred)
        # Second, add in custom predicates except reachable-nothing
        custom_predicate_specs = [
            ("handempty", self._handempty_classifier, 0),
            ("holding", self._holding_classifier, 1),
            ("reachable", self._reachable_classifier, 2),
            ("graspable", self._graspable_classifier, 1),
        ]

        for name, classifier, arity in custom_predicate_specs:
            for type_combo in itertools.product(types_lst, repeat=arity):
                pred_name = self._create_type_combo_name(name, type_combo)
                pred = Predicate(pred_name, list(type_combo), classifier)
                predicates.add(pred)

        # Finally, add the reachable-nothing predicate, which only applies
        # to the 'agent' type
        for i in range(len(types_lst)):
            if types_lst[i].name == "agent.n.01":
                pred_name = self._create_type_combo_name(
                    "reachable-nothing", (types_lst[i],)
                )
                pred = Predicate(
                    pred_name,
                    [types_lst[i]],
                    self._reachable_nothing_classifier,
                )
                predicates.add(pred)

        return predicates

    @property
    def goal_predicates(self) -> Set[Predicate]:
        return self.predicates

    @property
    def types(self) -> Set[Type]:
        for ig_obj in self._get_task_relevant_objects():
            # Create type
            type_name = self._ig_object_to_type_name(ig_obj)
            if type_name in self._type_name_to_type:
                continue
            # In the future, we may need other object attributes,
            # but for the moment, we just need position and orientation.
            obj_type = Type(
                type_name,
                ["pos_x", "pos_y", "pos_z", "orn_0", "orn_1", "orn_2", "orn_3"],
            )
            self._type_name_to_type[type_name] = obj_type
        return set(self._type_name_to_type.values())

    @property
    def options(self) -> Set[ParameterizedOption]:
        # name, controller_fn, param_dim, arity
        controllers = [
            ("NavigateTo", navigate_to_obj_pos, 2, 1, (-5.0, 5.0)),
            ("Grasp", grasp_obj_at_pos, 4, 1, (-np.pi, np.pi)),
            ("PlaceOnTop", place_ontop_obj_pos, 3, 1, (-1.0, 1.0)),
        ]

        options: Set[ParameterizedOption] = set()

        for (
            name,
            controller_fn,
            param_dim,
            num_args,
            parameter_limits,
        ) in controllers:
            # Create a different option for each type combo
            for types in itertools.product(self.types, repeat=num_args):
                option_name = self._create_type_combo_name(name, types)
                option = make_behavior_option(
                    option_name,
                    types=list(types),
                    params_space=Box(
                        parameter_limits[0], parameter_limits[1], (param_dim,)
                    ),
                    env=self.behavior_env,
                    controller_fn=controller_fn,  # type: ignore
                    object_to_ig_object=self.object_to_ig_object,
                    rng=self._rng,
                )
                options.add(option)

        return options

    @property
    def action_space(self) -> Box:
        # 17-dimensional, between -1 and 1
        assert self.behavior_env.action_space.shape == (17,)
        assert np.all(self.behavior_env.action_space.low == -1)
        assert np.all(self.behavior_env.action_space.high == 1)
        return self.behavior_env.action_space

    def render(
        self, state: State, task: Task, action: Optional[Action] = None
    ) -> List[Image]:
        raise Exception(
            "Cannot make videos for behavior env, change "
            "behavior_mode in settings.py instead"
        )

    def _get_task_relevant_objects(self) -> List["ArticulatedObject"]:
        return list(self.behavior_env.task.object_scope.values())

    @functools.lru_cache(maxsize=None)
    def _ig_object_to_object(self, ig_obj: "ArticulatedObject") -> Object:
        type_name = self._ig_object_to_type_name(ig_obj)
        obj_type = self._type_name_to_type[type_name]
        ig_obj_name = self._ig_object_name(ig_obj)
        return Object(ig_obj_name, obj_type)

    @functools.lru_cache(maxsize=None)
    def object_to_ig_object(self, obj: Object) -> "ArticulatedObject":
        """Maintains a mapping of objects to underlying igibson objects"""
        return self._name_to_ig_object(obj.name)

    @functools.lru_cache(maxsize=None)
    def _name_to_ig_object(self, name: str) -> "ArticulatedObject":
        for ig_obj in self._get_task_relevant_objects():
            if self._ig_object_name(ig_obj) == name:
                return ig_obj
        raise ValueError(f"No IG object found for name {name}.")

    @functools.lru_cache(maxsize=None)
    def _name_to_predicate(self, name: str) -> Predicate:
        for pred in self.predicates:
            if name == pred.name:
                return pred
        raise ValueError(f"No predicate found for name {name}.")

    def _current_ig_state_to_state(self) -> State:
        state_data = {}
        for ig_obj in self._get_task_relevant_objects():
            obj = self._ig_object_to_object(ig_obj)
            # In the future, we may need other object attributes,
            # but for the moment, we just need position and orientation.
            obj_state = np.hstack(
                [
                    ig_obj.get_position(),
                    ig_obj.get_orientation(),
                ]
            )
            state_data[obj] = obj_state
        simulator_state = self.behavior_env.task.save_scene()
        return State(state_data, simulator_state)

    def _create_classifier_from_bddl(
        self,
        bddl_predicate: "bddl.AtomicFormula",
    ) -> Callable[[State, Sequence[Object]], bool]:
        def _classifier(_s: State, o: Sequence[Object]) -> bool:
            # Behavior's predicates store the current object states
            # internally and use them to classify groundings of the
            # predicate. Because of this, we will assert that whenever
            # a predicate classifier is called, the internal simulator
            # state is equal to the state input to the classifier.
            # assert s.allclose(self._current_ig_state_to_state())
            arity = self._bddl_predicate_arity(bddl_predicate)
            if arity == 1:
                assert len(o) == 1
                ig_obj = self.object_to_ig_object(o[0])
                bddl_ground_atom = bddl_predicate.STATE_CLASS(ig_obj)
                bddl_ground_atom.initialize(self.behavior_env.simulator)
                return bddl_ground_atom.get_value()
            if arity == 2:
                assert len(o) == 2
                ig_obj = self.object_to_ig_object(o[0])
                other_ig_obj = self.object_to_ig_object(o[1])
                bddl_partial_ground_atom = bddl_predicate.STATE_CLASS(ig_obj)
                bddl_partial_ground_atom.initialize(self.behavior_env.simulator)
                return bddl_partial_ground_atom.get_value(other_ig_obj)

            raise ValueError("BDDL predicate has unexpected arity.")

        return _classifier

    # TODO (wmcclinton) test graspable
    def _graspable_classifier(
        self, _state: State, objs: Sequence[Object]
    ) -> bool:
        # Check allclose() here for uniformity with
        # _create_classifier_from_bddl
        assert len(objs) == 1
        ig_obj = self.object_to_ig_object(objs[0])

        lo, hi = ig_obj.states[object_states.AABB].get_value()
        volume = get_aabb_volume(lo, hi)
        return volume < 0.3 * 0.3 * 0.3 and not ig_obj.main_body_is_fixed

    # TODO (wmcclinton) test reachable

    def _reachable_classifier(
        self, state: State, objs: Sequence[Object]
    ) -> bool:
        # Check allclose() here for uniformity with
        # _create_classifier_from_bddl
        # assert state.allclose(self._current_ig_state_to_state())
        # Checking only scoped varibles has changed
        assert state.allclose(
            self._current_ig_state_to_state().scope(state.data.keys())
        )

        assert len(objs) == 2
        ig_obj = self.object_to_ig_object(objs[0])
        ig_other_obj = self.object_to_ig_object(objs[1])

        return (
            np.linalg.norm(  # type: ignore
                np.array(ig_obj.get_position())
                - np.array(ig_other_obj.get_position())
            )
            < 2
        )

    def _reachable_nothing_classifier(
        self, state: State, objs: Sequence[Object]
    ) -> bool:
        # Check allclose() here for uniformity with _create_classifier_from_bddl
        # assert state.allclose(self._current_ig_state_to_state())
        # Checking only scoped varibles has changed
        assert state.allclose(
            self._current_ig_state_to_state().scope(state.data.keys())
        )
        assert len(objs) == 1
        for obj in state:
            if self._reachable_classifier(
                state=state, objs=[obj, objs[0]]
            ) and (obj != objs[0]):
                return False
        return True

    def _get_grasped_objects(self, state: State) -> Set[Object]:
        grasped_objs = set()
        for obj in state:
            ig_obj = self.object_to_ig_object(obj)

            # NOTE: The below block is necessary because somehow the body_id
            # is sometimes a 1-element list...
            # TODO (njk): find a better place to fix this body_id issue;
            # probably somewhere internal to behavior?
            if isinstance(ig_obj.body_id, list):
                assert len(ig_obj.body_id) == 1
                ig_obj.body_id = ig_obj.body_id[0]

            if any(self.behavior_env.robots[0].is_grasping(ig_obj.body_id)):
                grasped_objs.add(obj)

        return grasped_objs

    def _handempty_classifier(
        self, state: State, objs: Sequence[Object]
    ) -> bool:
        # Check allclose() here for uniformity with
        # _create_classifier_from_bddl
        # assert state.allclose(self._current_ig_state_to_state())
        # Checking only scoped varibles has changed
        assert state.allclose(
            self._current_ig_state_to_state().scope(state.data.keys())
        )
        assert len(objs) == 0
        grasped_objs = self._get_grasped_objects(state)
        return len(grasped_objs) == 0

    def _holding_classifier(self, state: State, objs: Sequence[Object]) -> bool:
        # Check allclose() here for uniformity with
        # _create_classifier_from_bddl
        # assert state.allclose(self._current_ig_state_to_state())
        # Checking only scoped varibles has changed
        assert state.allclose(
            self._current_ig_state_to_state().scope(state.data.keys())
        )
        assert len(objs) == 1
        grasped_objs = self._get_grasped_objects(state)
        return objs[0] in grasped_objs

    def _nextto_nothing_classifier(
        self, state: State, objs: Sequence[Object]
    ) -> bool:
        # Check allclose() here for uniformity with
        # _create_classifier_from_bddl
        # assert state.allclose(self._current_ig_state_to_state())
        # Checking only scoped varibles has changed
        assert state.allclose(
            self._current_ig_state_to_state().scope(state.data.keys())
        )
        assert len(objs) == 1
        ig_obj = self.object_to_ig_object(objs[0])
        bddl_predicate = SUPPORTED_PREDICATES["nextto"]
        for obj in state:
            other_ig_obj = self.object_to_ig_object(obj)
            bddl_ground_atom = bddl_predicate.STATE_CLASS(ig_obj)
            bddl_ground_atom.initialize(self.behavior_env.simulator)
            if bddl_ground_atom.get_value(other_ig_obj):
                return False
        return True

    @staticmethod
    def _ig_object_name(ig_obj: "ArticulatedObject") -> str:
        if isinstance(ig_obj, (URDFObject, RoomFloor)):
            return ig_obj.bddl_object_scope
        # Robot does not have a field "bddl_object_scope", so we define
        # its name manually.
        assert isinstance(ig_obj, BRBody)
        return "agent.n.01_1"

    @staticmethod
    def _ig_object_to_type_name(ig_obj: "ArticulatedObject") -> str:
        ig_obj_name = BehaviorEnv._ig_object_name(ig_obj)
        if isinstance(ig_obj, RoomFloor):
            assert ":" in ig_obj_name
            type_name = ig_obj_name.split(":")[0]
            return type_name.rsplit("_", 1)[0]
        # Object is either URDFObject or robot.
        assert ":" not in ig_obj_name
        return ig_obj_name.rsplit("_", 1)[0]

    @staticmethod
    def _bddl_predicate_arity(bddl_predicate: "bddl.AtomicFormula") -> int:
        # NOTE: isinstance does not work here, maybe because of the
        # way that these bddl_predicate classes are created?
        if ObjectStateUnaryPredicate in bddl_predicate.__bases__:
            return 1
        if ObjectStateBinaryPredicate in bddl_predicate.__bases__:
            return 2
        raise ValueError("BDDL predicate has unexpected arity.")

    @staticmethod
    def _create_type_combo_name(
        original_name: str, type_combo: Sequence[Type]
    ) -> str:
        type_names = "-".join(t.name for t in type_combo)
        return f"{original_name}-{type_names}"<|MERGE_RESOLUTION|>--- conflicted
+++ resolved
@@ -175,13 +175,8 @@
         next_state = self._current_ig_state_to_state()
         return next_state
 
-<<<<<<< HEAD
-    def get_train_tasks(self) -> List[Task]:
-        return self._get_tasks(num=CFG.num_train_tasks, rng=self._train_rng)
-=======
     def train_tasks_generator(self) -> Iterator[List[Task]]:
         yield self._get_tasks(num=CFG.num_train_tasks, rng=self._train_rng)
->>>>>>> 960d54bf
 
     def get_test_tasks(self) -> List[Task]:
         return self._get_tasks(num=CFG.num_test_tasks, rng=self._test_rng)
