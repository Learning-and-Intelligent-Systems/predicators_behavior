"""Debugging script for grammar search invention approach.
"""

import time
from collections import defaultdict
import glob
import os
from typing import Dict, DefaultDict, Set, List, Tuple
import pandas as pd
from predicators.src.datasets import create_dataset
from predicators.src.envs import create_env, BaseEnv
from predicators.src.approaches import create_approach
from predicators.src.approaches.grammar_search_invention_approach import \
<<<<<<< HEAD
    _create_score_function, _ForallClassifier
=======
    _create_score_function
>>>>>>> 38032128
from predicators.src.approaches.oracle_approach import _get_predicates_by_names
from predicators.src.main import _run_testing
from predicators.src import utils
from predicators.src.structs import Predicate, Dataset, Task
from predicators.src.settings import CFG


def _run_proxy_analysis(env_names: List[str],
                        score_function_names: List[str],
                        run_planning: bool,
                        outdir: str) -> None:
    if "cover" in env_names:
        env_name = "cover"
        HandEmpty, Holding = _get_predicates_by_names(
            env_name, ["HandEmpty", "Holding"])

        # A custom predicate that was kept during with hff_lookahead:
        # NOT-Forall[0:target].[NOT-IsTarget(0)]
        IsTarget, IsBlock = _get_predicates_by_names("cover",
            ["IsTarget", "IsBlock"])
        forall_not_istarget = Predicate(
            "Forall[0:target].[NOT-IsTarget(0)]", [],
            _ForallClassifier(IsTarget.get_negation())
        )
        not_forall_not_istarget = forall_not_istarget.get_negation()

        covers_pred_sets: List[Set[Predicate]] = [
            set(),
            {HandEmpty},
            {Holding},
            {HandEmpty, Holding},
            {HandEmpty, Holding, IsBlock, IsTarget},
            {HandEmpty, Holding, IsBlock, IsTarget, not_forall_not_istarget},
        ]
        _run_proxy_analysis_for_env(env_name, covers_pred_sets,
                                    score_function_names, run_planning, outdir)

    if "blocks" in env_names:
        env_name = "blocks"
        Holding, Clear, GripperOpen = _get_predicates_by_names(
            env_name, ["Holding", "Clear", "GripperOpen"])
        blocks_pred_sets: List[Set[Predicate]] = [
            set(),
            {Holding},
            {Clear},
            {GripperOpen},
            {Holding, Clear},
            {Clear, GripperOpen},
            {GripperOpen, Holding},
            {Clear, GripperOpen, Holding},
        ]
        _run_proxy_analysis_for_env(env_name, blocks_pred_sets,
                                    score_function_names, run_planning, outdir)


    if "painting" in env_names:
        env_name = "painting"
        (GripperOpen, OnTable, HoldingTop, HoldingSide, Holding, IsWet, IsDry,
         IsDirty, IsClean) = _get_predicates_by_names("painting",
                ["GripperOpen", "OnTable", "HoldingTop", "HoldingSide",
                 "Holding", "IsWet", "IsDry", "IsDirty", "IsClean"])
        all_predicates = {GripperOpen, OnTable, HoldingTop, HoldingSide,
                          Holding, IsWet, IsDry, IsDirty, IsClean}
        painting_pred_sets: List[Set[Predicate]] = [
            set(),
            all_predicates - {IsWet, IsDry},
            all_predicates - {IsClean, IsDirty},
            all_predicates - {OnTable},
            all_predicates - {HoldingTop, HoldingSide, Holding},
            all_predicates,
        ]
        _run_proxy_analysis_for_env(env_name, painting_pred_sets,
                                    score_function_names, run_planning, outdir)


def _run_proxy_analysis_for_env(env_name: str,
                                non_goal_predicate_sets: List[Set[Predicate]],
                                score_function_names: List[str],
                                run_planning: bool,
                                outdir: str) -> None:
    utils.update_config({
        "env": env_name,
        "seed": 0,
    })
    utils.update_config({
        "env": env_name,
        "offline_data_method": "demo+replay",
        "seed": 0,
        "timeout": 1,
        "make_videos": False,
        "grammar_search_max_predicates": 50,
        "excluded_predicates": "",
    })
    env = create_env(env_name)
    train_tasks = next(env.train_tasks_generator())
    dataset = create_dataset(env, train_tasks)
    start_time = time.time()

    for non_goal_predicates in non_goal_predicate_sets:
        results_for_predicates = \
            _run_proxy_analysis_for_predicates(env, dataset, train_tasks,
                                               env.goal_predicates,
                                               non_goal_predicates,
                                               score_function_names,
                                               run_planning)
        # Save these results.
        pred_str = ",".join(sorted([str(p.name) for p in non_goal_predicates]))
        if not pred_str:
            pred_str = "[none]"
        filename_prefix = f"{env_name}__{pred_str}__"
        for k, v in results_for_predicates.items():
            filename = filename_prefix + k + ".result"
            filepath = os.path.join(outdir, filename)
            with open(filepath, "w", encoding="utf-8") as f:
                f.write(str(v))
    print(f"Finished proxy analysis for {env_name} in "
          f"{time.time()-start_time:.3f} seconds")


def _run_proxy_analysis_for_predicates(env: BaseEnv,
                                       dataset: Dataset,
                                       train_tasks: List[Task],
                                       initial_predicates: Set[Predicate],
                                       predicates: Set[Predicate],
                                       score_function_names: List[str],
                                       run_planning: bool,
                                       ) -> Dict[str, float]:
    utils.flush_cache()
    candidates = {p : 1.0 for p in predicates}
    all_predicates = predicates | initial_predicates
    atom_dataset = utils.create_ground_atom_dataset(dataset, all_predicates)
    results = {}
    # Compute scores.
    for score_function_name in score_function_names:
        score_function = _create_score_function(score_function_name,
            initial_predicates, atom_dataset, train_tasks, candidates)
        start_time = time.time()
        score = score_function.evaluate(frozenset(predicates))
        eval_time = time.time() - start_time
        results[score_function_name + " Score"] = score
        results[score_function_name + " Time"] = eval_time
    # Learn NSRTs and plan.
    if run_planning:
        utils.flush_cache()
        approach = create_approach("nsrt_learning", env.simulate,
            all_predicates, env.options, env.types, env.action_space)
        approach.learn_from_offline_dataset(dataset, train_tasks)
        approach.seed(CFG.seed)
        planning_result = _run_testing(env, approach)
        results.update(planning_result["test"])
        results.update(planning_result["approach"])
    return results


def _make_proxy_analysis_results(outdir: str) -> None:
    all_results: DefaultDict[Tuple[str, str], Dict] = defaultdict(dict)
    for filepath in sorted(glob.glob(f"{outdir}/*.result")):
        with open(filepath, "r", encoding="utf-8") as f:
            raw_result = f.read()
        result = float(raw_result)
        _, filename = os.path.split(filepath[:-len(".result")])
        env_name, preds, metric = filename.split("__")
        all_results[(env_name, preds)][metric] = result
    all_results_table = [{"Env": env_name, "Preds": preds, **metrics}
                         for (env_name, preds), metrics in all_results.items()]
    df = pd.DataFrame(all_results_table)
    print(df)
    csv_filepath = os.path.join(outdir, "proxy_analysis.csv")
    df.to_csv(csv_filepath)
    print(f"Wrote out to {csv_filepath}.")


def _main() -> None:
    env_names = [
        "cover",
        "blocks",
        "painting",
    ]
    score_function_names = [
        "prediction_error",
        "hadd_lookahead",
        "exact_lookahead",
<<<<<<< HEAD
        "hmax_lookahead",
        "hff_lookahead",
=======
        "hadd_lookahead_depth1",
        "hadd_lookahead_depth2",
>>>>>>> 38032128
    ]
    run_planning = True

    outdir = os.path.join(os.path.dirname(os.path.realpath(__file__)),
                                          "results")
    if not os.path.exists(outdir):
        os.makedirs(outdir)

    _run_proxy_analysis(env_names, score_function_names, run_planning, outdir)
    _make_proxy_analysis_results(outdir)


if __name__ == "__main__":
    _main()<|MERGE_RESOLUTION|>--- conflicted
+++ resolved
@@ -11,11 +11,7 @@
 from predicators.src.envs import create_env, BaseEnv
 from predicators.src.approaches import create_approach
 from predicators.src.approaches.grammar_search_invention_approach import \
-<<<<<<< HEAD
-    _create_score_function, _ForallClassifier
-=======
     _create_score_function
->>>>>>> 38032128
 from predicators.src.approaches.oracle_approach import _get_predicates_by_names
 from predicators.src.main import _run_testing
 from predicators.src import utils
@@ -31,24 +27,11 @@
         env_name = "cover"
         HandEmpty, Holding = _get_predicates_by_names(
             env_name, ["HandEmpty", "Holding"])
-
-        # A custom predicate that was kept during with hff_lookahead:
-        # NOT-Forall[0:target].[NOT-IsTarget(0)]
-        IsTarget, IsBlock = _get_predicates_by_names("cover",
-            ["IsTarget", "IsBlock"])
-        forall_not_istarget = Predicate(
-            "Forall[0:target].[NOT-IsTarget(0)]", [],
-            _ForallClassifier(IsTarget.get_negation())
-        )
-        not_forall_not_istarget = forall_not_istarget.get_negation()
-
         covers_pred_sets: List[Set[Predicate]] = [
             set(),
             {HandEmpty},
             {Holding},
             {HandEmpty, Holding},
-            {HandEmpty, Holding, IsBlock, IsTarget},
-            {HandEmpty, Holding, IsBlock, IsTarget, not_forall_not_istarget},
         ]
         _run_proxy_analysis_for_env(env_name, covers_pred_sets,
                                     score_function_names, run_planning, outdir)
@@ -198,13 +181,8 @@
         "prediction_error",
         "hadd_lookahead",
         "exact_lookahead",
-<<<<<<< HEAD
-        "hmax_lookahead",
-        "hff_lookahead",
-=======
         "hadd_lookahead_depth1",
         "hadd_lookahead_depth2",
->>>>>>> 38032128
     ]
     run_planning = True
 
